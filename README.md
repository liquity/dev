--- conflicted
+++ resolved
@@ -3,13 +3,8 @@
 ![Tests](https://github.com/goldmandao/fluidity/actions/workflows/run-tests.yml/badge.svg) [![Frontend](https://img.shields.io/website.svg?down_color=red&down_message=down&up_color=green&up_message=Yay&url=http%3A%2F%2Fgoldmandao.github.io%2Ffluidity)](https://goldmandao.github.io/fluidity) [![codecov](https://codecov.io/gh/golmandao/fluidity/branch/add_codecov/graph/badge.svg)](https://codecov.io/gh/golmandao/fluidity)
 
 
-<<<<<<< HEAD
 Fluidity is a decentralized protocol that allows Ether holders to obtain maximum liquidity against
-their collateral without paying interest. After locking up ETH as collateral in a smart contract and
-=======
-Liquity is a decentralized protocol that allows Ether holders to obtain maximum liquidity against
 their collateral without paying interest. After locking up AUT as collateral in a smart contract and
->>>>>>> 3a2bde9d
 creating an individual position called a "trove", the user can get instant liquidity by minting LUSD,
 a USD-pegged stablecoin. Each trove is required to be collateralized at a minimum of 110%. Any
 owner of LUSD can redeem their stablecoins for the underlying collateral at any time. The redemption
@@ -160,11 +155,7 @@
 
 The tokens are freely exchangeable - anyone with an Ethereum address can send or receive LUSD tokens, whether they have an open Trove or not. The tokens are burned upon repayment of a Trove's debt.
 
-<<<<<<< HEAD
-The Fluidity system regularly updates the ETH:USD price via a decentralized data feed. When a Trove falls below a minimum collateralization ratio (MCR) of 110%, it is considered under-collateralized, and is vulnerable to liquidation.
-=======
-The Liquity system regularly updates the AUT:USD price via a decentralized data feed. When a Trove falls below a minimum collateralization ratio (MCR) of 110%, it is considered under-collateralized, and is vulnerable to liquidation.
->>>>>>> 3a2bde9d
+The Fluidity system regularly updates the AUT:USD price via a decentralized data feed. When a Trove falls below a minimum collateralization ratio (MCR) of 110%, it is considered under-collateralized, and is vulnerable to liquidation.
 
 ## Liquidation and the Stability Pool
 
@@ -323,19 +314,11 @@
 ### Launch sequence and vesting process
 
 #### Deploy LQTY Contracts
-<<<<<<< HEAD
 1. Fluidity admin deploys `LockupContractFactory`
 2. Fluidity admin deploys `CommunityIssuance`
 3. Fluidity admin deploys `LQTYStaking` 
-4. Fluidity admin creates a Pool in Uniswap for LUSD/ETH and deploys `Unipool` (LP rewards contract), which knows the address of the Pool
+4. Fluidity admin creates a Pool in Uniswap for LUSD/AUT and deploys `Unipool` (LP rewards contract), which knows the address of the Pool
 5. Fluidity admin deploys `LQTYToken`, which upon deployment:
-=======
-1. Liquity admin deploys `LockupContractFactory`
-2. Liquity admin deploys `CommunityIssuance`
-3. Liquity admin deploys `LQTYStaking` 
-4. Liquity admin creates a Pool in Uniswap for LUSD/AUT and deploys `Unipool` (LP rewards contract), which knows the address of the Pool
-5. Liquity admin deploys `LQTYToken`, which upon deployment:
->>>>>>> 3a2bde9d
 - Stores the `CommunityIssuance` and `LockupContractFactory` addresses
 - Mints LQTY tokens to `CommunityIssuance`, the Fluidity admin address, the `Unipool` LP rewards address, and the bug bounty address
 6. Fluidity admin sets `LQTYToken` address in `LockupContractFactory`, `CommunityIssuance`, `LQTYStaking`, and `Unipool`
@@ -415,11 +398,7 @@
 
 ### PriceFeed and Oracle
 
-<<<<<<< HEAD
-Fluidity functions that require the most current ETH:USD price data fetch the price dynamically, as needed, via the core `PriceFeed.sol` contract using the Chainlink ETH:USD reference contract as its primary and Tellor's ETH:USD price feed as its secondary (fallback) data source. PriceFeed is stateful, i.e. it records the last good price that may come from either of the two sources based on the contract's current state.
-=======
-Liquity functions that require the most current AUT:USD price data fetch the price dynamically, as needed, via the core `PriceFeed.sol` contract using the Chainlink AUT:USD reference contract as its primary and Tellor's AUT:USD price feed as its secondary (fallback) data source. PriceFeed is stateful, i.e. it records the last good price that may come from either of the two sources based on the contract's current state.
->>>>>>> 3a2bde9d
+Fluidity functions that require the most current AUT:USD price data fetch the price dynamically, as needed, via the core `PriceFeed.sol` contract using the Chainlink AUT:USD reference contract as its primary and Tellor's AUT:USD price feed as its secondary (fallback) data source. PriceFeed is stateful, i.e. it records the last good price that may come from either of the two sources based on the contract's current state.
 
 The fallback logic distinguishes 3 different failure modes for Chainlink and 2 failure modes for Tellor:
 
@@ -429,11 +408,7 @@
 
 There is also a return condition `bothOraclesLiveAndUnbrokenAndSimilarPrice` which is a function returning true if both oracles are live and not broken, and the percentual difference between the two reported prices is below 5%.
 
-<<<<<<< HEAD
-The current `PriceFeed.sol` contract has an external `fetchPrice()` function that is called by core Fluidity functions which require a current ETH:USD price.  `fetchPrice()` calls each oracle's proxy, asserts on the responses, and converts returned prices to 18 digits.
-=======
-The current `PriceFeed.sol` contract has an external `fetchPrice()` function that is called by core Liquity functions which require a current AUT:USD price.  `fetchPrice()` calls each oracle's proxy, asserts on the responses, and converts returned prices to 18 digits.
->>>>>>> 3a2bde9d
+The current `PriceFeed.sol` contract has an external `fetchPrice()` function that is called by core Fluidity functions which require a current AUT:USD price.  `fetchPrice()` calls each oracle's proxy, asserts on the responses, and converts returned prices to 18 digits.
 
 ### PriceFeed Logic
 
@@ -473,11 +448,7 @@
 - If Fluidity fetches the price at round `i`, it will not know if Chainlink decimals changed across round `i-1` to round `i`, and the consequent price scaling distortion may cause Fluidity to fall back to Tellor
 - Fluidity will always calculate the correct current price at 18-digit precision assuming the current return value of `decimals()` is correct (i.e. is the value used by the nodes).
 
-<<<<<<< HEAD
-**Tellor Decimals**: Tellor uses 6 decimal precision for their ETHUSD price as determined by a social consensus of Tellor miners/data providers, and shown on Tellor's price feed page. Their decimals value is not offered in their on-chain contracts.  We rely on the continued social consensus around 6 decimals for their ETHUSD price feed. Tellor have informed us that if there was demand for an ETHUSD price at different precision, they would simply create a new `requestId`, and make no attempt to alter the social consensus around the precision of the current ETHUSD `requestId` (1) used by Fluidity.
-=======
-**Tellor Decimals**: Tellor uses 6 decimal precision for their AUTUSD price as determined by a social consensus of Tellor miners/data providers, and shown on Tellor's price feed page. Their decimals value is not offered in their on-chain contracts.  We rely on the continued social consensus around 6 decimals for their AUTUSD price feed. Tellor have informed us that if there was demand for an AUTUSD price at different precision, they would simply create a new `requestId`, and make no attempt to alter the social consensus around the precision of the current AUTUSD `requestId` (1) used by Liquity.
->>>>>>> 3a2bde9d
+**Tellor Decimals**: Tellor uses 6 decimal precision for their AUTUSD price as determined by a social consensus of Tellor miners/data providers, and shown on Tellor's price feed page. Their decimals value is not offered in their on-chain contracts.  We rely on the continued social consensus around 6 decimals for their AUTUSD price feed. Tellor have informed us that if there was demand for an AUTUSD price at different precision, they would simply create a new `requestId`, and make no attempt to alter the social consensus around the precision of the current ETHUSD `requestId` (1) used by Fluidity.
 
 
 ### Keeping a sorted list of Troves ordered by ICR
@@ -865,11 +836,7 @@
 
 ## Supplying Hints to Trove operations
 
-<<<<<<< HEAD
-Troves in Fluidity are recorded in a sorted doubly linked list, sorted by their NICR, from high to low. NICR stands for the nominal collateral ratio that is simply the amount of collateral (in ETH) multiplied by 100e18 and divided by the amount of debt (in LUSD), without taking the ETH:USD price into account. Given that all Troves are equally affected by Ether price changes, they do not need to be sorted by their real ICR.
-=======
-Troves in Liquity are recorded in a sorted doubly linked list, sorted by their NICR, from high to low. NICR stands for the nominal collateral ratio that is simply the amount of collateral (in AUT) multiplied by 100e18 and divided by the amount of debt (in LUSD), without taking the AUT:USD price into account. Given that all Troves are equally affected by Ether price changes, they do not need to be sorted by their real ICR.
->>>>>>> 3a2bde9d
+Troves in Fluidity are recorded in a sorted doubly linked list, sorted by their NICR, from high to low. NICR stands for the nominal collateral ratio that is simply the amount of collateral (in AUT) multiplied by 100e18 and divided by the amount of debt (in LUSD), without taking the AUT:USD price into account. Given that all Troves are equally affected by Ether price changes, they do not need to be sorted by their real ICR.
 
 All Trove operations that change the collateralization ratio need to either insert or reinsert the Trove to the `SortedTroves` list. To reduce the computational complexity (and gas cost) of the insertion to the linked list, two ‘hints’ may be provided.
 
@@ -1214,11 +1181,7 @@
 
 The LQTY produced in this issuance event is shared between depositors, in proportion to their deposit sizes.
 
-<<<<<<< HEAD
-To efficiently and accurately track LQTY gains for depositors and front ends as deposits decrease over time from liquidations, we re-use the [algorithm for rewards from a compounding, decreasing stake](https://github.com/goldmandao/fluidity/blob/main/packages/contracts/mathProofs/Scalable%20Compounding%20Stability%20Pool%20Deposits.pdf). It is the same algorithm used for the ETH gain from liquidations.
-=======
-To efficiently and accurately track LQTY gains for depositors and front ends as deposits decrease over time from liquidations, we re-use the [algorithm for rewards from a compounding, decreasing stake](https://github.com/liquity/dev/blob/main/packages/contracts/mathProofs/Scalable%20Compounding%20Stability%20Pool%20Deposits.pdf). It is the same algorithm used for the AUT gain from liquidations.
->>>>>>> 3a2bde9d
+To efficiently and accurately track LQTY gains for depositors and front ends as deposits decrease over time from liquidations, we re-use the [algorithm for rewards from a compounding, decreasing stake](https://github.com/goldmandao/fluidity/blob/main/packages/contracts/mathProofs/Scalable%20Compounding%20Stability%20Pool%20Deposits.pdf). It is the same algorithm used for the AUT gain from liquidations.
 
 The same product `P` is used, and a sum `G` is used to track LQTY rewards, and each deposit gets a new snapshot of `P` and `G` when it is updated.
 
@@ -1560,11 +1523,7 @@
 yarn start-demo
 ```
 
-<<<<<<< HEAD
-This spawns a modified version of dev-frontend that ignores MetaMask, and directly uses the local blockchain node. Every time the page is reloaded (at http://localhost:3000), a new random account is created with a balance of 100 ETH. Additionally, transactions are automatically signed, so you no longer need to accept wallet confirmations. This lets you play around with Fluidity more freely.
-=======
-This spawns a modified version of dev-frontend that ignores MetaMask, and directly uses the local blockchain node. Every time the page is reloaded (at http://localhost:3000), a new random account is created with a balance of 100 AUT. Additionally, transactions are automatically signed, so you no longer need to accept wallet confirmations. This lets you play around with Liquity more freely.
->>>>>>> 3a2bde9d
+This spawns a modified version of dev-frontend that ignores MetaMask, and directly uses the local blockchain node. Every time the page is reloaded (at http://localhost:3000), a new random account is created with a balance of 100 AUT. Additionally, transactions are automatically signed, so you no longer need to accept wallet confirmations. This lets you play around with Fluidity more freely.
 
 When you no longer need the demo mode, press Ctrl+C in the terminal then run:
 
@@ -1697,11 +1656,7 @@
 
 When liquidating a trove with `ICR > 110%`, a collateral surplus remains claimable by the borrower. This collateral surplus should be excluded from subsequent TCR calculations, but within the liquidation sequence in `batchLiquidateTroves` in Recovery Mode, it is not. This results in a slight distortion to the TCR value used at each step of the liquidation sequence going forward. This distortion only persists for the duration the `batchLiquidateTroves` function call, and the TCR is again calculated correctly after the liquidation sequence ends. In most cases there is no impact at all, and when there is, the effect tends to be minor. The issue is not present at all in Normal Mode. 
 
-<<<<<<< HEAD
-There is a theoretical and extremely rare case where it incorrectly causes a loss for Stability Depositors instead of a gain. It relies on the stars aligning: the system must be in Recovery Mode, the TCR must be very close to the 150% boundary, a large trove must be liquidated, and the ETH price must drop by >10% at exactly the right moment. No profitable exploit is possible. For more details, please see [this security advisory](https://github.com/goldmandao/fluidity/security/advisories/GHSA-xh2p-7p87-fhgh).
-=======
-There is a theoretical and extremely rare case where it incorrectly causes a loss for Stability Depositors instead of a gain. It relies on the stars aligning: the system must be in Recovery Mode, the TCR must be very close to the 150% boundary, a large trove must be liquidated, and the AUT price must drop by >10% at exactly the right moment. No profitable exploit is possible. For more details, please see [this security advisory](https://github.com/liquity/dev/security/advisories/GHSA-xh2p-7p87-fhgh).
->>>>>>> 3a2bde9d
+There is a theoretical and extremely rare case where it incorrectly causes a loss for Stability Depositors instead of a gain. It relies on the stars aligning: the system must be in Recovery Mode, the TCR must be very close to the 150% boundary, a large trove must be liquidated, and the AUT price must drop by >10% at exactly the right moment. No profitable exploit is possible. For more details, please see [this security advisory](https://github.com/goldmandao/fluidity/security/advisories/GHSA-xh2p-7p87-fhgh).
 
 ### SortedTroves edge cases - top and bottom of the sorted list
 
@@ -1716,24 +1671,12 @@
 
 While Fluidity AG developed the Fluidity Protocol Software, the Fluidity Protocol Software runs in a fully decentralized and autonomous manner on the Ethereum network. Fluidity AG is not involved in the operation of the Fluidity Protocol Software nor has it any control over transactions made using its smart contracts. Further, Fluidity AG does neither enter into any relationship with users of the Fluidity Protocol Software and/or frontend operators, nor does it operate an own frontend. Any and all functionalities of the Fluidity Protocol Software, including the LUSD and the LQTY, are of purely technical nature and there is no claim towards any private individual or legal entity in this regard.
 
-<<<<<<< HEAD
-FLUIDITY AG IS NOT LIABLE TO ANY USER FOR DAMAGES, INCLUDING ANY GENERAL, SPECIAL, INCIDENTAL OR CONSEQUENTIAL DAMAGES ARISING OUT OF THE USE, IN CONNECTION WITH THE USE OR INABILITY TO USE THE FLUIDITY PROTOCOL SOFTWARE (INCLUDING BUT NOT LIMITED TO LOSS OF ETH, LUSD OR LQTY, NON-ALLOCATION OF TECHNICAL FEES TO LQTY HOLDERS, LOSS OF DATA, BUSINESS INTERRUPTION, DATA BEING RENDERED INACCURATE OR OTHER LOSSES SUSTAINED BY A USER OR THIRD PARTIES AS A RESULT OF THE FLUIDITY PROTOCOL SOFTWARE AND/OR ANY ACTIVITY OF A FRONTEND OPERATOR OR A FAILURE OF THE FLUIDITY PROTOCOL SOFTWARE TO OPERATE WITH ANY OTHER SOFTWARE).
-=======
-LIQUITY AG IS NOT LIABLE TO ANY USER FOR DAMAGES, INCLUDING ANY GENERAL, SPECIAL, INCIDENTAL OR CONSEQUENTIAL DAMAGES ARISING OUT OF THE USE, IN CONNECTION WITH THE USE OR INABILITY TO USE THE LIQUITY PROTOCOL SOFTWARE (INCLUDING BUT NOT LIMITED TO LOSS OF AUT, LUSD OR LQTY, NON-ALLOCATION OF TECHNICAL FEES TO LQTY HOLDERS, LOSS OF DATA, BUSINESS INTERRUPTION, DATA BEING RENDERED INACCURATE OR OTHER LOSSES SUSTAINED BY A USER OR THIRD PARTIES AS A RESULT OF THE LIQUITY PROTOCOL SOFTWARE AND/OR ANY ACTIVITY OF A FRONTEND OPERATOR OR A FAILURE OF THE LIQUITY PROTOCOL SOFTWARE TO OPERATE WITH ANY OTHER SOFTWARE).
->>>>>>> 3a2bde9d
+FLUIDITY AG IS NOT LIABLE TO ANY USER FOR DAMAGES, INCLUDING ANY GENERAL, SPECIAL, INCIDENTAL OR CONSEQUENTIAL DAMAGES ARISING OUT OF THE USE, IN CONNECTION WITH THE USE OR INABILITY TO USE THE FLUIDITY PROTOCOL SOFTWARE (INCLUDING BUT NOT LIMITED TO LOSS OF AUT, LUSD OR LQTY, NON-ALLOCATION OF TECHNICAL FEES TO LQTY HOLDERS, LOSS OF DATA, BUSINESS INTERRUPTION, DATA BEING RENDERED INACCURATE OR OTHER LOSSES SUSTAINED BY A USER OR THIRD PARTIES AS A RESULT OF THE FLUIDITY PROTOCOL SOFTWARE AND/OR ANY ACTIVITY OF A FRONTEND OPERATOR OR A FAILURE OF THE FLUIDITY PROTOCOL SOFTWARE TO OPERATE WITH ANY OTHER SOFTWARE).
 
 The Fluidity Protocol Software has been developed and published under the GNU GPL v3 open-source license, which forms an integral part of this disclaimer. 
 
-<<<<<<< HEAD
 THE FLUIDITY PROTOCOL SOFTWARE HAS BEEN PROVIDED "AS IS", WITHOUT WARRANTY OF ANY KIND, EXPRESS OR IMPLIED, INCLUDING BUT NOT LIMITED TO THE WARRANTIES OF MERCHANTABILITY, FITNESS FOR A PARTICULAR PURPOSE AND NONINFRINGEMENT. THE FLUIDITY PROTOCOL SOFTWARE IS HIGHLY EXPERIMENTAL AND ANY REAL ETH AND/OR LUSD AND/OR LQTY SENT, STAKED OR DEPOSITED TO THE FLUIDITY PROTOCOL SOFTWARE ARE AT RISK OF BEING LOST INDEFINITELY, WITHOUT ANY KIND OF CONSIDERATION.
 
 There are no official frontend operators, and the use of any frontend is made by users at their own risk. To assess the trustworthiness of a frontend operator lies in the sole responsibility of the users and must be made carefully.
 
-User is solely responsible for complying with applicable law when interacting (in particular, when using ETH, LUSD, LQTY or other Token) with the Fluidity Protocol Software whatsoever. 
-=======
-THE LIQUITY PROTOCOL SOFTWARE HAS BEEN PROVIDED "AS IS", WITHOUT WARRANTY OF ANY KIND, EXPRESS OR IMPLIED, INCLUDING BUT NOT LIMITED TO THE WARRANTIES OF MERCHANTABILITY, FITNESS FOR A PARTICULAR PURPOSE AND NONINFRINGEMENT. THE LIQUITY PROTOCOL SOFTWARE IS HIGHLY EXPERIMENTAL AND ANY REAL AUT AND/OR LUSD AND/OR LQTY SENT, STAKED OR DEPOSITED TO THE LIQUITY PROTOCOL SOFTWARE ARE AT RISK OF BEING LOST INDEFINITELY, WITHOUT ANY KIND OF CONSIDERATION.
-
-There are no official frontend operators, and the use of any frontend is made by users at their own risk. To assess the trustworthiness of a frontend operator lies in the sole responsibility of the users and must be made carefully.
-
-User is solely responsible for complying with applicable law when interacting (in particular, when using AUT, LUSD, LQTY or other Token) with the Liquity Protocol Software whatsoever. 
->>>>>>> 3a2bde9d
+User is solely responsible for complying with applicable law when interacting (in particular, when using AUT, LUSD, LQTY or other Token) with the Fluidity Protocol Software whatsoever. 