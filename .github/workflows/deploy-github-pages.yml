name: Release UI to GitHub Pages

on:
  push:
    branches: [master, main]
  pull_request:
    branches: [master, main]
    types: [opened, reopened, synchronize]

jobs:
  build-frontend:
    runs-on: ubuntu-latest

    steps:
      - uses: actions/checkout@v3

      - uses: actions/setup-node@v3
        with:
          node-version: '16'
          cache: 'yarn'

      - run: yarn install --frozen-lockfile
      - run: yarn build:dev-frontend
      
      - uses: actions/upload-artifact@v3
        with:
          name: frontend-build-${{ github.sha }}
          path: packages/dev-frontend/build

  deploy-master:
    needs: build-frontend
    if: ${{ github.event_name != 'pull_request' }}
    runs-on: ubuntu-latest

    steps:
      - uses: actions/download-artifact@v3
        with:
          name: frontend-build-${{ github.sha }}

      - name: Deploy Master
        uses: peaceiris/actions-gh-pages@v3.7.3
        with:
          github_token: ${{ secrets.GITHUB_TOKEN }}
          publish_dir: ./
          destination_dir: ./main

  deploy-pull-request:
    needs: build-frontend
    if: ${{ github.event_name == 'pull_request' }}
    runs-on: ubuntu-latest

    steps:
      - uses: actions/download-artifact@v3
        with:
          name: frontend-build-${{ github.sha }}

      - name: Deploy Pull Request
        uses: peaceiris/actions-gh-pages@v3.7.3
        with:
          github_token: ${{ secrets.GITHUB_TOKEN }}
<<<<<<< HEAD
          publish_dir: ./packages/dev-frontend/build
=======
          publish_dir: ./
          destination_dir: ${{ github.head_ref }}

  post-pr-comment:
    needs: deploy-pull-request
    runs-on: ubuntu-latest

    steps:
      - name: View context attributes
        uses: actions/github-script@v6
        with:
          script: console.log(context)
        
      - name: PR comment
        uses: actions/github-script@v6
        env:
          HEAD_REF: '${{github.head_ref}}'
        with:
          script: |
            val fullName = context.payload.repository.full_name.split('/')
            github.rest.issues.createComment({
              issue_number: context.issue.number,
              owner: context.repo.owner,
              repo: context.repo.repo,
              body: `Deployed to https://${fullName[0]}.github.io/${fullName[1]}/${process.env.HEAD_REF}`
            })
>>>>>>> bb10efc8
<|MERGE_RESOLUTION|>--- conflicted
+++ resolved
@@ -58,9 +58,6 @@
         uses: peaceiris/actions-gh-pages@v3.7.3
         with:
           github_token: ${{ secrets.GITHUB_TOKEN }}
-<<<<<<< HEAD
-          publish_dir: ./packages/dev-frontend/build
-=======
           publish_dir: ./
           destination_dir: ${{ github.head_ref }}
 
@@ -86,5 +83,4 @@
               owner: context.repo.owner,
               repo: context.repo.repo,
               body: `Deployed to https://${fullName[0]}.github.io/${fullName[1]}/${process.env.HEAD_REF}`
-            })
->>>>>>> bb10efc8
+            })