import React, { useState } from "react";
import { Text, Flex, Label, Input } from "theme-ui";
import { Icon } from "./Icon";

type RowProps = {
  label: string;
  labelFor?: string;
  unit?: string;
};

const Row: React.FC<RowProps> = ({ label, labelFor, unit, children }) => {
  return (
    <Flex sx={{ alignItems: "stretch" }}>
      <Label htmlFor={labelFor} sx={{ width: unit ? "106px" : "170px" }}>
        {label}
      </Label>
      {unit && (
        <Label variant="unit" sx={{ width: "64px", px: 0 }}>
          {unit}
        </Label>
      )}
      {children}
    </Flex>
  );
};

type StaticAmountsProps = {
  inputId: string;
  amount: string;
  color?: string;
  pendingAmount?: string;
  pendingColor?: string;
  onClick?: () => void;
  invalid?: boolean;
};

const StaticAmounts: React.FC<StaticAmountsProps> = ({
  inputId,
  amount,
  color,
  pendingAmount,
  pendingColor,
  onClick,
  invalid
}) => {
  return (
    <Label
      variant="input"
      id={inputId}
      sx={{
        ...(invalid ? { backgroundColor: "invalid" } : {}),
        ...(onClick ? { cursor: "text" } : {})
      }}
      {...{ onClick, invalid }}
    >
      <Flex sx={{ justifyContent: "space-between", alignItems: "center" }}>
        <Text sx={{ fontSize: 3 }} {...{ color }}>
          {amount}
        </Text>

<<<<<<< HEAD
        <Text sx={{ fontSize: 2 }} color={pendingColor}>
          {pendingAmount === "++" ? (
            <Icon name="angle-double-up" />
          ) : pendingAmount === "--" ? (
            <Icon name="angle-double-down" />
          ) : pendingAmount?.startsWith("+") ? (
            <>
              <Icon name="angle-up" /> {pendingAmount.substr(1)}
            </>
          ) : pendingAmount?.startsWith("-") ? (
            <>
              <Icon name="angle-down" /> {pendingAmount.substr(1)}
            </>
          ) : (
            pendingAmount
          )}
        </Text>
=======
        {pendingAmount ? (
          <Text sx={{ fontSize: 2, color: pendingColor }}>
            {pendingAmount === "++" ? (
              <Icon name="angle-double-up" />
            ) : pendingAmount === "--" ? (
              <Icon name="angle-double-down" />
            ) : pendingAmount?.startsWith("+") ? (
              <>
                <Icon name="angle-up" /> {pendingAmount.substr(1)}
              </>
            ) : pendingAmount?.startsWith("-") ? (
              <>
                <Icon name="angle-down" /> {pendingAmount.substr(1)}
              </>
            ) : (
              pendingAmount
            )}
          </Text>
        ) : onClick ? (
          <Text sx={{ display: "flex", alignItems: "center", ml: 1, fontSize: 1 }}>
            <Icon name="pen" />
          </Text>
        ) : undefined}
>>>>>>> 6820bc73
      </Flex>
    </Label>
  );
};

type StaticRowProps = RowProps & StaticAmountsProps;

export const StaticRow: React.FC<StaticRowProps> = props => {
  return (
    <Row {...props}>
      <StaticAmounts {...props} />
    </Row>
  );
};

type EditableRowProps = Omit<
  StaticRowProps & {
    editingState: [string | undefined, (editing: string | undefined) => void];
    editedAmount: string;
    setEditedAmount: (editedAmount: string) => void;
  },
  "valid"
>;

export const EditableRow: React.FC<EditableRowProps> = ({
  label,
  inputId,
  unit,
  amount,
  color,
  pendingAmount,
  pendingColor,
  editingState,
  editedAmount,
  setEditedAmount
}) => {
  const [editing, setEditing] = editingState;
  const [invalid, setInvalid] = useState<boolean>(false);

  return (
    <Row {...{ label, labelFor: inputId, unit }}>
      {editing === inputId ? (
        <Input
          autoFocus
          sx={invalid ? { backgroundColor: "invalid" } : {}}
          id={inputId}
          type="number"
          step="any"
          defaultValue={editedAmount}
          {...{ invalid }}
          onChange={e => {
            try {
              setEditedAmount(e.target.value);
              setInvalid(false);
            } catch {
              setInvalid(true);
            }
          }}
          onBlur={() => {
            setEditing(undefined);
            setInvalid(false);
          }}
        />
      ) : (
        <StaticAmounts
          {...{ inputId, amount, color, pendingAmount, pendingColor, invalid }}
          onClick={() => setEditing(inputId)}
        />
      )}
    </Row>
  );
};<|MERGE_RESOLUTION|>--- conflicted
+++ resolved
@@ -58,25 +58,6 @@
           {amount}
         </Text>
 
-<<<<<<< HEAD
-        <Text sx={{ fontSize: 2 }} color={pendingColor}>
-          {pendingAmount === "++" ? (
-            <Icon name="angle-double-up" />
-          ) : pendingAmount === "--" ? (
-            <Icon name="angle-double-down" />
-          ) : pendingAmount?.startsWith("+") ? (
-            <>
-              <Icon name="angle-up" /> {pendingAmount.substr(1)}
-            </>
-          ) : pendingAmount?.startsWith("-") ? (
-            <>
-              <Icon name="angle-down" /> {pendingAmount.substr(1)}
-            </>
-          ) : (
-            pendingAmount
-          )}
-        </Text>
-=======
         {pendingAmount ? (
           <Text sx={{ fontSize: 2, color: pendingColor }}>
             {pendingAmount === "++" ? (
@@ -100,7 +81,6 @@
             <Icon name="pen" />
           </Text>
         ) : undefined}
->>>>>>> 6820bc73
       </Flex>
     </Label>
   );
