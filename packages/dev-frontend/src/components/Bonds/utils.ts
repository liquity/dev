--- conflicted
+++ resolved
@@ -81,7 +81,6 @@
   return new Date(Math.round(Date.now() + daysToMilliseconds(days)));
 };
 
-<<<<<<< HEAD
 const getFloorPrice = async (
   chickenBondManager: ChickenBondManager,
   bLusdSupply: Decimal
@@ -92,7 +91,8 @@
       .sub(await chickenBondManager.getPendingLUSD())
       .sub(await chickenBondManager.getPermanentLUSD())
   ).div(bLusdSupply);
-=======
+};
+
 const getAverageBondAgeInSeconds = (
   totalWeightedStartTimes: Decimal,
   pendingBucketLusd: Decimal
@@ -173,7 +173,6 @@
   );
 
   return getFutureDateInDays(daysUntilBondReachesRebondOrBreakEven);
->>>>>>> d4b89ddf
 };
 
 export {
@@ -188,16 +187,10 @@
   getReturn,
   getTokenUri,
   getFutureBLusdAccrualFactor,
-<<<<<<< HEAD
-  getBreakEvenDays,
-  getRebondDays,
-  getFutureDateByDays,
-  getFloorPrice
-=======
   getBreakEvenPeriodInDays,
   getRebondPeriodInDays,
   getAverageBondAgeInSeconds,
   getRemainingRebondOrBreakEvenDays,
-  getRebondOrBreakEvenTimeWithControllerAdjustment
->>>>>>> d4b89ddf
+  getRebondOrBreakEvenTimeWithControllerAdjustment,
+  getFloorPrice
 };