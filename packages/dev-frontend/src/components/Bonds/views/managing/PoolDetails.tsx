--- conflicted
+++ resolved
@@ -34,12 +34,7 @@
               {(bLusdAmmBLusdBalance ?? Decimal.ZERO).prettify(2)}
             </PoolBalance>
             <Text sx={{ fontWeight: "light", mx: "12px" }}>+</Text>
-<<<<<<< HEAD
-            <PoolBalance symbol="LUSD">
-=======
-
             <PoolBalance symbol="LUSD-3CRV">
->>>>>>> 2a6de77b
               {(bLusdAmmLusdBalance ?? Decimal.ZERO).prettify(2)}
             </PoolBalance>
           </StaticAmounts>
