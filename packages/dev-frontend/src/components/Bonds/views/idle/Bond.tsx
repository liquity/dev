import { Card, Flex, Button, Image, ThemeUIStyleObject } from "theme-ui";
import { EventType, HorizontalTimeline } from "../../../HorizontalTimeline";
import { Record } from "../../Record";
import { Actions } from "./actions/Actions";
import { BLusdAmmTokenIndex, Bond as BondType, SwapPressedPayload } from "../../context/transitions";
import { Label, SubLabel } from "../../../HorizontalTimeline";
import * as l from "../../lexicon";
import { statuses, useBondView } from "../../context/BondViewContext";

const getBondEvents = (bond: BondType): EventType[] => {
  return [
    {
      date: new Date(bond.startTime),
      label: (
        <>
          <Label description="bLUSD accrual starts off at 0 and increases over time.">
            {l.BOND_CREATED.term}
          </Label>
          <SubLabel>{`0.00 bLUSD`}</SubLabel>
        </>
      )
    },
    {
      date: new Date(bond.status === "PENDING" ? Date.now() : bond?.endTime ?? 0),
      label: (
        <>
          <Label description={l.ACCRUED_AMOUNT.description} style={{ fontWeight: 500 }}>
            {bond.status === "PENDING" ? l.ACCRUED_AMOUNT.term : statuses[bond.status]}
          </Label>
          <SubLabel style={{ fontWeight: 400 }}>
            {bond.status === "PENDING" ? `${bond.accrued.prettify(2)} bLUSD` : ""}
          </SubLabel>
        </>
      ),
      isSelected: true
    },
    {
      date: new Date(bond.breakEvenTime),
      label: (
        <>
          <Label description="How many bLUSD are required to break-even at the current market price.">
            {l.BREAK_EVEN_TIME.term}
          </Label>
          <SubLabel>{`${bond?.breakEvenAccrual?.prettify(2) ?? "?"} bLUSD`}</SubLabel>
        </>
      )
    },
    {
      date: new Date(bond.rebondTime),
      label: (
        <>
          <Label description="How many bLUSD are recommended before claiming the bond, selling the bLUSD for LUSD, and then opening another bond.">
            {l.OPTIMUM_REBOND_TIME.term}
          </Label>
          <SubLabel>{`${bond?.rebondAccrual?.prettify(2) ?? "?"} bLUSD`}</SubLabel>
        </>
      )
    }
  ];
};

type BondProps = { bond: BondType; style?: ThemeUIStyleObject };

export const Bond: React.FC<BondProps> = ({ bond, style }) => {
  const events = getBondEvents(bond);
<<<<<<< HEAD
=======
  const { dispatchEvent } = useBondView();

  const handleSellBLusdPressed = () => {
    dispatchEvent("SWAP_PRESSED", { inputToken: BLusdAmmTokenIndex.BLUSD } as SwapPressedPayload);
  };

>>>>>>> 37e9582b
  return (
    <Flex
      sx={{
        justifyContent: "center",
        alignItems: "center",
        gap: "12px",
        ...style
      }}
    >
      <Flex sx={{ width: 150, height: 210 }}>
        <Image
          sx={{ cursor: "pointer", width: "100%", height: "100%" }}
          src={bond.tokenUri}
          alt="TODO"
          onClick={() => {
            window.open("https://opensea.io", "_blank");
          }}
        />
      </Flex>
      <Card mt={[0, 0, 0, 0]} sx={{ borderRadius: 12, flexGrow: 1 }}>
        <Flex p={[2, 3]} sx={{ flexDirection: "column" }}>
          <HorizontalTimeline
            style={{ fontSize: "14.5px", justifyContent: "center", pt: 2, mx: 3 }}
            events={events}
          />

          <Flex mt={4} variant="layout.actions" sx={{ justifyContent: "flex-end" }}>
            <Flex
              sx={{
                justifyContent: "flex-start",
                flexGrow: 1,
                alignItems: "center",
                pl: 4,
                gap: "0 28px",
                fontSize: "14.5px"
              }}
            >
              <Record
                name={l.BOND_DEPOSIT.term}
                value={bond.deposit.prettify(2)}
                type="LUSD"
                description={l.BOND_DEPOSIT.description}
              />
              {bond.status === "PENDING" && (
                <Record
                  name={l.MARKET_VALUE.term}
                  value={bond?.marketValue?.prettify(2) ?? "0"}
                  type="LUSD"
                  description={l.MARKET_VALUE.description}
                />
              )}
            </Flex>
            {bond.status === "PENDING" && <Actions bondId={bond.id} />}
            {bond.status !== "PENDING" && bond.status === "CLAIMED" && (
              <Button variant="outline" sx={{ height: "44px" }} onClick={handleSellBLusdPressed}>
                Sell bLUSD
              </Button>
            )}
          </Flex>
        </Flex>
      </Card>
    </Flex>
  );
};<|MERGE_RESOLUTION|>--- conflicted
+++ resolved
@@ -63,15 +63,12 @@
 
 export const Bond: React.FC<BondProps> = ({ bond, style }) => {
   const events = getBondEvents(bond);
-<<<<<<< HEAD
-=======
   const { dispatchEvent } = useBondView();
 
   const handleSellBLusdPressed = () => {
     dispatchEvent("SWAP_PRESSED", { inputToken: BLusdAmmTokenIndex.BLUSD } as SwapPressedPayload);
   };
 
->>>>>>> 37e9582b
   return (
     <Flex
       sx={{
