// SPDX-License-Identifier: MIT

pragma solidity 0.6.11;

import "./Interfaces/IBorrowerOperations.sol";
import "./Interfaces/ITroveManager.sol";
import "./Interfaces/ILUSDToken.sol";
import "./Interfaces/IActivePool.sol";
import "./Interfaces/IDefaultPool.sol";
import "./Interfaces/ICollSurplusPool.sol";
import './Interfaces/ILUSDToken.sol';
import "./Interfaces/IPriceFeed.sol";
import "./Interfaces/ISortedTroves.sol";
import "./Interfaces/ILQTYStaking.sol";
import "./Dependencies/LiquityBase.sol";
import "./Dependencies/Ownable.sol";
import "./Dependencies/console.sol";

contract BorrowerOperations is LiquityBase, Ownable, IBorrowerOperations {

    // --- Connected contract declarations ---

    ITroveManager public troveManager;

    IActivePool public activePool;

    IDefaultPool public defaultPool;

    address stabilityPoolAddress;

    address gasPoolAddress;

    ICollSurplusPool collSurplusPool;

    IPriceFeed public priceFeed;

    ILQTYStaking public lqtyStaking;
    address public lqtyStakingAddress;

    ILUSDToken public lusdToken;

    // A doubly linked list of Troves, sorted by their sorted by their collateral ratios
    ISortedTroves public sortedTroves;

    /* --- Variable container structs  ---

    Used to hold, return and assign variables inside a function, in order to avoid the error:
    "CompilerError: Stack too deep". */

     struct LocalVariables_adjustTrove {
        uint price;
        uint collChange;
        uint rawDebtChange;
        bool isCollIncrease;
        uint debt;
        uint coll;
        uint oldICR;
        uint newICR;
        uint LUSDFee;
        uint newDebt;
        uint newColl;
        uint stake;
    }

    enum BorrowerOperation {
        openTrove,
        closeTrove,
        addColl,
        withdrawColl,
        withdrawLUSD,
        repayLUSD,
        adjustTrove
    }

    event TroveCreated(address indexed _borrower, uint arrayIndex);
    event TroveUpdated(address indexed _borrower, uint _debt, uint _coll, uint stake, BorrowerOperation operation);
    event LUSDBorrowingFeePaid(address indexed _borrower, uint _LUSDFee);

    // --- Dependency setters ---

    function setAddresses(
        address _troveManagerAddress,
        address _activePoolAddress,
        address _defaultPoolAddress,
        address _stabilityPoolAddress,
        address _gasPoolAddress,
        address _collSurplusPoolAddress,
        address _priceFeedAddress,
        address _sortedTrovesAddress,
        address _lusdTokenAddress,
        address _lqtyStakingAddress
    )
        external
        override
        onlyOwner
    {
        troveManager = ITroveManager(_troveManagerAddress);
        activePool = IActivePool(_activePoolAddress);
        defaultPool = IDefaultPool(_defaultPoolAddress);
        stabilityPoolAddress = _stabilityPoolAddress;
        gasPoolAddress = _gasPoolAddress;
        collSurplusPool = ICollSurplusPool(_collSurplusPoolAddress);
        priceFeed = IPriceFeed(_priceFeedAddress);
        sortedTroves = ISortedTroves(_sortedTrovesAddress);
        lusdToken = ILUSDToken(_lusdTokenAddress);
        lqtyStakingAddress = _lqtyStakingAddress;
        lqtyStaking = ILQTYStaking(_lqtyStakingAddress);

        emit TroveManagerAddressChanged(_troveManagerAddress);
        emit ActivePoolAddressChanged(_activePoolAddress);
        emit DefaultPoolAddressChanged(_defaultPoolAddress);
        emit StabilityPoolAddressChanged(_stabilityPoolAddress);
        emit GasPoolAddressChanged(_gasPoolAddress);
        emit CollSurplusPoolAddressChanged(_collSurplusPoolAddress);
        emit LUSDTokenAddressChanged(_lusdTokenAddress);
        emit PriceFeedAddressChanged(_priceFeedAddress);
        emit SortedTrovesAddressChanged(_sortedTrovesAddress);
        emit LUSDTokenAddressChanged(_lusdTokenAddress);
        emit LQTYStakingAddressChanged(_lqtyStakingAddress);

        _renounceOwnership();
    }

    // --- Borrower Trove Operations ---

    function openTrove(uint _LUSDAmount, address _upperHint, address _lowerHint) external payable override {
        uint price = priceFeed.getPrice();

        _requireTroveisNotActive(msg.sender);

        // Decay the base rate, and calculate the borrowing fee
        troveManager.decayBaseRateFromBorrowing();
        uint LUSDFee = troveManager.getBorrowingFee(_LUSDAmount);
        uint rawDebt = _LUSDAmount.add(LUSDFee);

        // ICR is based on the composite debt, i.e. the requested LUSD amount + LUSD borrowing fee + LUSD gas comp.
        uint compositeDebt = _getCompositeDebt(rawDebt);
        assert(compositeDebt > 0);
        uint ICR = LiquityMath._computeCR(msg.value, compositeDebt, price);
        uint NICR = LiquityMath._computeNominalCR(msg.value, compositeDebt);

        if (_checkRecoveryMode()) {
            _requireICRisAboveR_MCR(ICR);
        } else {
            _requireICRisAboveMCR(ICR);
            _requireNewTCRisAboveCCR(msg.value, true, compositeDebt, true, price);  // bools: coll increase, debt increase
        }

        // Set the trove struct's properties
        troveManager.setTroveStatus(msg.sender, 1);
        troveManager.increaseTroveColl(msg.sender, msg.value);
        troveManager.increaseTroveDebt(msg.sender, compositeDebt);

        troveManager.updateTroveRewardSnapshots(msg.sender);
        uint stake = troveManager.updateStakeAndTotalStakes(msg.sender);

        sortedTroves.insert(msg.sender, NICR, _upperHint, _lowerHint);
        uint arrayIndex = troveManager.addTroveOwnerToArray(msg.sender);
        emit TroveCreated(msg.sender, arrayIndex);

        // Send the LUSD borrowing fee to the staking contract
        lusdToken.mint(lqtyStakingAddress, LUSDFee);
        lqtyStaking.increaseF_LUSD(LUSDFee);

        // Move the ether to the Active Pool, and mint the LUSDAmount to the borrower
        _activePoolAddColl(msg.value);
        _withdrawLUSD(msg.sender, _LUSDAmount, rawDebt);
        // Move the LUSD gas compensation to the Gas Pool
        _withdrawLUSD(gasPoolAddress, LUSD_GAS_COMPENSATION, LUSD_GAS_COMPENSATION);

        emit TroveUpdated(msg.sender, compositeDebt, msg.value, stake, BorrowerOperation.openTrove);
        emit LUSDBorrowingFeePaid(msg.sender, LUSDFee);
    }

    // Send ETH as collateral to a trove
    function addColl(address _upperHint, address _lowerHint) external payable override {
        _adjustTrove(msg.sender, 0, 0, false, _upperHint, _lowerHint);
    }

    // Send ETH as collateral to a trove. Called by only the Stability Pool.
    function moveETHGainToTrove(address _borrower, address _upperHint, address _lowerHint) external payable override {
        _requireCallerIsStabilityPool();
        _adjustTrove(_borrower, 0, 0, false, _upperHint, _lowerHint);
    }

    // Withdraw ETH collateral from a trove
    function withdrawColl(uint _collWithdrawal, address _upperHint, address _lowerHint) external override {
        _adjustTrove(msg.sender, _collWithdrawal, 0, false, _upperHint, _lowerHint);
    }

    // Withdraw LUSD tokens from a trove: mint new LUSD tokens to the owner, and increase the trove's debt accordingly
    function withdrawLUSD(uint _LUSDAmount, address _upperHint, address _lowerHint) external override {
        _adjustTrove(msg.sender, 0, _LUSDAmount, true, _upperHint, _lowerHint);
    }

    // Repay LUSD tokens to a Trove: Burn the repaid LUSD tokens, and reduce the trove's debt accordingly
    function repayLUSD(uint _LUSDAmount, address _upperHint, address _lowerHint) external override {
        _adjustTrove(msg.sender, 0, _LUSDAmount, false, _upperHint, _lowerHint);
    }

    /*
    * If ETH is sent, the operation is considered as a collateral increase, and the first parameter
    * _collWithdrawal must be zero
    */
    function adjustTrove(uint _collWithdrawal, uint _debtChange, bool _isDebtIncrease, address _upperHint, address _lowerHint) external payable override {
        _adjustTrove(msg.sender, _collWithdrawal, _debtChange, _isDebtIncrease, _upperHint, _lowerHint);
    }

    function _adjustTrove(address _borrower, uint _collWithdrawal, uint _debtChange, bool _isDebtIncrease, address _upperHint, address _lowerHint) internal {
        require(msg.value == 0 || _collWithdrawal == 0, "BorrowerOperations: Cannot withdraw and add coll");
        // The operation "isWithdrawal" if it removes collateral or LUSD, i.e. it removes funds and lowers the ICR
        bool isWithdrawal = _collWithdrawal != 0 || _isDebtIncrease;
        require(msg.sender == _borrower || !isWithdrawal, "BorrowerOps: User must be sender for withdrawals");
        require(msg.value != 0 || _collWithdrawal != 0 || _debtChange != 0, "BorrowerOps: There must be either a collateral change or a debt change");
        _requireTroveisActive(_borrower);

        LocalVariables_adjustTrove memory L;
        L.price = priceFeed.getPrice();

        troveManager.applyPendingRewards(_borrower);

        (L.collChange, L.isCollIncrease) = _getCollChange(msg.value, _collWithdrawal);

        L.rawDebtChange = _debtChange;
        if (_isDebtIncrease) {
            require(_debtChange > 0, "BorrowerOps: Debt increase requires positive debtChange");
            // Decay the baseRate and get the fee
            troveManager.decayBaseRateFromBorrowing();
            L.LUSDFee = troveManager.getBorrowingFee(_debtChange);

            // The raw debt change includes the fee, if there was one
            L.rawDebtChange = L.rawDebtChange.add(L.LUSDFee);

            // Send fee to LQTY staking contract
            lqtyStaking.increaseF_LUSD(L.LUSDFee);
            lusdToken.mint(lqtyStakingAddress, L.LUSDFee);
        }

        L.debt = troveManager.getTroveDebt(_borrower);
        L.coll = troveManager.getTroveColl(_borrower);
        L.oldICR = LiquityMath._computeCR(L.coll, L.debt, L.price);
        L.newICR = _getNewICRFromTroveChange(L.coll, L.debt, L.collChange, L.isCollIncrease, L.rawDebtChange, _isDebtIncrease, L.price);

        if (isWithdrawal) { 
            if (!_checkRecoveryMode()) {
                _requireICRisAboveMCR(L.newICR);
                uint newTCR = _getNewTCRFromTroveChange(L.collChange, L.isCollIncrease, L.rawDebtChange, _isDebtIncrease, L.price);
                if (newTCR < CCR) {
                    (L.collChange, L.rawDebtChange) = _getMaxTroveAdjustment(L.collChange, L.isCollIncrease, L.rawDebtChange, _isDebtIncrease, L.price);
                }
            } else {
                require(L.newICR >= L.oldICR, "BorrowerOps: Cannot decrease your Trove's ICR in Recovery Mode");
            }
        }
<<<<<<< HEAD
        if (!L.isCollIncrease) { _requireCollAmountIsWithdrawable(L.coll, L.collChange); }
        if (!_isDebtIncrease && _debtChange > 0) { _requireLUSDRepaymentAllowed(L.debt, L.rawDebtChange); }
=======
        /*
         * We don’t check that the withdrawn coll isn’t greater than the current collateral in the trove because it would fail previously in:
         * - _getNewICRFromTroveChange, due to SafeMath
         * - _requireICRisAboveMCR
         */
        if (!_isDebtIncrease && _debtChange > 0) {_requireLUSDRepaymentAllowed(L.debt, L.rawDebtChange);}
>>>>>>> 3f259cee

        (L.newColl, L.newDebt) = _updateTroveFromAdjustment(_borrower, L.collChange, L.isCollIncrease, L.rawDebtChange, _isDebtIncrease);
        L.stake = troveManager.updateStakeAndTotalStakes(_borrower);

        // Re-insert trove it in the sorted list
        uint newNICR = _getNewNominalICRFromTroveChange(L.coll, L.debt, L.collChange, L.isCollIncrease, L.rawDebtChange, _isDebtIncrease);
        sortedTroves.reInsert(_borrower, newNICR, _upperHint, _lowerHint);

        // Pass unmodified _debtChange here, as we don't send the fee to the user
        _moveTokensAndETHfromAdjustment(msg.sender, L.collChange, L.isCollIncrease, _debtChange, _isDebtIncrease, L.rawDebtChange);

        emit TroveUpdated(_borrower, L.newDebt, L.newColl, L.stake, BorrowerOperation.adjustTrove);
        emit LUSDBorrowingFeePaid(msg.sender,  L.LUSDFee);
    }

    function closeTrove() external override {
        _requireTroveisActive(msg.sender);
        _requireNotInRecoveryMode();

        troveManager.applyPendingRewards(msg.sender);

        uint coll = troveManager.getTroveColl(msg.sender);
        uint debt = troveManager.getTroveDebt(msg.sender);

        troveManager.removeStake(msg.sender);
        troveManager.closeTrove(msg.sender);

        // Burn the debt from the user's balance, and send the collateral back to the user
        _repayLUSD(msg.sender, debt.sub(LUSD_GAS_COMPENSATION));
        activePool.sendETH(msg.sender, coll);
        // Refund gas compensation
        _repayLUSD(gasPoolAddress, LUSD_GAS_COMPENSATION);

        emit TroveUpdated(msg.sender, 0, 0, 0, BorrowerOperation.closeTrove);
    }

    function claimRedeemedCollateral(address _user) external override {
        // send ETH from CollSurplus Pool to owner
        collSurplusPool.claimColl(_user);
    }

    // --- Helper functions ---

    function _getUSDValue(uint _coll, uint _price) internal pure returns (uint) {
        uint usdValue = _price.mul(_coll).div(1e18);

        return usdValue;
    }

    function _getCollChange(
        uint _collReceived,
        uint _requestedCollWithdrawal
    )
        internal
        pure
        returns(uint collChange, bool isCollIncrease)
    {
        if (_collReceived != 0) {
            collChange = _collReceived;
            isCollIncrease = true;
        } else {
            collChange = _requestedCollWithdrawal;
        }
    }

    // Update trove's coll and debt based on whether they increase or decrease
    function _updateTroveFromAdjustment
    (
        address _borrower,
        uint _collChange,
        bool _isCollIncrease,
        uint _debtChange,
        bool _isDebtIncrease
    )
        internal
        returns (uint, uint)
    {
        uint newColl = (_isCollIncrease) ? troveManager.increaseTroveColl(_borrower, _collChange)
                                        : troveManager.decreaseTroveColl(_borrower, _collChange);
        uint newDebt = (_isDebtIncrease) ? troveManager.increaseTroveDebt(_borrower, _debtChange)
                                        : troveManager.decreaseTroveDebt(_borrower, _debtChange);

        return (newColl, newDebt);
    }

    function _moveTokensAndETHfromAdjustment
    (
        address _borrower,
        uint _collChange,
        bool _isCollIncrease,
        uint _debtChange,
        bool _isDebtIncrease,
        uint _rawDebtChange
    )
        internal
    {
        if (_isDebtIncrease) {
            _withdrawLUSD(_borrower, _debtChange, _rawDebtChange);
        } else {
            _repayLUSD(_borrower, _debtChange);
        }

        if (_isCollIncrease) {
            _activePoolAddColl(_collChange);
        } else {
            activePool.sendETH(_borrower, _collChange);
        }
    }

    // Send ETH to Active Pool and increase its recorded ETH balance
    function _activePoolAddColl(uint _amount) internal {
        (bool success, ) = address(activePool).call{value: _amount}("");
        assert(success == true);
    }

    // Issue the specified amount of LUSD to _account and increases the total active debt (_rawDebtIncrease potentially includes a LUSDFee)
    function _withdrawLUSD(address _account, uint _LUSDAmount, uint _rawDebtIncrease) internal {
        activePool.increaseLUSDDebt(_rawDebtIncrease);
        lusdToken.mint(_account, _LUSDAmount);
    }

    // Burn the specified amount of LUSD from _account and decreases the total active debt
    function _repayLUSD(address _account, uint _LUSD) internal {
        activePool.decreaseLUSDDebt(_LUSD);
        lusdToken.burn(_account, _LUSD);
    }

    // --- 'Require' wrapper functions ---

    function _requireTroveisActive(address _borrower) internal view {
        uint status = troveManager.getTroveStatus(_borrower);
        require(status == 1, "BorrowerOps: Trove does not exist or is closed");
    }

    function _requireTroveisNotActive(address _borrower) internal view {
        uint status = troveManager.getTroveStatus(_borrower);
        require(status != 1, "BorrowerOps: Trove is active");
    }

    function _requireNotInRecoveryMode() internal view {
        require(_checkRecoveryMode() == false, "BorrowerOps: Operation not permitted during Recovery Mode");
    }

    function _requireICRisAboveMCR(uint _newICR)  internal pure {
        require(_newICR >= MCR, "BorrowerOps: An operation that would result in ICR < MCR is not permitted");
    }

    function _requireICRisAboveR_MCR(uint _newICR) internal pure {
        require(_newICR >= R_MCR, "BorrowerOps: In Recovery Mode new troves must have ICR >= R_MCR");
    }

    function _requireNewTCRisAboveCCR
    (
        uint _collChange,
        bool _isCollIncrease,
        uint _debtChange,
        bool _isDebtIncrease,
        uint _price
    )
        internal
        view
    {
        uint newTCR = _getNewTCRFromTroveChange(_collChange, _isCollIncrease, _debtChange, _isDebtIncrease, _price);
        require(newTCR >= CCR, "BorrowerOps: An operation that would result in TCR < CCR is not permitted");
    }

    function _requireLUSDRepaymentAllowed(uint _currentDebt, uint _debtRepayment) internal pure {
        require(_debtRepayment <= _currentDebt.sub(LUSD_GAS_COMPENSATION), "BorrowerOps: Amount repaid must not be larger than the Trove's debt");
    }

    function _requireCallerIsStabilityPool() internal view {
        require(msg.sender == stabilityPoolAddress, "BorrowerOps: Caller is not Stability Pool");
    }

    // --- ICR and TCR checks ---

    // Compute the new collateral ratio, considering the change in coll and debt. Assumes 0 pending rewards.
    function _getNewNominalICRFromTroveChange
    (
        uint _coll,
        uint _debt,
        uint _collChange,
        bool _isCollIncrease,
        uint _debtChange,
        bool _isDebtIncrease
    )
        pure
        internal
        returns (uint)
    {
        (uint newColl, uint newDebt) = _getNewTroveAmounts(_coll, _debt, _collChange, _isCollIncrease, _debtChange, _isDebtIncrease);

        uint newNICR = LiquityMath._computeNominalCR(newColl, newDebt);
        return newNICR;
    }

    // Compute the new collateral ratio, considering the change in coll and debt. Assumes 0 pending rewards.
    function _getNewICRFromTroveChange
    (
        uint _coll,
        uint _debt,
        uint _collChange,
        bool _isCollIncrease,
        uint _debtChange,
        bool _isDebtIncrease,
        uint _price
    )
        pure
        internal
        returns (uint)
    {
        (uint newColl, uint newDebt) = _getNewTroveAmounts(_coll, _debt, _collChange, _isCollIncrease, _debtChange, _isDebtIncrease);

        uint newICR = LiquityMath._computeCR(newColl, newDebt, _price);
        return newICR;
    }

    function _getNewTroveAmounts(
        uint _coll,
        uint _debt,
        uint _collChange,
        bool _isCollIncrease,
        uint _debtChange,
        bool _isDebtIncrease
    )
        internal
        pure
        returns (uint, uint)
    {
        uint newColl = _coll;
        uint newDebt = _debt;

        newColl = _isCollIncrease ? _coll.add(_collChange) :  _coll.sub(_collChange);
        newDebt = _isDebtIncrease ? _debt.add(_debtChange) : _debt.sub(_debtChange);

        return (newColl, newDebt);
    }

    function _getNewTCRFromTroveChange
    (
        uint _collChange,
        bool _isCollIncrease,
        uint _debtChange,
        bool _isDebtIncrease,
        uint _price
    )
        internal
        view
        returns (uint)
    {
        uint totalColl = activePool.getETH().add(defaultPool.getETH());
        uint totalDebt = activePool.getLUSDDebt().add(defaultPool.getLUSDDebt());

        totalColl = _isCollIncrease ? totalColl.add(_collChange) : totalColl.sub(_collChange);
        totalDebt = _isDebtIncrease ? totalDebt.add(_debtChange) : totalDebt.sub(_debtChange);

        uint newTCR = LiquityMath._computeCR(totalColl, totalDebt, _price);
        return newTCR;
    }

    function _getMaxTroveAdjustment
    (
        uint _collChange,
        bool _isCollIncrease,
        uint _debtChange,
        bool _isDebtIncrease,
        uint _price
    )
        internal
        view
        returns (uint collChange, uint debtChange)
    {
        uint totalColl = activePool.getETH().add(defaultPool.getETH());
        uint totalDebt = activePool.getLUSDDebt().add(defaultPool.getLUSDDebt());
        
        bool isCollChange = _collChange > 0;
        bool isDebtChange = _debtChange > 0;
        collChange = _collChange; 
        debtChange = _debtChange;

        if (!_isDebtIncrease && isDebtChange) {
            totalDebt = totalDebt.sub(_debtChange); 
        }
        if (isCollChange) {
            if (!_isCollIncrease) {
                uint maxCollSub = totalColl.mul(_price).sub(totalDebt.mul(CCR)).div(_price);
                if (_collChange > maxCollSub) {
                    collChange = maxCollSub;
                    totalColl = totalColl.sub(collChange);
                }
            } else {
                totalColl = totalColl.add(_collChange);
            }
        }
        if (_isDebtIncrease && isDebtChange) {
            uint maxDebtMint = totalColl.mul(_price).div(CCR).sub(totalDebt);
            if (_debtChange > maxDebtMint) {
                debtChange = maxDebtMint;
            }
        }
    }

    function getCompositeDebt(uint _debt) external pure override returns (uint) {
        return _getCompositeDebt(_debt);
    }

    // --- Recovery Mode and TCR functions ---

    function _checkRecoveryMode() internal view returns (bool) {
        uint TCR = _getTCR();

        if (TCR < CCR) {
            return true;
        } else {
            return false;
        }
    }

    function _getTCR() internal view returns (uint TCR) {
        uint price = priceFeed.getPrice();
        uint activeColl = activePool.getETH();
        uint activeDebt = activePool.getLUSDDebt();
        uint liquidatedColl = defaultPool.getETH();
        uint closedDebt = defaultPool.getLUSDDebt();

        uint totalCollateral = activeColl.add(liquidatedColl);
        uint totalDebt = activeDebt.add(closedDebt);

        TCR = LiquityMath._computeCR(totalCollateral, totalDebt, price);

        return TCR;
    }
}<|MERGE_RESOLUTION|>--- conflicted
+++ resolved
@@ -245,24 +245,17 @@
             if (!_checkRecoveryMode()) {
                 _requireICRisAboveMCR(L.newICR);
                 uint newTCR = _getNewTCRFromTroveChange(L.collChange, L.isCollIncrease, L.rawDebtChange, _isDebtIncrease, L.price);
-                if (newTCR < CCR) {
-                    (L.collChange, L.rawDebtChange) = _getMaxTroveAdjustment(L.collChange, L.isCollIncrease, L.rawDebtChange, _isDebtIncrease, L.price);
-                }
+                require(newTCR < CCR, "BorrowerOps: Cannot bring TCR below CCR");
             } else {
                 require(L.newICR >= L.oldICR, "BorrowerOps: Cannot decrease your Trove's ICR in Recovery Mode");
             }
         }
-<<<<<<< HEAD
-        if (!L.isCollIncrease) { _requireCollAmountIsWithdrawable(L.coll, L.collChange); }
-        if (!_isDebtIncrease && _debtChange > 0) { _requireLUSDRepaymentAllowed(L.debt, L.rawDebtChange); }
-=======
         /*
          * We don’t check that the withdrawn coll isn’t greater than the current collateral in the trove because it would fail previously in:
          * - _getNewICRFromTroveChange, due to SafeMath
          * - _requireICRisAboveMCR
          */
-        if (!_isDebtIncrease && _debtChange > 0) {_requireLUSDRepaymentAllowed(L.debt, L.rawDebtChange);}
->>>>>>> 3f259cee
+        if (!_isDebtIncrease && _debtChange > 0) { _requireLUSDRepaymentAllowed(L.debt, L.rawDebtChange); }
 
         (L.newColl, L.newDebt) = _updateTroveFromAdjustment(_borrower, L.collChange, L.isCollIncrease, L.rawDebtChange, _isDebtIncrease);
         L.stake = troveManager.updateStakeAndTotalStakes(_borrower);
@@ -521,48 +514,6 @@
 
         uint newTCR = LiquityMath._computeCR(totalColl, totalDebt, _price);
         return newTCR;
-    }
-
-    function _getMaxTroveAdjustment
-    (
-        uint _collChange,
-        bool _isCollIncrease,
-        uint _debtChange,
-        bool _isDebtIncrease,
-        uint _price
-    )
-        internal
-        view
-        returns (uint collChange, uint debtChange)
-    {
-        uint totalColl = activePool.getETH().add(defaultPool.getETH());
-        uint totalDebt = activePool.getLUSDDebt().add(defaultPool.getLUSDDebt());
-        
-        bool isCollChange = _collChange > 0;
-        bool isDebtChange = _debtChange > 0;
-        collChange = _collChange; 
-        debtChange = _debtChange;
-
-        if (!_isDebtIncrease && isDebtChange) {
-            totalDebt = totalDebt.sub(_debtChange); 
-        }
-        if (isCollChange) {
-            if (!_isCollIncrease) {
-                uint maxCollSub = totalColl.mul(_price).sub(totalDebt.mul(CCR)).div(_price);
-                if (_collChange > maxCollSub) {
-                    collChange = maxCollSub;
-                    totalColl = totalColl.sub(collChange);
-                }
-            } else {
-                totalColl = totalColl.add(_collChange);
-            }
-        }
-        if (_isDebtIncrease && isDebtChange) {
-            uint maxDebtMint = totalColl.mul(_price).div(CCR).sub(totalDebt);
-            if (_debtChange > maxDebtMint) {
-                debtChange = maxDebtMint;
-            }
-        }
     }
 
     function getCompositeDebt(uint _debt) external pure override returns (uint) {
