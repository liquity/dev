--- conflicted
+++ resolved
@@ -218,10 +218,7 @@
         require(msg.sender == _borrower || !isWithdrawal, "BorrowerOps: User must be sender for withdrawals");
         require(msg.value != 0 || _collWithdrawal != 0 || _debtChange != 0, "BorrowerOps: There must be either a collateral change or a debt change");
         _requireTroveisActive(_borrower);
-<<<<<<< HEAD
         if (isWithdrawal) { _requireNotInRecoveryMode(); }
-=======
->>>>>>> 3aa5cf2b
 
         LocalVariables_adjustTrove memory L;
         L.price = priceFeed.getPrice();
