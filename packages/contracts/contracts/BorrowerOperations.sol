// SPDX-License-Identifier: MIT

pragma solidity 0.6.11;

import "./Interfaces/IBorrowerOperations.sol";
import "./Interfaces/ICDPManager.sol";
import "./Interfaces/ICLVToken.sol";
import "./Interfaces/IPool.sol";
import './Interfaces/ICLVToken.sol';
import "./Interfaces/IPriceFeed.sol";
import "./Interfaces/ISortedCDPs.sol";
import "./Interfaces/ILQTYStaking.sol";
import "./Dependencies/LiquityBase.sol";
import "./Dependencies/Ownable.sol";
import "./Dependencies/console.sol";

contract BorrowerOperations is LiquityBase, Ownable, IBorrowerOperations {

    // --- Connected contract declarations ---

    ICDPManager public cdpManager;

    IPool public activePool;

    IPool public defaultPool;

    IPriceFeed public priceFeed;

    ILQTYStaking public lqtyStaking;
    address public lqtyStakingAddress;

    ICLVToken public clvToken;


    // A doubly linked list of CDPs, sorted by their sorted by their collateral ratios
    ISortedCDPs public sortedCDPs;

    /* --- Variable container structs  ---

    Used to hold, return and assign variables inside a function, in order to avoid the error:
    "CompilerError: Stack too deep". */

<<<<<<< HEAD
    struct LocalVariables_adjustLoan {
        address user;
=======
     struct LocalVariables_adjustLoan {
>>>>>>> 351a8f1e
        uint price;
        uint collChange;
        uint rawDebtChange;
        bool isCollIncrease;
        uint debt;
        uint coll;
        uint newICR;
        uint CLVFee;
        uint newDebt;
        uint newColl;
        uint stake;
    }

    enum BorrowerOperation {
        openLoan,
        closeLoan,
        addColl,
        withdrawColl,
        withdrawCLV,
        repayCLV,
        adjustLoan
    }

    event CDPCreated(address indexed _user, uint arrayIndex);
    event CDPUpdated(address indexed _user, uint _debt, uint _coll, uint stake, BorrowerOperation operation);
    event LUSDBorrowingFeePaid(address indexed _borrower, uint _CLVFee);

    // --- Dependency setters ---

    function setAddresses(
        address _cdpManagerAddress,
        address _activePoolAddress,
        address _defaultPoolAddress,
        address _priceFeedAddress,
        address _sortedCDPsAddress,
        address _clvTokenAddress,
        address _lqtyStakingAddress
    )
        external
        override
        onlyOwner
    {
        cdpManager = ICDPManager(_cdpManagerAddress);
        activePool = IPool(_activePoolAddress);
        defaultPool = IPool(_defaultPoolAddress);
        priceFeed = IPriceFeed(_priceFeedAddress);
        sortedCDPs = ISortedCDPs(_sortedCDPsAddress);
        clvToken = ICLVToken(_clvTokenAddress);
        lqtyStakingAddress = _lqtyStakingAddress;
        lqtyStaking = ILQTYStaking(_lqtyStakingAddress);

        emit CDPManagerAddressChanged(_cdpManagerAddress);
        emit ActivePoolAddressChanged(_activePoolAddress);
        emit DefaultPoolAddressChanged(_defaultPoolAddress);
        emit CLVTokenAddressChanged(_clvTokenAddress);
        emit PriceFeedAddressChanged(_priceFeedAddress);
        emit SortedCDPsAddressChanged(_sortedCDPsAddress);
        emit CLVTokenAddressChanged(_clvTokenAddress);
        emit LQTYStakingAddressChanged(_lqtyStakingAddress);

        _renounceOwnership();
    }

    // --- Borrower Trove Operations ---

    function openLoan(uint _CLVAmount, address _hint) external payable override {
        uint price = priceFeed.getPrice();

        _requireCDPisNotActive(msg.sender);

        // Decay the base rate, and calculate the borrowing fee
        cdpManager.decayBaseRateFromBorrowing();
        uint CLVFee = cdpManager.getBorrowingFee(_CLVAmount);
        uint rawDebt = _CLVAmount.add(CLVFee);

        // ICR is based on the composite debt, i.e the requested LUSD amount + LUSD borrowing fee + LUSD gas comp.
        uint compositeDebt = _getCompositeDebt(rawDebt);
        assert(compositeDebt > 0);
        uint ICR = Math._computeCR(msg.value, compositeDebt, price);

        if (_checkRecoveryMode()) {
            _requireICRisAboveR_MCR(ICR);
        } else {
            _requireICRisAboveMCR(ICR);
            _requireNewTCRisAboveCCR(msg.value, true, compositeDebt, true, price);  // coll increase, debt increase
        }

        // Update loan properties
        cdpManager.setCDPStatus(msg.sender, 1);
        cdpManager.increaseCDPColl(msg.sender, msg.value);
        cdpManager.increaseCDPDebt(msg.sender, compositeDebt);

        cdpManager.updateCDPRewardSnapshots(msg.sender);
        uint stake = cdpManager.updateStakeAndTotalStakes(msg.sender);

        sortedCDPs.insert(msg.sender, ICR, price, _hint, _hint);
        uint arrayIndex = cdpManager.addCDPOwnerToArray(msg.sender);
        emit CDPCreated(msg.sender, arrayIndex);

        // Send the fee to the staking contract
        clvToken.mint(lqtyStakingAddress, CLVFee);
        lqtyStaking.increaseF_LUSD(CLVFee);

        // Move the ether to the Active Pool, and mint the CLVAmount to the borrower
        _activePoolAddColl(msg.value);
        _withdrawCLV(msg.sender, _CLVAmount, rawDebt);
        // Lock CLV gas compensation
        _withdrawCLV(GAS_POOL_ADDRESS, CLV_GAS_COMPENSATION, CLV_GAS_COMPENSATION);

        emit CDPUpdated(msg.sender, rawDebt, msg.value, stake, BorrowerOperation.openLoan);
        emit LUSDBorrowingFeePaid(msg.sender, CLVFee);
    }

    // Send ETH as collateral to a CDP
    function addColl(address _user, address _hint) external payable override {
        _requireCDPisActive(_user);

        uint price = priceFeed.getPrice();

        cdpManager.applyPendingRewards(_user);

        // Update the CDP's coll and stake
        uint newColl = cdpManager.increaseCDPColl(_user, msg.value);
        uint stake = cdpManager.updateStakeAndTotalStakes(_user);
        uint newICR = cdpManager.getCurrentICR(_user, price);

        sortedCDPs.reInsert(_user, newICR, price, _hint, _hint);

        // Move the ether to the Active Pool
        _activePoolAddColl(msg.value);

        uint debt = cdpManager.getCDPDebt(_user);
        emit CDPUpdated(_user, debt, newColl, stake, BorrowerOperation.addColl);
    }

    // Withdraw ETH collateral from a CDP
    function withdrawColl(uint _collWithdrawal, address _hint) external override {
        _requireCDPisActive(msg.sender);
        _requireNonZeroAmount(_collWithdrawal);
        _requireNotInRecoveryMode();

        uint price = priceFeed.getPrice();
        cdpManager.applyPendingRewards(msg.sender);

        uint debt = cdpManager.getCDPDebt(msg.sender);
        uint coll = cdpManager.getCDPColl(msg.sender);

        _requireCollAmountIsWithdrawable(coll, _collWithdrawal);

        uint newICR = _getNewICRFromTroveChange(coll, debt, _collWithdrawal, false, 0, false, price); // coll decrease, no debt change
        _requireICRisAboveMCR(newICR);

        // Update the CDP's coll and stake
        uint newColl = cdpManager.decreaseCDPColl(msg.sender, _collWithdrawal);
        uint stake = cdpManager.updateStakeAndTotalStakes(msg.sender);

        if (newColl == 0) {
            cdpManager.closeCDP(msg.sender);
        }  else {
            sortedCDPs.reInsert(msg.sender, newICR, price, _hint, _hint);
        }

        // Remove _amount ETH from ActivePool and send it to the user
        activePool.sendETH(msg.sender, _collWithdrawal);

        emit CDPUpdated(msg.sender, debt, newColl, stake, BorrowerOperation.withdrawColl);
    }

    // Withdraw CLV tokens from a CDP: mint new CLV to the owner, and increase the debt accordingly
    function withdrawCLV(uint _CLVAmount, address _hint) external override {
        _requireCDPisActive(msg.sender);
        _requireNonZeroAmount(_CLVAmount);
        _requireNotInRecoveryMode();

        uint price = priceFeed.getPrice();
        cdpManager.applyPendingRewards(msg.sender);

        // Decay baseRate and get the fee
        cdpManager.decayBaseRateFromBorrowing();
        uint CLVFee = cdpManager.getBorrowingFee(_CLVAmount);

        uint coll = cdpManager.getCDPColl(msg.sender);
        uint debt = cdpManager.getCDPDebt(msg.sender);

        uint rawDebtIncrease = _CLVAmount.add(CLVFee);

        uint newICR = _getNewICRFromTroveChange(coll, debt, 0, false, rawDebtIncrease, true, price);   // no coll change, debt increase
        _requireICRisAboveMCR(newICR);

        _requireNewTCRisAboveCCR(0, false, _CLVAmount, true, price);  // no coll change, debt increase

        // Send fee to GT staking contract
        lqtyStaking.increaseF_LUSD(CLVFee);
        clvToken.mint(lqtyStakingAddress, CLVFee);

        // Increase the CDP's debt
        uint newDebt = cdpManager.increaseCDPDebt(msg.sender, rawDebtIncrease);

        // Update CDP's position in sortedCDPs
        sortedCDPs.reInsert(msg.sender, newICR, price, _hint, _hint);

        // Mint the CLV amount (minus fee) to the borrower, and update the ActivePool
        _withdrawCLV(msg.sender, _CLVAmount, rawDebtIncrease);

        uint stake = cdpManager.getCDPStake(msg.sender);
        emit CDPUpdated(msg.sender, newDebt, coll, stake, BorrowerOperation.withdrawCLV);
        emit LUSDBorrowingFeePaid(msg.sender, CLVFee);
    }

    // Repay CLV tokens to a CDP: Burn the repaid CLV tokens, and reduce the debt accordingly
    function repayCLV(uint _CLVamount, address _hint) external override {
        _requireCDPisActive(msg.sender);
        _requireNonZeroAmount(_CLVamount);

        uint price = priceFeed.getPrice();
        cdpManager.applyPendingRewards(msg.sender);

        uint debt = cdpManager.getCDPDebt(msg.sender);
        _requireCLVRepaymentAllowed(debt, _CLVamount);

        // Update the CDP's debt
        uint newDebt = cdpManager.decreaseCDPDebt(msg.sender, _CLVamount);

        uint newICR = cdpManager.getCurrentICR(msg.sender, price);

        // Update CDP's position in sortedCDPs
        sortedCDPs.reInsert(msg.sender, newICR, price, _hint, _hint);

        // Burn the received amount of CLV from the user's balance, and remove it from the ActivePool
        _repayCLV(msg.sender, _CLVamount);

        uint coll = cdpManager.getCDPColl(msg.sender);
        uint stake = cdpManager.getCDPStake(msg.sender);
        emit CDPUpdated(msg.sender, newDebt, coll, stake, BorrowerOperation.repayCLV);
    }

    function closeLoan() external override {
        _requireCDPisActive(msg.sender);
        _requireNotInRecoveryMode();

        cdpManager.applyPendingRewards(msg.sender);

        uint coll = cdpManager.getCDPColl(msg.sender);
        uint debt = cdpManager.getCDPDebt(msg.sender);

        cdpManager.removeStake(msg.sender);
        cdpManager.closeCDP(msg.sender);

        // Burn the debt from the user's balance, and send the collateral back to the user
        _repayCLV(msg.sender, debt.sub(CLV_GAS_COMPENSATION));
        activePool.sendETH(msg.sender, coll);
        // Refund gas compensation
        _repayCLV(GAS_POOL_ADDRESS, CLV_GAS_COMPENSATION);

        emit CDPUpdated(msg.sender, 0, 0, 0, BorrowerOperation.closeLoan);
    }

    /* If ether is sent, the operation is considered as an increase in ether, and the first parameter
    _collWithdrawal is ignored  */
    function adjustLoan(uint _collWithdrawal, uint _debtChange, bool _isDebtIncrease, address _hint) external payable override {
        LocalVariables_adjustLoan memory L;

        _requireCDPisActive(msg.sender);
        _requireNotInRecoveryMode();

        L.price = priceFeed.getPrice();

        cdpManager.applyPendingRewards(msg.sender);

        (L.collChange, L.isCollIncrease) = _getCollChange(msg.value, _collWithdrawal);

        L.rawDebtChange = _debtChange;
        if (_isDebtIncrease) {
            // Decay baseRate and get the fee
            cdpManager.decayBaseRateFromBorrowing();
            L.CLVFee = cdpManager.getBorrowingFee(_debtChange);

            // Raw debt change includes the fee, if there was one
            L.rawDebtChange = L.rawDebtChange.add(L.CLVFee);

            // Send fee to GT staking contract
            lqtyStaking.increaseF_LUSD(L.CLVFee);
            clvToken.mint(lqtyStakingAddress, L.CLVFee);
        }

        L.debt = cdpManager.getCDPDebt(msg.sender);
        L.coll = cdpManager.getCDPColl(msg.sender);

        L.newICR = _getNewICRFromTroveChange(L.coll, L.debt, L.collChange, L.isCollIncrease, L.rawDebtChange, _isDebtIncrease, L.price);

        // --- Checks ---
        _requireICRisAboveMCR(L.newICR);
        _requireNewTCRisAboveCCR(L.collChange, L.isCollIncrease, L.rawDebtChange, _isDebtIncrease, L.price);
        _requireCollAmountIsWithdrawable(L.coll, _collWithdrawal);
        if (!_isDebtIncrease) {_requireCLVRepaymentAllowed(L.debt, L.rawDebtChange);}

        // --- Effects ---
        (L.newColl, L.newDebt) = _updateTroveFromAdjustment(msg.sender, L.collChange, L.isCollIncrease, L.rawDebtChange, _isDebtIncrease);
        L.stake = cdpManager.updateStakeAndTotalStakes(msg.sender);

        // Close a CDP if it is empty, otherwise, re-insert it in the sorted list
        if (L.newDebt == 0 && L.newColl == 0) {
            cdpManager.closeCDP(msg.sender);
        } else {
            sortedCDPs.reInsert(msg.sender, L.newICR, L.price, _hint, _hint);
        }

        //  --- Interactions ---

        // Pass unmodified _debtChange here, as we don't send the fee to the user
        _moveTokensAndETHfromAdjustment(msg.sender, L.collChange, L.isCollIncrease, _debtChange, _isDebtIncrease, L.rawDebtChange);

        emit CDPUpdated(msg.sender, L.newDebt, L.newColl, L.stake, BorrowerOperation.adjustLoan);
        emit LUSDBorrowingFeePaid(msg.sender,  L.CLVFee);
    }

    // --- Helper functions ---

    function _getUSDValue(uint _coll, uint _price) internal pure returns (uint) {
        uint usdValue = _price.mul(_coll).div(1e18);

        return usdValue;
    }

    function _getCollChange(
        uint _collReceived,
        uint _requestedCollWithdrawal
    )
        internal
        pure
        returns(uint collChange, bool isCollIncrease)
    {
        if (_collReceived != 0) {
            collChange = _collReceived;
            isCollIncrease = true;
        } else {
            collChange = _requestedCollWithdrawal;
        }
    }

    // Update trove's coll and debt based on whether they increase or decrease
    function _updateTroveFromAdjustment
    (
        address _user,
        uint _collChange,
        bool _isCollIncrease,
        uint _debtChange,
        bool _isDebtIncrease
    )
        internal
        returns (uint, uint)
    {
        uint newColl = (_isCollIncrease) ? cdpManager.increaseCDPColl(_user, _collChange)
                                        : cdpManager.decreaseCDPColl(_user, _collChange);
        uint newDebt = (_isDebtIncrease) ? cdpManager.increaseCDPDebt(_user, _debtChange)
                                        : cdpManager.decreaseCDPDebt(_user, _debtChange);

        return (newColl, newDebt);
    }

    function _moveTokensAndETHfromAdjustment
    (
        address _user,
        uint _collChange,
        bool _isCollIncrease,
        uint _debtChange,
        bool _isDebtIncrease,
        uint _rawDebtChange
    )
        internal
    {
        if (_isDebtIncrease) {
            _withdrawCLV(_user, _debtChange, _rawDebtChange);
        } else {
            _repayCLV(_user, _debtChange);
        }

        if (_isCollIncrease) {
            _activePoolAddColl(_collChange);
        } else {
            activePool.sendETH(_user, _collChange);
        }
    }

    // Send ETH to Active Pool and increase its recorded ETH balance
    function _activePoolAddColl(uint _amount) internal {
        (bool success, ) = address(activePool).call{value: _amount}("");
        assert(success == true);
    }

    // Issue the specified amount of CLV to _account and increases the total active debt (_rawDebtIncrease potentially includes CLVFee)
    function _withdrawCLV(address _account, uint _CLVAmount, uint _rawDebtIncrease) internal {
        activePool.increaseCLVDebt(_rawDebtIncrease);
        clvToken.mint(_account, _CLVAmount);
    }

    // Burn the specified amount of CLV from _account and decreases the total active debt
    function _repayCLV(address _account, uint _CLV) internal {
        activePool.decreaseCLVDebt(_CLV);
        clvToken.burn(_account, _CLV);
    }

    // --- 'Require' wrapper functions ---

    function _requireCDPisActive(address _user) internal view {
        uint status = cdpManager.getCDPStatus(_user);
        require(status == 1, "BorrowerOps: CDP does not exist or is closed");
    }

    function _requireCDPisNotActive(address _user) internal view {
        uint status = cdpManager.getCDPStatus(_user);
        require(status != 1, "BorrowerOps: CDP is active");
    }

    function _requireNotInRecoveryMode() internal view {
        require(_checkRecoveryMode() == false, "BorrowerOps: Operation not permitted during Recovery Mode");
    }

    function _requireICRisAboveMCR(uint _newICR)  internal pure {
        require(_newICR >= MCR, "BorrowerOps: An operation that would result in ICR < MCR is not permitted");
    }

    function _requireICRisAboveR_MCR(uint _newICR) internal pure {
        require(_newICR >= R_MCR, "BorrowerOps: In Recovery Mode new loans must have ICR >= R_MCR");
    }

    function _requireNewTCRisAboveCCR
    (
        uint _collChange,
        bool _isCollIncrease,
        uint _debtChange,
        bool _isDebtIncrease,
        uint _price
    )
        internal
        view
    {
        uint newTCR = _getNewTCRFromTroveChange(_collChange, _isCollIncrease, _debtChange, _isDebtIncrease, _price);
        require(newTCR >= CCR, "BorrowerOps: An operation that would result in TCR < CCR is not permitted");
    }

    function _requireCLVRepaymentAllowed(uint _currentDebt, uint _debtRepayment) internal pure {
        require(_debtRepayment <= _currentDebt.sub(CLV_GAS_COMPENSATION), "BorrowerOps: Amount repaid must not be larger than the CDP's debt");
    }

    function _requireNonZeroAmount(uint _amount) internal pure {
        require(_amount > 0, "BorrowerOps: Amount must be larger than 0");
    }

    function _requireCollAmountIsWithdrawable(uint _currentColl, uint _collWithdrawal)
        internal
        pure
    {
        require(_collWithdrawal <= _currentColl, "BorrowerOps: Insufficient balance for ETH withdrawal");
    }

    // --- ICR and TCR checks ---

    // Compute the new collateral ratio, considering the change in coll and debt. Assumes 0 pending rewards.
    function _getNewICRFromTroveChange
    (
        uint _coll,
        uint _debt,
        uint _collChange,
        bool _isCollIncrease,
        uint _debtChange,
        bool _isDebtIncrease,
        uint _price
    )
        pure
        internal
        returns (uint)
    {
        uint newColl = _coll;
        uint newDebt = _debt;

        newColl = _isCollIncrease ? _coll.add(_collChange) :  _coll.sub(_collChange);
        newDebt = _isDebtIncrease ? _debt.add(_debtChange) : _debt.sub(_debtChange);

        uint newICR = Math._computeCR(newColl, newDebt, _price);
        return newICR;
    }

    function _getNewTCRFromTroveChange
    (
        uint _collChange,
        bool _isCollIncrease,
        uint _debtChange,
        bool _isDebtIncrease,
        uint _price
    )
        internal
        view
        returns (uint)
    {
        uint totalColl = activePool.getETH().add(defaultPool.getETH());
        uint totalDebt = activePool.getCLVDebt().add(defaultPool.getCLVDebt());

        totalColl = _isCollIncrease ? totalColl.add(_collChange) : totalColl.sub(_collChange);
        totalDebt = _isDebtIncrease ? totalDebt.add(_debtChange) : totalDebt = totalDebt.sub(_debtChange);

        uint newTCR = Math._computeCR(totalColl, totalDebt, _price);
        return newTCR;
    }

    function getCompositeDebt(uint _debt) external pure override returns (uint) {
        return _getCompositeDebt(_debt);
    }

    // --- Recovery Mode and TCR functions ---

    function _checkRecoveryMode() internal view returns (bool) {
        uint TCR = _getTCR();

        if (TCR < CCR) {
            return true;
        } else {
            return false;
        }
    }

    function _getTCR() internal view returns (uint TCR) {
        uint price = priceFeed.getPrice();
        uint activeColl = activePool.getETH();
        uint activeDebt = activePool.getCLVDebt();
        uint liquidatedColl = defaultPool.getETH();
        uint closedDebt = defaultPool.getCLVDebt();

        uint totalCollateral = activeColl.add(liquidatedColl);
        uint totalDebt = activeDebt.add(closedDebt);

        TCR = Math._computeCR(totalCollateral, totalDebt, price);

        return TCR;
    }
}<|MERGE_RESOLUTION|>--- conflicted
+++ resolved
@@ -40,12 +40,7 @@
     Used to hold, return and assign variables inside a function, in order to avoid the error:
     "CompilerError: Stack too deep". */
 
-<<<<<<< HEAD
-    struct LocalVariables_adjustLoan {
-        address user;
-=======
      struct LocalVariables_adjustLoan {
->>>>>>> 351a8f1e
         uint price;
         uint collChange;
         uint rawDebtChange;
