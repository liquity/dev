// SPDX-License-Identifier: MIT

pragma solidity 0.6.11;

import './Interfaces/IBorrowerOperations.sol';
import './Interfaces/IPool.sol';
import './Interfaces/IPoolManager.sol';
import './Interfaces/ICDPManager.sol';
import './Interfaces/IStabilityPool.sol';
import './Interfaces/IPriceFeed.sol';
import './Interfaces/ICLVToken.sol';
import "./Interfaces/ICommunityIssuance.sol";
import './Dependencies/Math.sol';
import './Dependencies/SafeMath.sol';
import './Dependencies/SafeMath128.sol';
import "./Dependencies/Ownable.sol";
import "./Dependencies/console.sol";

// PoolManager maintains all pools 
contract PoolManager is Ownable, IPoolManager {
    using SafeMath for uint;
    using SafeMath128 for uint128;

    address constant public GAS_POOL_ADDRESS = 0x00000000000000000000000000000000000009A5;

    // --- Connected contract declarations ---

    IBorrowerOperations public borrowerOperations;
    address public borrowerOperationsAddress;

    address public cdpManagerAddress;
    ICDPManager public cdpManager;

    IPriceFeed public priceFeed;

    ICLVToken public CLV;

    IStabilityPool public stabilityPool;
    address public stabilityPoolAddress;

    IPool public activePool;
    address public activePoolAddress;

    IPool public defaultPool;
    address public defaultPoolAddress;

    ICommunityIssuance public communityIssuance;
    address public communityIssuanceAddress;
   
   // --- Data structures ---
   
    struct FrontEnd {
        uint kickbackRate;
        bool registered;
    }

    struct Deposit {
        uint initialValue;
        address frontEndTag;
    }

    struct Snapshots { 
        uint S; 
        uint P; 
        uint G; 
        uint128 scale;
        uint128 epoch;
    }

    mapping (address => Deposit) public deposits;  // depositor address -> Deposit struct
    mapping (address => Snapshots) public depositSnapshots;  // depositor address -> snapshots struct

    mapping (address => FrontEnd) public frontEnds;  // front end address -> FrontEnd struct
    mapping (address => uint) public frontEndStakes; // front end address -> last recorded total deposits, tagged with that front end
    mapping (address => Snapshots) public frontEndSnapshots; // front end address -> snapshots struct

    /* Product 'P': Running product by which to multiply an initial deposit, in order to find the current compounded deposit, 
    given a series of liquidations, each of which cancel some CLV debt with the deposit. 

    During its lifetime, a deposit's value evolves from d(0) to d(0) * P / P(0) , where P(0) 
    is the snapshot of P taken at the instant the deposit was made. 18-digit decimal.  */
    uint public P = 1e18;

     // Each time the scale of P shifts by 1e18, the scale is incremented by 1
    uint128 public currentScale; 

    // With each offset that fully empties the Pool, the epoch is incremented by 1
    uint128 public currentEpoch;  

    /* ETH Gain sum 'S': During it's lifetime, each deposit d(0) earns an ETH gain of ( d(0) * [S - S(0)] )/P(0), where S(0) 
    is the depositor's snapshot of S taken at the instant the deposit was made.  
    
    The 'S' sums are stored in a nested mapping (epoch => scale => sum):

    - The inner mapping records the sum S at different scales
    - The outer mapping records the (scale => sum) mappings, for different epochs. */
    mapping (uint => mapping(uint => uint)) public epochToScaleToSum;

    /* Similarly, the sum 'G' is used to calculate LQTY gains. During it's lifetime, each deposit d(0) earns a LQTY gain of 
    ( d(0) * [G - G(0)] )/P(0), where G(0) is the depositor's snapshot of G taken at the instant the deposit was made. 
    
    LQTY reward events occur are triggered by depositor operations (new deposit, topup, withdrawal) and liquidations. 
    In each case, the LQTY reward is issued (G is updated), before other state changes are made. */ 
    mapping (uint => mapping(uint => uint)) public epochToScaleToG;

    // Error trackers for the error correction in the offset calculation
    uint public lastETHError_Offset;
    uint public lastCLVLossError_Offset;

    // --- Events ---
   
    event BorrowerOperationsAddressChanged(address _newBorrowerOperationsAddress);
    event CDPManagerAddressChanged(address _newCDPManagerAddress);
    event PriceFeedAddressChanged(address _newPriceFeedAddress);
    event CLVTokenAddressChanged(address _newCLVTokenAddress);
    event StabilityPoolAddressChanged(address _newStabilityPoolAddress);
    event ActivePoolAddressChanged(address _newActivePoolAddress);
    event DefaultPoolAddressChanged(address _newDefaultPoolAddress);
    
    event FrontEndRegistered(address indexed _frontEnd, uint _kickbackRate);

    event DepositSnapshotUpdated(address indexed _depositor, uint _P, uint _S, uint _G);
    event FrontEndSnapshotUpdated(address indexed _frontEnd, uint _P, uint _G);
    
    event P_Updated(uint _P);
    event S_Updated(uint _S);
    event G_Updated(uint _G);

    event UserDepositChanged(address indexed _depositor, uint _newDeposit);
    event FrontEndStakeChanged(address indexed _frontEnd, uint _newFrontEndStake, address _depositor);

    event ETHGainWithdrawn(address indexed _depositor, uint _ETH, uint _CLVLoss);
    event LQTYPaidToDepositor(address indexed _depositor, uint _LQTY);
    event LQTYPaidToFrontEnd(address indexed _frontEnd, uint _LQTY);

    // --- Dependency setters ---

    function setAddresses(
        address _borrowerOperationsAddress,
        address _cdpManagerAddress,
        address _priceFeedAddress,
        address _CLVAddress,
        address _stabilityPoolAddress,
        address _activePoolAddress,
        address _defaultPoolAddress,
        address _communityIssuanceAddress
    )
    external
    override
    onlyOwner
    {
        borrowerOperationsAddress = _borrowerOperationsAddress;
        borrowerOperations = IBorrowerOperations(_borrowerOperationsAddress);
        cdpManagerAddress = _cdpManagerAddress;
        cdpManager = ICDPManager(_cdpManagerAddress);
        priceFeed = IPriceFeed(_priceFeedAddress);
        CLV = ICLVToken(_CLVAddress);
        stabilityPoolAddress = _stabilityPoolAddress;
        stabilityPool = IStabilityPool(_stabilityPoolAddress);
        activePoolAddress = _activePoolAddress;
        activePool = IPool(_activePoolAddress);
        defaultPoolAddress = _defaultPoolAddress;
        defaultPool = IPool(defaultPoolAddress);
        communityIssuanceAddress = _communityIssuanceAddress;
        communityIssuance = ICommunityIssuance(_communityIssuanceAddress);

        emit BorrowerOperationsAddressChanged(_borrowerOperationsAddress);
        emit CDPManagerAddressChanged(_cdpManagerAddress);
        emit PriceFeedAddressChanged(_priceFeedAddress);
        emit CLVTokenAddressChanged(_CLVAddress);
        emit StabilityPoolAddressChanged(_stabilityPoolAddress);
        emit ActivePoolAddressChanged(_activePoolAddress);
        emit DefaultPoolAddressChanged(_defaultPoolAddress);

        _renounceOwnership();
    }

    // --- Getters ---

    // Return the total active debt (in CLV) in the system
    function getActiveDebt() external view override returns (uint) {
        return activePool.getCLVDebt();
    }    
    
    // Return the total active collateral (in ETH) in the system
    function getActiveColl() external view override returns (uint) {
        return activePool.getETH();
    } 
    
    // Return the amount of closed debt (in CLV)
    function getClosedDebt() external view override returns (uint) {
        return defaultPool.getCLVDebt();
    }    
    
    // Return the amount of closed collateral (in ETH)
    function getLiquidatedColl() external view override returns (uint) {
        return defaultPool.getETH();
    }
    
    // Return the total CLV in the Stability Pool
    function getStabilityPoolCLV() external view override returns (uint) {
        return stabilityPool.getTotalCLVDeposits();
    }
    
    // --- Pool interaction functions ---

    // Add the received ETH to the total active collateral
<<<<<<< HEAD
    function addColl() external payable {
        _requireCallerIsBorrowerOperations();
    
        (bool success, ) = activePoolAddress.call.value(msg.value)("");
        assert(success == true);
    }
    
    // Transfer the specified amount of ETH to _account and updates the total active collateral
    function withdrawColl(address _account, uint _ETH) external {
        _requireCallerIsBorrowerOperations();
        activePool.sendETH(_account, _ETH);
    }
    
    // Issue the specified amount of CLV (minus the fee) to _account, and increase the total active debt
    function withdrawCLV(address _account, uint _CLVAmount, uint _CLVFee) public {
        _requireCallerIsBorrowerOperations();

        uint totalCLVDrawn = _CLVAmount.add(_CLVFee);
        activePool.increaseCLVDebt(totalCLVDrawn);  
        CLV.mint(_account, _CLVAmount);  
=======
    function addColl() external payable override onlyBorrowerOperations {
        // Send ETH to Active Pool and increase its recorded ETH balance
       (bool success, ) = activePoolAddress.call{ value: msg.value }("");
       assert(success == true);
    }
    
    // Transfer the specified amount of ETH to _account and updates the total active collateral
    function withdrawColl(address _account, uint _ETH) external override onlyBorrowerOperations {
        activePool.sendETH(_account, _ETH);
    }
    
    // Issue the specified amount of CLV to _account and increases the total active debt
    function withdrawCLV(address _account, uint _CLV) external override onlyBorrowerOperations {
        _withdrawCLV(_account, _CLV);
    }

    function _withdrawCLV(address _account, uint _CLV) internal {
        activePool.increaseCLVDebt(_CLV);
        CLV.mint(_account, _CLV);
    }
    
    // Burn the specified amount of CLV from _account and decreases the total active debt
    function repayCLV(address _account, uint _CLV) external override onlyBorrowerOperations {
        _repayCLV(_account, _CLV);
>>>>>>> edd7b4c9
    }

    // Burn the specified amount of CLV from _account and decreases the total active debt
    function repayCLV(address _account, uint _CLV) external {
        _requireCallerIsBorrowerOperations();
        activePool.decreaseCLVDebt(_CLV);
        CLV.burn(_account, _CLV);
    }       

<<<<<<< HEAD
    function lockCLVGasCompensation(uint _CLVGasComp) external {
        _requireCallerIsBorrowerOperations();
        activePool.increaseCLVDebt(_CLVGasComp);  
        CLV.mint(GAS_POOL_ADDRESS, _CLVGasComp);  
    }

    function refundCLVGasCompensation(uint _CLVGasComp) external {
        _requireCallerIsBorrowerOperations();
        activePool.decreaseCLVDebt(_CLVGasComp);
        CLV.burn(GAS_POOL_ADDRESS, _CLVGasComp);
    }

    function sendCLVGasCompensation(address _user, uint _CLVGasComp) external {
        _requireCallerIsCDPManager();
        CLV.returnFromPool(GAS_POOL_ADDRESS, _user, _CLVGasComp);
    }

    // Update the Active Pool and the Default Pool when a CDP gets closed
    function liquidate(uint _CLV, uint _ETH) external {
        _requireCallerIsCDPManager();

=======
    function lockCLVGasCompensation(uint _CLV) external override onlyBorrowerOperations {
        _withdrawCLV(GAS_POOL_ADDRESS, _CLV);
    }

    function refundCLVGasCompensation(uint _CLV) external override onlyBorrowerOperations {
        _repayCLV(GAS_POOL_ADDRESS, _CLV);
    }

    function sendCLVGasCompensation(address _user, uint _CLV) external override onlyCDPManager {
        CLV.returnFromPool(GAS_POOL_ADDRESS, _user, _CLV);
    }

    // Update the Active Pool and the Default Pool when a CDP gets liquidated
    function liquidate(uint _CLV, uint _ETH) external override onlyCDPManager {
        // Transfer the debt & coll from the Active Pool to the Default Pool
>>>>>>> edd7b4c9
        defaultPool.increaseCLVDebt(_CLV);
        activePool.decreaseCLVDebt(_CLV);
        activePool.sendETH(defaultPoolAddress, _ETH);
    }

    // Move a CDP's pending debt and collateral rewards from distributions, from the Default Pool to the Active Pool
<<<<<<< HEAD
    function movePendingTroveRewardsToActivePool(uint _CLV, uint _ETH) external {
        _requireCallerIsCDPManager();

=======
    function movePendingTroveRewardsToActivePool(uint _CLV, uint _ETH) external override onlyCDPManager {
        // Transfer the debt & coll from the Default Pool to the Active Pool
>>>>>>> edd7b4c9
        defaultPool.decreaseCLVDebt(_CLV);  
        activePool.increaseCLVDebt(_CLV); 
        defaultPool.sendETH(activePoolAddress, _ETH); 
    }

<<<<<<< HEAD
    // Burn the received CLV, transfer the redeemed ETH to _account and updates the Active Pool
    function redeemCollateral(address _account, uint _CLV, uint _ETH) external {
        _requireCallerIsCDPManager();
       
=======
    // Burn the received CLV, transfers the redeemed ETH to _account and updates the Active Pool
    function redeemCollateral(address _account, uint _CLV, uint _ETH) external override onlyCDPManager {
        // Update Active Pool CLV, and send ETH to account
>>>>>>> edd7b4c9
        CLV.burn(_account, _CLV); 
        activePool.decreaseCLVDebt(_CLV);  
        activePool.sendETH(_account, _ETH); 
    }

<<<<<<< HEAD
    /* This is called by CDPManager when the redemption fully cancels CLV with the trove owner's drawn debt, and there’s only the gas compensation left.
    The redeemer swaps (debt - 10) CLV for (debt - 10) worth of ETH, so the 10 CLV gas compensation left corresponds to the remaining debt.
    
    This 10 CLV gas compensation is burned. Therefore, the total CLV burned in a redemption equals the full debt of the trove.
    Since redeemed-from troves have >=110% ICR, a full redemption leaves the trove with some surplus ETH, which is sent out to the trove owner. */
    function redeemCloseLoan(address _account, uint _CLV, uint _ETH) external {
        _requireCallerIsCDPManager();
     
=======
    /*
      Burn the remaining gas compensation CLV, transfers the remaining ETH to _account and updates the Active Pool
     * It’s called by CDPManager when after redemption there’s only gas compensation left as debt
     */
    function redeemCloseLoan(address _account, uint _CLV, uint _ETH) external override onlyCDPManager {
        /*
         * This is called by CDPManager when the redemption drains all the trove and there’s only the gas compensation left.
         * The redeemer swaps (debt - 10) CLV for (debt - 10) worth of ETH, so the 10 CLV gas compensation left correspond to the remaining collateral.
         * In order to close the trove, the user should get the CLV refunded and use them to repay and close it,
         * but instead we do that all in one step.
         */
>>>>>>> edd7b4c9
        CLV.burn(GAS_POOL_ADDRESS, _CLV);
        // Update Active Pool CLV, and send ETH to account
        activePool.decreaseCLVDebt(_CLV);
        activePool.sendETH(_account, _ETH);
    }

    // Transfer the CLV tokens from the user to the Stability Pool's address, and update its recorded CLV
    function _sendCLVtoStabilityPool(address _address, uint _amount) internal {
        CLV.sendToPool(_address, stabilityPoolAddress, _amount);
        stabilityPool.increaseCLV(_amount);
    }

<<<<<<< HEAD
    // --- Reward calculator functions for depositor and front end ---
=======
    // --- Reward calculator functions ---

    function getCurrentETHGain(address _user) external view override returns (uint) {
        return _getCurrentETHGain(_user);
    }
>>>>>>> edd7b4c9

    /* Return the ETH gain earned by the deposit. Given by the formula:  E = d0 * (S - S(0))/P(0)
    where S(0) and P(0) are the depositor's snapshots of the sum S and product P, respectively. */
    function getDepositorETHGain(address _depositor) public view returns (uint) {
        uint initialDeposit = deposits[_depositor].initialValue;

        if (initialDeposit == 0) { return 0; }

        Snapshots memory snapshots = depositSnapshots[_depositor];

        uint ETHGain = _getETHGainFromSnapshots(initialDeposit, snapshots);
        return ETHGain;
    }

    function _getETHGainFromSnapshots(uint initialDeposit, Snapshots memory snapshots) internal view returns (uint) {
        /* Grab the reward sum from the epoch at which the stake was made. The reward may span up to one scale change.  
        If it does, the second portion of the reward is scaled by 1e18. 
        If the reward spans no scale change, the second portion will be 0. */
        
        uint128 epochSnapshot = snapshots.epoch;
        uint128 scaleSnapshot = snapshots.scale;
        uint S_Snapshot = snapshots.S;
        uint P_Snapshot = snapshots.P;

        uint firstPortion = epochToScaleToSum[epochSnapshot][scaleSnapshot].sub(S_Snapshot);
        uint secondPortion = epochToScaleToSum[epochSnapshot][scaleSnapshot.add(1)].div(1e18);

        uint ETHGain = initialDeposit.mul(firstPortion.add(secondPortion)).div(P_Snapshot).div(1e18);
        
        return ETHGain;
    }

<<<<<<< HEAD
    /* Return the LQTY gain earned by the deposit. Given by the formula:  LQTY = d0 * (G - G(0))/P(0)
    where G(0) and P(0) are the depositor's snapshots of the sum G and product P, respectively. 
    
    d0 is the last recorded deposit value. */
    function getDepositorLQTYGain(address _depositor) public view returns (uint) {
       
        uint initialDeposit = deposits[_depositor].initialValue;
        if (initialDeposit == 0) {return 0;}

        address frontEndTag = deposits[_depositor].frontEndTag;

        // If not tagged with a front end, depositor gets a 100% cut
        uint kickbackRate = frontEndTag == address(0) ? 1e18 : frontEnds[frontEndTag].kickbackRate;

        Snapshots memory snapshots = depositSnapshots[_depositor];  
      
        uint LQTYGain = kickbackRate.mul(_getLQTYGainFromSnapshots(initialDeposit, snapshots)).div(1e18);

        return LQTYGain;
    }

    /* Return the LQTY gain earned by the front end. Given by the formula:  E = D0 * (G - G(0))/P(0)
    where G(0) and P(0) are the depositor's snapshots of the sum G and product P, respectively.

    D0 is the last recorded value of the front end's total tagged deposits. */
    function getFrontEndLQTYGain(address _frontEnd) public view returns (uint) {
        uint frontEndStake = frontEndStakes[_frontEnd];
        if (frontEndStake == 0) { return 0; }

        uint kickbackRate = frontEnds[_frontEnd].kickbackRate;
        uint frontEndShare = uint(1e18).sub(kickbackRate);

        Snapshots memory snapshots = frontEndSnapshots[_frontEnd];  
    
        uint LQTYGain = frontEndShare.mul(_getLQTYGainFromSnapshots(frontEndStake, snapshots)).div(1e18);
        return LQTYGain;
=======
    function getCompoundedCLVDeposit(address _user) external view override returns (uint) {
        return _getCompoundedCLVDeposit(_user);
>>>>>>> edd7b4c9
    }

    function _getLQTYGainFromSnapshots(uint initialStake, Snapshots memory snapshots) internal view returns (uint) {
        /* Grab the reward sum from the epoch at which the stake was made. The reward may span up to one scale change.  
        If it does, the second portion of the reward is scaled by 1e18. 
        If the reward spans no scale change, the second portion will be 0. */

        uint128 epochSnapshot = snapshots.epoch;
        uint128 scaleSnapshot = snapshots.scale;
        uint G_Snapshot = snapshots.G;
        uint P_Snapshot = snapshots.P;

        uint firstPortion = epochToScaleToG[epochSnapshot][scaleSnapshot].sub(G_Snapshot);
        uint secondPortion = epochToScaleToG[epochSnapshot][scaleSnapshot.add(1)].div(1e18);

        uint LQTYGain = initialStake.mul(firstPortion.add(secondPortion)).div(P_Snapshot).div(1e18);
        
        return LQTYGain;
    }

    // --- Compounded deposit and compounded front end stake ---

    /* Return the user's compounded deposit.  Given by the formula:  d = d0 * P/P(0)
    where P(0) is the depositor's snapshot of the product P. */
    function getCompoundedCLVDeposit(address _depositor) public view returns (uint) {
        uint initialDeposit = deposits[_depositor].initialValue;
        if (initialDeposit == 0) { return 0; }

        Snapshots memory snapshots = depositSnapshots[_depositor]; 
       
        uint compoundedDeposit = _getCompoundedStakeFromSnapshots(initialDeposit, snapshots);
        return compoundedDeposit;
    }

    /* Return the user's compounded deposit.  Given by the formula:  d = d0 * P/P(0)
    where P(0) is the depositor's snapshot of the product P. */
    function getCompoundedFrontEndStake(address _frontEnd) public view returns (uint) {
        uint frontEndStake = frontEndStakes[_frontEnd];
        if (frontEndStake == 0) { return 0; }

        Snapshots memory snapshots = frontEndSnapshots[_frontEnd]; 
       
        uint compoundedFrontEndStake = _getCompoundedStakeFromSnapshots(frontEndStake, snapshots);
        return compoundedFrontEndStake;
    }

    function _getCompoundedStakeFromSnapshots(uint initialStake, Snapshots memory snapshots) 
    internal 
    view 
    returns (uint)
    {
        uint snapshot_P = snapshots.P;
        uint128 scaleSnapshot = snapshots.scale;
        uint128 epochSnapshot = snapshots.epoch;

        // If deposit was made before a pool-emptying event, then it has been fully cancelled with debt -- so, return 0
        if (epochSnapshot < currentEpoch) { return 0; }
       
        uint compoundedStake;
        uint128 scaleDiff = currentScale.sub(scaleSnapshot);
    
        /* Compute the compounded stake. If a scale change in P was made during the stake's lifetime, 
        account for it. If more than one scale change was made, then the stake has decreased by a factor of 
        at least 1e-18 -- so return 0.*/
        if (scaleDiff == 0) { 
            compoundedStake = initialStake.mul(P).div(snapshot_P);
        } else if (scaleDiff == 1) {
            compoundedStake = initialStake.mul(P).div(snapshot_P).div(1e18);
        } else {
            compoundedStake = 0;
        }

        // If compounded deposit is less than a billionth of the initial deposit, return 0
        // TODO: confirm the reason:
        // to make sure that any numerical error from floor-division always "favors the system"
        if (compoundedStake < initialStake.div(1e9)) {return 0;}

        return compoundedStake;
    }

    // --- Sender functions for CLV deposit,  ETH gains and LQTY gains ---

    function _sendETHGainToDepositor(address _depositor, uint ETHGain) internal {
        if (ETHGain == 0) {return;}
        stabilityPool.sendETH(_depositor, ETHGain);
    }
<<<<<<< HEAD
    
    // Send ETHGain to depositor's CDP. Send in two steps: StabilityPool -> PoolManager -> depositor's CDP
    function _sendETHGainToCDP(address _depositor, uint _ETHGain, address _hint) internal {
        stabilityPool.sendETH(address(this), _ETHGain); 
        borrowerOperations.addColl.value(_ETHGain)(_depositor, _hint); 
    }
=======
>>>>>>> edd7b4c9

    // Send CLV to user and decrease CLV in Pool
    function _sendCLVToDepositor(address _depositor, uint CLVWithdrawal) internal {
        uint CLVinPool = stabilityPool.getTotalCLVDeposits();
        assert(CLVWithdrawal <= CLVinPool);

        CLV.returnFromPool(stabilityPoolAddress, _depositor, CLVWithdrawal); 
        stabilityPool.decreaseCLV(CLVWithdrawal);
    }

    // --- External Front End functions ---

    function registerFrontEnd(uint _kickbackRate) external {
        _requireFrontEndNotRegistered(msg.sender);
        _requireUserHasNoDeposit(msg.sender);
        _requireValidKickbackRate(_kickbackRate);

        frontEnds[msg.sender].kickbackRate = _kickbackRate;
        frontEnds[msg.sender].registered = true;

        emit FrontEndRegistered(msg.sender, _kickbackRate);
    }

    // --- Stability Pool Deposit Functionality --- 

    function getFrontEndTag(address _depositor) public view returns (address) {
        return deposits[_depositor].frontEndTag;
    }
    
    function _setFrontEndTag(address _depositor, address _frontEndTag) internal {
        deposits[_depositor].frontEndTag = _frontEndTag;
    }

    // Record a new deposit
    function _updateDepositAndSnapshots(address _depositor, uint _newValue) internal {
        deposits[_depositor].initialValue = _newValue;

        if (_newValue == 0) {
            delete deposits[_depositor].frontEndTag;
            delete depositSnapshots[_depositor];
            emit DepositSnapshotUpdated(_depositor, 0, 0, 0);
            return;
        } 

        uint128 currentScaleCached = currentScale;
        uint128 currentEpochCached = currentEpoch;
        uint currentP = P;
        uint currentS = epochToScaleToSum[currentEpochCached][currentScaleCached];
<<<<<<< HEAD
        uint currentG = epochToScaleToG[currentEpochCached][currentScaleCached];

        // Record new individual snapshots of the running product P, sum S  and sum G, for the depositor
        depositSnapshots[_depositor].P = currentP;
        depositSnapshots[_depositor].S = currentS;
        depositSnapshots[_depositor].G = currentG;
        depositSnapshots[_depositor].scale = currentScaleCached;
        depositSnapshots[_depositor].epoch = currentEpochCached;
=======
        // Record new individual snapshots of the running product P and sum S for the user
        userSnapshot.P = currentP;
        userSnapshot.S = currentS;
        userSnapshot.scale = currentScaleCached;
        userSnapshot.epoch = currentEpochCached;

        emit UserSnapshotUpdated(_address, currentP, currentS);
    }
 
    // --- External StabilityPool Functions ---

    /* Send ETHGain to user's address, and updates their deposit, 
    setting newDeposit = compounded deposit + amount. */
    function provideToSP(uint _amount) external override {
        address user = _msgSender();
        uint initialDeposit = initialDeposits[user];

        if (initialDeposit == 0) {
            _sendCLVtoStabilityPool(user, _amount);
            _updateDeposit(user, _amount);
>>>>>>> edd7b4c9
        
        emit DepositSnapshotUpdated(_depositor, currentP, currentS, currentG);
    }

    function _updateFrontEndStakeAndSnapshots(address _frontEnd, uint _newValue) internal {
        frontEndStakes[_frontEnd] = _newValue;

        if (_newValue == 0) {
            delete frontEndSnapshots[_frontEnd];
            emit FrontEndSnapshotUpdated(_frontEnd, 0, 0);
            return;
        } 

        uint128 currentScaleCached = currentScale;
        uint128 currentEpochCached = currentEpoch;
        uint currentP = P;
        uint currentG = epochToScaleToG[currentEpochCached][currentScaleCached];

        // Record new individual snapshots of the running product P and sum G for the front end
        frontEndSnapshots[_frontEnd].P = currentP;
        frontEndSnapshots[_frontEnd].G = currentG;
        frontEndSnapshots[_frontEnd].scale = currentScaleCached;
        frontEndSnapshots[_frontEnd].epoch = currentEpochCached;
        
        emit FrontEndSnapshotUpdated(_frontEnd, currentP, currentG);
    }

    function _payOutLQTYGains(address _depositor, address _frontEnd) internal {
        // Pay out front end's LQTY gain
        if (_frontEnd != address(0)) {
            uint frontEndLQTYGain = getFrontEndLQTYGain(_frontEnd);
            communityIssuance.sendLQTY(_frontEnd, frontEndLQTYGain);
            emit LQTYPaidToFrontEnd(_frontEnd, frontEndLQTYGain);
        }
        
        // Pay out depositor's LQTY gain
        uint depositorLQTYGain = getDepositorLQTYGain(_depositor);
        communityIssuance.sendLQTY(_depositor, depositorLQTYGain);

        emit LQTYPaidToDepositor(_depositor, depositorLQTYGain);
    }

    // --- External Depositor Functions ---
   
    /* provideToSP():

    - Triggers a LQTY reward, shared between all depositors and front ends
    - Tags deposit with the front end tag param, if it's a new deposit
    - Sends all accumulated gains (LQTY, ETH) to depositor and front end
    - Increases deposit and front end stake, and takes new snapshots for each.
    */
    function provideToSP(uint _amount, address _frontEndTag) external {
        _requireFrontEndIsRegisteredOrZero(_frontEndTag);
        _requireFrontEndNotRegistered(msg.sender);
        _requireNonZeroAmount(_amount);

<<<<<<< HEAD
        address depositor = _msgSender();
        uint initialDeposit = deposits[depositor].initialValue;
=======
    In all cases, the entire ETH gain is sent to user. */
    function withdrawFromSP(uint _amount) external override {
        address user = _msgSender();
        _requireUserHasDeposit(user); 
>>>>>>> edd7b4c9

        _triggerLQTYIssuance(); 

        if (initialDeposit == 0) {_setFrontEndTag(depositor, _frontEndTag);}  

        uint depositorETHGain = getDepositorETHGain(depositor);
        uint compoundedCLVDeposit = getCompoundedCLVDeposit(depositor);
        uint CLVLoss = initialDeposit.sub(compoundedCLVDeposit); // Needed only for event log

        // First pay out any LQTY gains 
        address frontEnd = deposits[depositor].frontEndTag;
        _payOutLQTYGains(depositor, frontEnd);
    
        // Update front end stake
        uint compoundedFrontEndStake = getCompoundedFrontEndStake(frontEnd);
        uint newFrontEndStake = compoundedFrontEndStake.add(_amount);
        _updateFrontEndStakeAndSnapshots(frontEnd, newFrontEndStake);
        emit FrontEndStakeChanged(frontEnd, newFrontEndStake, depositor);
        
        _sendCLVtoStabilityPool(depositor, _amount);

        uint newDeposit = compoundedCLVDeposit.add(_amount);
        _updateDepositAndSnapshots(depositor, newDeposit);
        emit UserDepositChanged(depositor, newDeposit);

        _sendETHGainToDepositor(depositor, depositorETHGain);

        emit ETHGainWithdrawn(depositor, depositorETHGain, CLVLoss); // CLV Loss required for event log 
    }

<<<<<<< HEAD
    /* withdrawFromSP(): 

    - Triggers a LQTY reward, shared between all depositors and front ends
    - Removes deposit's front end tag if it is a full withdrawal
    - Sends all accumulated gains (LQTY, ETH) to depositor and front end
    - Decreases deposit and front end stake, and takes new snapshots for each.
=======
    /* Transfer the caller's entire ETH gain from the Stability Pool to the caller's CDP, and leaves
    their compounded deposit in the Stability Pool.
     */
    function withdrawFromSPtoCDP(address _hint) external override {
        address user = _msgSender();
        _requireUserHasDeposit(user);
        _requireUserHasTrove(user);
>>>>>>> edd7b4c9

    If _amount > userDeposit, the user withdraws all of their compounded deposit. */
    function withdrawFromSP(uint _amount) external {
        address depositor = _msgSender();
        _requireUserHasDeposit(depositor); 
        uint initialDeposit = deposits[depositor].initialValue;
        
        _triggerLQTYIssuance();
        
        uint depositorETHGain = getDepositorETHGain(depositor);
        
        uint compoundedCLVDeposit = getCompoundedCLVDeposit(depositor);
        uint CLVtoWithdraw = Math._min(_amount, compoundedCLVDeposit);
        uint CLVLoss = initialDeposit.sub(compoundedCLVDeposit); // Needed only for event log
      
        // First pay out any LQTY gains 
        address frontEnd = deposits[depositor].frontEndTag;
        _payOutLQTYGains(depositor, frontEnd);
    
        // Update front end stake
        uint compoundedFrontEndStake = getCompoundedFrontEndStake(frontEnd);
        uint newFrontEndStake = compoundedFrontEndStake.sub(CLVtoWithdraw);
        _updateFrontEndStakeAndSnapshots(frontEnd, newFrontEndStake);
        emit FrontEndStakeChanged(frontEnd, newFrontEndStake, depositor);
        
        _sendCLVToDepositor(depositor, CLVtoWithdraw);

        // Update deposit
        uint newDeposit = compoundedCLVDeposit.sub(CLVtoWithdraw);
        _updateDepositAndSnapshots(depositor, newDeposit);  
        emit UserDepositChanged(depositor, newDeposit);
       
        _sendETHGainToDepositor(depositor, depositorETHGain);

        emit ETHGainWithdrawn(depositor, depositorETHGain, CLVLoss);  // CLV Loss required for event log
    }

    /* withdrawETHGainToTrove:
    - Issues LQTY gain to depositor and front end
    - Transfers the depositor's entire ETH gain from the Stability Pool to the caller's CDP
    - Leaves their compounded deposit in the Stability Pool
    - Updates snapshots for deposit and front end stake
    
    TODO: Remove _user depositor and just use _msgSender(). */
    function withdrawETHGainToTrove(address _hint) external {
        address depositor = _msgSender();
        _requireUserHasDeposit(depositor); 
        _requireUserHasTrove(depositor);
        _requireUserHasETHGain(depositor);

        uint initialDeposit = deposits[depositor].initialValue;

        _triggerLQTYIssuance();  
        
        uint depositorETHGain = getDepositorETHGain(depositor);
        
        uint compoundedCLVDeposit = getCompoundedCLVDeposit(depositor);
        uint CLVLoss = initialDeposit.sub(compoundedCLVDeposit); // Needed only for event log
      
        // First pay out any LQTY gains 
        address frontEnd = deposits[depositor].frontEndTag;
        _payOutLQTYGains(depositor, frontEnd);
    
        // Update front end stake
        uint compoundedFrontEndStake = getCompoundedFrontEndStake(frontEnd);
        uint newFrontEndStake = compoundedFrontEndStake;
        _updateFrontEndStakeAndSnapshots(frontEnd, newFrontEndStake);
        emit FrontEndStakeChanged(frontEnd, newFrontEndStake, depositor);
    
        _updateDepositAndSnapshots(depositor, compoundedCLVDeposit); 

        /* Emit events before transferring ETH gain to CDP.
         This lets the event log make more sense (i.e. so it appears that first the ETH gain is withdrawn 
        and then it is deposited into the CDP, not the other way around). */
        emit ETHGainWithdrawn(depositor, depositorETHGain, CLVLoss);
        emit UserDepositChanged(depositor, compoundedCLVDeposit); 

        _sendETHGainToCDP(depositor, depositorETHGain, _hint);
    }

    // --- LQTY issuance functions ---

    function _triggerLQTYIssuance() internal {
        uint LQTYIssuance = communityIssuance.issueLQTY();
       _updateG(LQTYIssuance); 
    }

    function _updateG(uint _LQTYIssuance) internal {
        uint totalCLVDeposits = stabilityPool.getTotalCLVDeposits();

<<<<<<< HEAD
        /* When total deposits is 0, G is not updated. In this case, the LQTY issued
        can not be obtained by later depositors - it is missed out on, and remains in the balance 
        of the CommunityIssuance contract. */
        if (totalCLVDeposits == 0) {return;}

        uint LQTYPerUnitStaked;
        LQTYPerUnitStaked =_computeLQTYPerUnitStaked(_LQTYIssuance, totalCLVDeposits);

        uint marginalLQTYGain = LQTYPerUnitStaked.mul(P);
        epochToScaleToG[currentEpoch][currentScale] = epochToScaleToG[currentEpoch][currentScale].add(marginalLQTYGain);
    }

    // TODO: Error correction here?
    function _computeLQTYPerUnitStaked (uint LQTYIssuance, uint totalCLVDeposits) internal pure returns (uint) {
        return LQTYIssuance.mul(1e18).div(totalCLVDeposits);
=======
        stabilityPool.sendETHGainToTrove(user, ETHGain, _hint);
>>>>>>> edd7b4c9
    }

    // --- Liquidation functions ---

    /* Cancel out the specified _debt against the CLV contained in the Stability Pool (as far as possible)  
    and transfers the CDP's ETH collateral from ActivePool to StabilityPool. 
    Only called from liquidation functions in CDPManager. */
<<<<<<< HEAD
    function offset(uint _debtToOffset, uint _collToAdd) external payable {    
        _requireCallerIsCDPManager();
=======
    function offset(uint _debtToOffset, uint _collToAdd) 
    external 
    override 
    onlyCDPManager
    {    
>>>>>>> edd7b4c9
        uint totalCLVDeposits = stabilityPool.getTotalCLVDeposits();
        if (totalCLVDeposits == 0 || _debtToOffset == 0) { return; }
        
        _triggerLQTYIssuance();

        (uint ETHGainPerUnitStaked,
         uint CLVLossPerUnitStaked) = _computeRewardsPerUnitStaked(_collToAdd, _debtToOffset, totalCLVDeposits);

        _updateRewardSumAndProduct(ETHGainPerUnitStaked, CLVLossPerUnitStaked);

        _moveOffsetCollAndDebt(_collToAdd, _debtToOffset);
    }

    // --- Offset helper functions ---

    function _computeRewardsPerUnitStaked(uint _collToAdd, uint _debtToOffset, uint _totalCLVDeposits) 
    internal 
    returns (uint ETHGainPerUnitStaked, uint CLVLossPerUnitStaked) 
    {
        uint CLVLossNumerator = _debtToOffset.mul(1e18).sub(lastCLVLossError_Offset);
        uint ETHNumerator = _collToAdd.mul(1e18).add(lastETHError_Offset);

        // Compute the CLV and ETH rewards, and error corrections
        if (_debtToOffset >= _totalCLVDeposits) {
            CLVLossPerUnitStaked = 1e18;
            lastCLVLossError_Offset = 0;
        } else {
            CLVLossPerUnitStaked = (CLVLossNumerator.div(_totalCLVDeposits)).add(1); // add 1 to make error in quotient positive
            lastCLVLossError_Offset = (CLVLossPerUnitStaked.mul(_totalCLVDeposits)).sub(CLVLossNumerator);
        } 

        ETHGainPerUnitStaked = ETHNumerator.div(_totalCLVDeposits); 
        lastETHError_Offset = ETHNumerator.sub(ETHGainPerUnitStaked.mul(_totalCLVDeposits)); 

        return (ETHGainPerUnitStaked, CLVLossPerUnitStaked);
    }

    // Update the Stability Pool reward sum S and product P
    function _updateRewardSumAndProduct(uint _ETHGainPerUnitStaked, uint _CLVLossPerUnitStaked) internal {
        uint currentP = P;
        uint newP;

        // Make product factor 0 if there was a pool-emptying. Otherwise, it is (1 - CLVLossPerUnitStaked)
        assert(_CLVLossPerUnitStaked <= 1e18);
        uint newProductFactor = _CLVLossPerUnitStaked >= 1e18 ? 0 : uint(1e18).sub(_CLVLossPerUnitStaked);
     
        uint128 currentScaleCached = currentScale;
        uint128 currentEpochCached = currentEpoch;
        uint currentS = epochToScaleToSum[currentEpochCached][currentScaleCached];

        uint marginalETHGain = _ETHGainPerUnitStaked.mul(currentP);
        uint newS = currentS.add(marginalETHGain);
       
        epochToScaleToSum[currentEpochCached][currentScaleCached] = newS;
        emit S_Updated(newS);

       // If the Pool was emptied, increment the epoch and reset the scale and product P
        if (newProductFactor == 0) {
            currentEpoch = currentEpochCached.add(1);
            currentScale = 0;
            newP = 1e18;
    
        // If multiplying P by a non-zero product factor would round P to zero, increment the scale 
        } else if (currentP.mul(newProductFactor) < 1e18) {
            newP = currentP.mul(newProductFactor);
            currentScale = currentScaleCached.add(1);
         } else {
            newP = currentP.mul(newProductFactor).div(1e18);
        }

        P = newP;
        emit P_Updated(newP);
    }

    function _moveOffsetCollAndDebt(uint _collToAdd, uint _debtToOffset) internal { 
        // Cancel the liquidated CLV debt with the CLV in the stability pool
        activePool.decreaseCLVDebt(_debtToOffset);  
        stabilityPool.decreaseCLV(_debtToOffset); 
       
        // Send ETH from Active Pool to Stability Pool
        activePool.sendETH(stabilityPoolAddress, _collToAdd);  

        // Burn the debt that was successfully offset
        CLV.burn(stabilityPoolAddress, _debtToOffset); 
    }

    // --- 'require' wrapper functions ---

    function _requireOnlyStabilityPool() internal view {
        require(_msgSender() == stabilityPoolAddress, "PoolManager: Caller is not StabilityPool");
    }

    function _requireCallerIsBorrowerOperations() internal view {
        require(_msgSender() == borrowerOperationsAddress, "PoolManager: Caller is not the BorrowerOperations contract");
    }

    function _requireCallerIsCDPManager() internal view {
        require(_msgSender() == cdpManagerAddress, "PoolManager: Caller is not the CDPManager");
    }

    function _requireUserHasDeposit(address _address) internal view {
        uint initialDeposit = deposits[_address].initialValue;  
        require(initialDeposit > 0, 'PoolManager: User must have a non-zero deposit');  
    }

     function _requireUserHasNoDeposit(address _address) internal view {
        uint initialDeposit = deposits[_address].initialValue;  
        require(initialDeposit == 0, 'PoolManager: User must have no deposit');  
    }

    function _requireNonZeroAmount(uint _amount) internal pure {
        require(_amount > 0, 'PoolManager: Amount must be non-zero');
    }

    function _requireUserHasTrove(address _user) internal view {
        require(cdpManager.getCDPStatus(_user) == 1, "CDPManager: caller must have an active trove to withdraw ETHGain to");
    }
<<<<<<< HEAD

    function _requireUserHasETHGain(address _user) internal view {
        uint ETHGain = getDepositorETHGain(_user);
        require(ETHGain > 0, "PoolManager: caller must have non-zero ETH Gain");
    }

    function _requireFrontEndNotRegistered(address _address) internal view {
        require(frontEnds[_address].registered == false, "PoolManager: must not already be a registered front end");
    }

     function _requireFrontEndIsRegisteredOrZero(address _address) internal view {
        require(frontEnds[_address].registered || _address == address(0), 
            "PoolManager: Tag must be a registered front end, or the zero address");
    }

    function  _requireValidKickbackRate(uint _kickbackRate) internal pure {
        require (_kickbackRate >= 0 && _kickbackRate <= 1e18, "PoolManager: Kickback rate must be in range [0,1]");
    }

    function _requireETHSentSuccessfully(bool _success) internal pure {
        require(_success, "CDPManager: Failed to send ETH to msg.sender");
    }

    // --- Fallback function ---
    
    function() external payable {
        _requireOnlyStabilityPool();
    }
}    
=======
}
>>>>>>> edd7b4c9
<|MERGE_RESOLUTION|>--- conflicted
+++ resolved
@@ -205,157 +205,87 @@
     // --- Pool interaction functions ---
 
     // Add the received ETH to the total active collateral
-<<<<<<< HEAD
-    function addColl() external payable {
+    function addColl() external override payable {
         _requireCallerIsBorrowerOperations();
     
-        (bool success, ) = activePoolAddress.call.value(msg.value)("");
+        (bool success, ) = activePoolAddress.call{value: msg.value}("");
         assert(success == true);
     }
     
     // Transfer the specified amount of ETH to _account and updates the total active collateral
-    function withdrawColl(address _account, uint _ETH) external {
+    function withdrawColl(address _account, uint _ETH) external override {
         _requireCallerIsBorrowerOperations();
         activePool.sendETH(_account, _ETH);
     }
     
     // Issue the specified amount of CLV (minus the fee) to _account, and increase the total active debt
-    function withdrawCLV(address _account, uint _CLVAmount, uint _CLVFee) public {
+    function withdrawCLV(address _account, uint _CLVAmount, uint _CLVFee) public override {
         _requireCallerIsBorrowerOperations();
 
         uint totalCLVDrawn = _CLVAmount.add(_CLVFee);
         activePool.increaseCLVDebt(totalCLVDrawn);  
         CLV.mint(_account, _CLVAmount);  
-=======
-    function addColl() external payable override onlyBorrowerOperations {
-        // Send ETH to Active Pool and increase its recorded ETH balance
-       (bool success, ) = activePoolAddress.call{ value: msg.value }("");
-       assert(success == true);
-    }
-    
-    // Transfer the specified amount of ETH to _account and updates the total active collateral
-    function withdrawColl(address _account, uint _ETH) external override onlyBorrowerOperations {
-        activePool.sendETH(_account, _ETH);
-    }
-    
-    // Issue the specified amount of CLV to _account and increases the total active debt
-    function withdrawCLV(address _account, uint _CLV) external override onlyBorrowerOperations {
-        _withdrawCLV(_account, _CLV);
-    }
-
-    function _withdrawCLV(address _account, uint _CLV) internal {
-        activePool.increaseCLVDebt(_CLV);
-        CLV.mint(_account, _CLV);
-    }
-    
+    }
+
     // Burn the specified amount of CLV from _account and decreases the total active debt
-    function repayCLV(address _account, uint _CLV) external override onlyBorrowerOperations {
-        _repayCLV(_account, _CLV);
->>>>>>> edd7b4c9
-    }
-
-    // Burn the specified amount of CLV from _account and decreases the total active debt
-    function repayCLV(address _account, uint _CLV) external {
+    function repayCLV(address _account, uint _CLV) external override {
         _requireCallerIsBorrowerOperations();
         activePool.decreaseCLVDebt(_CLV);
         CLV.burn(_account, _CLV);
     }       
 
-<<<<<<< HEAD
-    function lockCLVGasCompensation(uint _CLVGasComp) external {
+    function lockCLVGasCompensation(uint _CLVGasComp) external override {
         _requireCallerIsBorrowerOperations();
         activePool.increaseCLVDebt(_CLVGasComp);  
         CLV.mint(GAS_POOL_ADDRESS, _CLVGasComp);  
     }
 
-    function refundCLVGasCompensation(uint _CLVGasComp) external {
+    function refundCLVGasCompensation(uint _CLVGasComp) external override {
         _requireCallerIsBorrowerOperations();
         activePool.decreaseCLVDebt(_CLVGasComp);
         CLV.burn(GAS_POOL_ADDRESS, _CLVGasComp);
     }
 
-    function sendCLVGasCompensation(address _user, uint _CLVGasComp) external {
+    function sendCLVGasCompensation(address _user, uint _CLVGasComp) external override {
         _requireCallerIsCDPManager();
         CLV.returnFromPool(GAS_POOL_ADDRESS, _user, _CLVGasComp);
     }
 
     // Update the Active Pool and the Default Pool when a CDP gets closed
-    function liquidate(uint _CLV, uint _ETH) external {
+    function liquidate(uint _CLV, uint _ETH) external override {
         _requireCallerIsCDPManager();
 
-=======
-    function lockCLVGasCompensation(uint _CLV) external override onlyBorrowerOperations {
-        _withdrawCLV(GAS_POOL_ADDRESS, _CLV);
-    }
-
-    function refundCLVGasCompensation(uint _CLV) external override onlyBorrowerOperations {
-        _repayCLV(GAS_POOL_ADDRESS, _CLV);
-    }
-
-    function sendCLVGasCompensation(address _user, uint _CLV) external override onlyCDPManager {
-        CLV.returnFromPool(GAS_POOL_ADDRESS, _user, _CLV);
-    }
-
-    // Update the Active Pool and the Default Pool when a CDP gets liquidated
-    function liquidate(uint _CLV, uint _ETH) external override onlyCDPManager {
-        // Transfer the debt & coll from the Active Pool to the Default Pool
->>>>>>> edd7b4c9
         defaultPool.increaseCLVDebt(_CLV);
         activePool.decreaseCLVDebt(_CLV);
         activePool.sendETH(defaultPoolAddress, _ETH);
     }
 
     // Move a CDP's pending debt and collateral rewards from distributions, from the Default Pool to the Active Pool
-<<<<<<< HEAD
-    function movePendingTroveRewardsToActivePool(uint _CLV, uint _ETH) external {
+    function movePendingTroveRewardsToActivePool(uint _CLV, uint _ETH) external override {
         _requireCallerIsCDPManager();
 
-=======
-    function movePendingTroveRewardsToActivePool(uint _CLV, uint _ETH) external override onlyCDPManager {
-        // Transfer the debt & coll from the Default Pool to the Active Pool
->>>>>>> edd7b4c9
         defaultPool.decreaseCLVDebt(_CLV);  
         activePool.increaseCLVDebt(_CLV); 
         defaultPool.sendETH(activePoolAddress, _ETH); 
     }
 
-<<<<<<< HEAD
     // Burn the received CLV, transfer the redeemed ETH to _account and updates the Active Pool
-    function redeemCollateral(address _account, uint _CLV, uint _ETH) external {
+    function redeemCollateral(address _account, uint _CLV, uint _ETH) external override {
         _requireCallerIsCDPManager();
        
-=======
-    // Burn the received CLV, transfers the redeemed ETH to _account and updates the Active Pool
-    function redeemCollateral(address _account, uint _CLV, uint _ETH) external override onlyCDPManager {
-        // Update Active Pool CLV, and send ETH to account
->>>>>>> edd7b4c9
         CLV.burn(_account, _CLV); 
         activePool.decreaseCLVDebt(_CLV);  
         activePool.sendETH(_account, _ETH); 
     }
 
-<<<<<<< HEAD
     /* This is called by CDPManager when the redemption fully cancels CLV with the trove owner's drawn debt, and there’s only the gas compensation left.
     The redeemer swaps (debt - 10) CLV for (debt - 10) worth of ETH, so the 10 CLV gas compensation left corresponds to the remaining debt.
     
     This 10 CLV gas compensation is burned. Therefore, the total CLV burned in a redemption equals the full debt of the trove.
     Since redeemed-from troves have >=110% ICR, a full redemption leaves the trove with some surplus ETH, which is sent out to the trove owner. */
-    function redeemCloseLoan(address _account, uint _CLV, uint _ETH) external {
+    function redeemCloseLoan(address _account, uint _CLV, uint _ETH) external override {
         _requireCallerIsCDPManager();
      
-=======
-    /*
-      Burn the remaining gas compensation CLV, transfers the remaining ETH to _account and updates the Active Pool
-     * It’s called by CDPManager when after redemption there’s only gas compensation left as debt
-     */
-    function redeemCloseLoan(address _account, uint _CLV, uint _ETH) external override onlyCDPManager {
-        /*
-         * This is called by CDPManager when the redemption drains all the trove and there’s only the gas compensation left.
-         * The redeemer swaps (debt - 10) CLV for (debt - 10) worth of ETH, so the 10 CLV gas compensation left correspond to the remaining collateral.
-         * In order to close the trove, the user should get the CLV refunded and use them to repay and close it,
-         * but instead we do that all in one step.
-         */
->>>>>>> edd7b4c9
         CLV.burn(GAS_POOL_ADDRESS, _CLV);
         // Update Active Pool CLV, and send ETH to account
         activePool.decreaseCLVDebt(_CLV);
@@ -368,19 +298,11 @@
         stabilityPool.increaseCLV(_amount);
     }
 
-<<<<<<< HEAD
     // --- Reward calculator functions for depositor and front end ---
-=======
-    // --- Reward calculator functions ---
-
-    function getCurrentETHGain(address _user) external view override returns (uint) {
-        return _getCurrentETHGain(_user);
-    }
->>>>>>> edd7b4c9
 
     /* Return the ETH gain earned by the deposit. Given by the formula:  E = d0 * (S - S(0))/P(0)
     where S(0) and P(0) are the depositor's snapshots of the sum S and product P, respectively. */
-    function getDepositorETHGain(address _depositor) public view returns (uint) {
+    function getDepositorETHGain(address _depositor) public view override returns (uint) {
         uint initialDeposit = deposits[_depositor].initialValue;
 
         if (initialDeposit == 0) { return 0; }
@@ -409,12 +331,11 @@
         return ETHGain;
     }
 
-<<<<<<< HEAD
     /* Return the LQTY gain earned by the deposit. Given by the formula:  LQTY = d0 * (G - G(0))/P(0)
     where G(0) and P(0) are the depositor's snapshots of the sum G and product P, respectively. 
     
     d0 is the last recorded deposit value. */
-    function getDepositorLQTYGain(address _depositor) public view returns (uint) {
+    function getDepositorLQTYGain(address _depositor) public view override returns (uint) {
        
         uint initialDeposit = deposits[_depositor].initialValue;
         if (initialDeposit == 0) {return 0;}
@@ -435,7 +356,7 @@
     where G(0) and P(0) are the depositor's snapshots of the sum G and product P, respectively.
 
     D0 is the last recorded value of the front end's total tagged deposits. */
-    function getFrontEndLQTYGain(address _frontEnd) public view returns (uint) {
+    function getFrontEndLQTYGain(address _frontEnd) public view override returns (uint) {
         uint frontEndStake = frontEndStakes[_frontEnd];
         if (frontEndStake == 0) { return 0; }
 
@@ -446,10 +367,6 @@
     
         uint LQTYGain = frontEndShare.mul(_getLQTYGainFromSnapshots(frontEndStake, snapshots)).div(1e18);
         return LQTYGain;
-=======
-    function getCompoundedCLVDeposit(address _user) external view override returns (uint) {
-        return _getCompoundedCLVDeposit(_user);
->>>>>>> edd7b4c9
     }
 
     function _getLQTYGainFromSnapshots(uint initialStake, Snapshots memory snapshots) internal view returns (uint) {
@@ -474,7 +391,7 @@
 
     /* Return the user's compounded deposit.  Given by the formula:  d = d0 * P/P(0)
     where P(0) is the depositor's snapshot of the product P. */
-    function getCompoundedCLVDeposit(address _depositor) public view returns (uint) {
+    function getCompoundedCLVDeposit(address _depositor) public view override returns (uint) {
         uint initialDeposit = deposits[_depositor].initialValue;
         if (initialDeposit == 0) { return 0; }
 
@@ -486,7 +403,7 @@
 
     /* Return the user's compounded deposit.  Given by the formula:  d = d0 * P/P(0)
     where P(0) is the depositor's snapshot of the product P. */
-    function getCompoundedFrontEndStake(address _frontEnd) public view returns (uint) {
+    function getCompoundedFrontEndStake(address _frontEnd) public view override returns (uint) {
         uint frontEndStake = frontEndStakes[_frontEnd];
         if (frontEndStake == 0) { return 0; }
 
@@ -536,16 +453,7 @@
         if (ETHGain == 0) {return;}
         stabilityPool.sendETH(_depositor, ETHGain);
     }
-<<<<<<< HEAD
-    
-    // Send ETHGain to depositor's CDP. Send in two steps: StabilityPool -> PoolManager -> depositor's CDP
-    function _sendETHGainToCDP(address _depositor, uint _ETHGain, address _hint) internal {
-        stabilityPool.sendETH(address(this), _ETHGain); 
-        borrowerOperations.addColl.value(_ETHGain)(_depositor, _hint); 
-    }
-=======
->>>>>>> edd7b4c9
-
+    
     // Send CLV to user and decrease CLV in Pool
     function _sendCLVToDepositor(address _depositor, uint CLVWithdrawal) internal {
         uint CLVinPool = stabilityPool.getTotalCLVDeposits();
@@ -557,7 +465,7 @@
 
     // --- External Front End functions ---
 
-    function registerFrontEnd(uint _kickbackRate) external {
+    function registerFrontEnd(uint _kickbackRate) external override {
         _requireFrontEndNotRegistered(msg.sender);
         _requireUserHasNoDeposit(msg.sender);
         _requireValidKickbackRate(_kickbackRate);
@@ -570,7 +478,7 @@
 
     // --- Stability Pool Deposit Functionality --- 
 
-    function getFrontEndTag(address _depositor) public view returns (address) {
+    function getFrontEndTag(address _depositor) public view override returns (address) {
         return deposits[_depositor].frontEndTag;
     }
     
@@ -593,7 +501,6 @@
         uint128 currentEpochCached = currentEpoch;
         uint currentP = P;
         uint currentS = epochToScaleToSum[currentEpochCached][currentScaleCached];
-<<<<<<< HEAD
         uint currentG = epochToScaleToG[currentEpochCached][currentScaleCached];
 
         // Record new individual snapshots of the running product P, sum S  and sum G, for the depositor
@@ -602,28 +509,6 @@
         depositSnapshots[_depositor].G = currentG;
         depositSnapshots[_depositor].scale = currentScaleCached;
         depositSnapshots[_depositor].epoch = currentEpochCached;
-=======
-        // Record new individual snapshots of the running product P and sum S for the user
-        userSnapshot.P = currentP;
-        userSnapshot.S = currentS;
-        userSnapshot.scale = currentScaleCached;
-        userSnapshot.epoch = currentEpochCached;
-
-        emit UserSnapshotUpdated(_address, currentP, currentS);
-    }
- 
-    // --- External StabilityPool Functions ---
-
-    /* Send ETHGain to user's address, and updates their deposit, 
-    setting newDeposit = compounded deposit + amount. */
-    function provideToSP(uint _amount) external override {
-        address user = _msgSender();
-        uint initialDeposit = initialDeposits[user];
-
-        if (initialDeposit == 0) {
-            _sendCLVtoStabilityPool(user, _amount);
-            _updateDeposit(user, _amount);
->>>>>>> edd7b4c9
         
         emit DepositSnapshotUpdated(_depositor, currentP, currentS, currentG);
     }
@@ -675,20 +560,13 @@
     - Sends all accumulated gains (LQTY, ETH) to depositor and front end
     - Increases deposit and front end stake, and takes new snapshots for each.
     */
-    function provideToSP(uint _amount, address _frontEndTag) external {
+    function provideToSP(uint _amount, address _frontEndTag) external override {
         _requireFrontEndIsRegisteredOrZero(_frontEndTag);
         _requireFrontEndNotRegistered(msg.sender);
         _requireNonZeroAmount(_amount);
 
-<<<<<<< HEAD
         address depositor = _msgSender();
         uint initialDeposit = deposits[depositor].initialValue;
-=======
-    In all cases, the entire ETH gain is sent to user. */
-    function withdrawFromSP(uint _amount) external override {
-        address user = _msgSender();
-        _requireUserHasDeposit(user); 
->>>>>>> edd7b4c9
 
         _triggerLQTYIssuance(); 
 
@@ -719,25 +597,15 @@
         emit ETHGainWithdrawn(depositor, depositorETHGain, CLVLoss); // CLV Loss required for event log 
     }
 
-<<<<<<< HEAD
     /* withdrawFromSP(): 
 
     - Triggers a LQTY reward, shared between all depositors and front ends
     - Removes deposit's front end tag if it is a full withdrawal
     - Sends all accumulated gains (LQTY, ETH) to depositor and front end
     - Decreases deposit and front end stake, and takes new snapshots for each.
-=======
-    /* Transfer the caller's entire ETH gain from the Stability Pool to the caller's CDP, and leaves
-    their compounded deposit in the Stability Pool.
-     */
-    function withdrawFromSPtoCDP(address _hint) external override {
-        address user = _msgSender();
-        _requireUserHasDeposit(user);
-        _requireUserHasTrove(user);
->>>>>>> edd7b4c9
 
     If _amount > userDeposit, the user withdraws all of their compounded deposit. */
-    function withdrawFromSP(uint _amount) external {
+    function withdrawFromSP(uint _amount) external override {
         address depositor = _msgSender();
         _requireUserHasDeposit(depositor); 
         uint initialDeposit = deposits[depositor].initialValue;
@@ -779,7 +647,7 @@
     - Updates snapshots for deposit and front end stake
     
     TODO: Remove _user depositor and just use _msgSender(). */
-    function withdrawETHGainToTrove(address _hint) external {
+    function withdrawETHGainToTrove(address _hint) external override {
         address depositor = _msgSender();
         _requireUserHasDeposit(depositor); 
         _requireUserHasTrove(depositor);
@@ -812,7 +680,7 @@
         emit ETHGainWithdrawn(depositor, depositorETHGain, CLVLoss);
         emit UserDepositChanged(depositor, compoundedCLVDeposit); 
 
-        _sendETHGainToCDP(depositor, depositorETHGain, _hint);
+        stabilityPool.sendETHGainToTrove(depositor, depositorETHGain, _hint);
     }
 
     // --- LQTY issuance functions ---
@@ -825,7 +693,6 @@
     function _updateG(uint _LQTYIssuance) internal {
         uint totalCLVDeposits = stabilityPool.getTotalCLVDeposits();
 
-<<<<<<< HEAD
         /* When total deposits is 0, G is not updated. In this case, the LQTY issued
         can not be obtained by later depositors - it is missed out on, and remains in the balance 
         of the CommunityIssuance contract. */
@@ -841,9 +708,6 @@
     // TODO: Error correction here?
     function _computeLQTYPerUnitStaked (uint LQTYIssuance, uint totalCLVDeposits) internal pure returns (uint) {
         return LQTYIssuance.mul(1e18).div(totalCLVDeposits);
-=======
-        stabilityPool.sendETHGainToTrove(user, ETHGain, _hint);
->>>>>>> edd7b4c9
     }
 
     // --- Liquidation functions ---
@@ -851,16 +715,8 @@
     /* Cancel out the specified _debt against the CLV contained in the Stability Pool (as far as possible)  
     and transfers the CDP's ETH collateral from ActivePool to StabilityPool. 
     Only called from liquidation functions in CDPManager. */
-<<<<<<< HEAD
-    function offset(uint _debtToOffset, uint _collToAdd) external payable {    
+    function offset(uint _debtToOffset, uint _collToAdd) external payable override {    
         _requireCallerIsCDPManager();
-=======
-    function offset(uint _debtToOffset, uint _collToAdd) 
-    external 
-    override 
-    onlyCDPManager
-    {    
->>>>>>> edd7b4c9
         uint totalCLVDeposits = stabilityPool.getTotalCLVDeposits();
         if (totalCLVDeposits == 0 || _debtToOffset == 0) { return; }
         
@@ -978,7 +834,6 @@
     function _requireUserHasTrove(address _user) internal view {
         require(cdpManager.getCDPStatus(_user) == 1, "CDPManager: caller must have an active trove to withdraw ETHGain to");
     }
-<<<<<<< HEAD
 
     function _requireUserHasETHGain(address _user) internal view {
         uint ETHGain = getDepositorETHGain(_user);
@@ -1001,13 +856,4 @@
     function _requireETHSentSuccessfully(bool _success) internal pure {
         require(_success, "CDPManager: Failed to send ETH to msg.sender");
     }
-
-    // --- Fallback function ---
-    
-    function() external payable {
-        _requireOnlyStabilityPool();
-    }
-}    
-=======
-}
->>>>>>> edd7b4c9
+}    