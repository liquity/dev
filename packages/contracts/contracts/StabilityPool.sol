--- conflicted
+++ resolved
@@ -18,7 +18,6 @@
 import "./Dependencies/Ownable.sol";
 import "./Dependencies/console.sol";
 
-<<<<<<< HEAD
 /** 
  * The Stability Pool holds LUSD tokens deposited by Stability Pool depositors. 
  * 
@@ -115,11 +114,7 @@
  * 
  *
  */
-contract StabilityPool is Ownable, IStabilityPool {
-=======
-
 contract StabilityPool is LiquityBase, Ownable, IStabilityPool {
->>>>>>> 1ff08c90
     using SafeMath for uint256;
     using SafeMath128 for uint128;
 
