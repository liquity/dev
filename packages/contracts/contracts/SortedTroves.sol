// SPDX-License-Identifier: MIT

pragma solidity 0.6.11;

import "./Interfaces/ISortedTroves.sol";
import "./Interfaces/ITroveManager.sol";
import "./Interfaces/IBorrowerOperations.sol";
import "./Dependencies/SafeMath.sol";
import "./Dependencies/Ownable.sol";
import "./Dependencies/CheckContract.sol";
import "./Dependencies/console.sol";

/* 
* A sorted doubly linked list with nodes sorted in descending order.
* 
* Nodes map to active Troves in the system - the ID property is the address of a Trove owner. 
* Nodes are ordered according to their current nominal individual collateral ratio (NICR),
* which is like the ICR but without the price, i.e., just collateral / debt.
* 
* The list optionally accepts insert position hints.
* 
* NICRs are computed dynamically at runtime, and not stored on the Node. This is because NICRs of active Troves
* change dynamically as liquidation events occur.
* 
* The list relies on the fact that liquidation events preserve ordering: a liquidation decreases the NICRs of all active Troves,
* but maintains their order. A node inserted based on current NICR will maintain the correct position,
* relative to it's peers, as rewards accumulate, as long as it's raw collateral and debt have not changed.
* Thus, Nodes remain sorted by current NICR.
* 
* Nodes need only be re-inserted upon a Trove operation - when the owner adds or removes collateral or debt 
* to their position.
*
* The list is a modification of the following audited SortedDoublyLinkedList:
* https://github.com/livepeer/protocol/blob/master/contracts/libraries/SortedDoublyLL.sol
* 
*
* Changes made in the Liquity implementation:
*
* - Keys have been removed from nodes
*
* - Ordering checks for insertion are performed by comparing an NICR argument to the current NICR, calculated at runtime.
*   The list relies on the property that ordering by ICR is maintained as the ETH:USD price varies.
*
* - Public functions with parameters have been made internal to save gas, and given an external wrapper function for external access
*/
contract SortedTroves is Ownable, CheckContract, ISortedTroves {
    using SafeMath for uint256;

    event TroveManagerAddressChanged(address _newTrovelManagerAddress);
    event BorrowerOperationsAddressChanged(address _borrowerOperationsAddress);

    address public borrowerOperationsAddress;

    ITroveManager public troveManager;
    address public troveManagerAddress;

    // Information for a node in the list
    struct Node {
        bool exists;
        address nextId;                  // Id of next node (smaller NICR) in the list
        address prevId;                  // Id of previous node (larger NICR) in the list
    }

    // Information for the list
    struct Data {
        address head;                        // Head of the list. Also the node in the list with the largest NICR
        address tail;                        // Tail of the list. Also the node in the list with the smallest NICR
        uint256 maxSize;                     // Maximum size of the list
        uint256 size;                        // Current size of the list
        mapping (address => Node) nodes;     // Track the corresponding ids for each node in the list
    }

    Data public data;

    // --- Dependency setters --- 

    function setParams(uint256 _size, address _troveManagerAddress, address _borrowerOperationsAddress) external override onlyOwner {
        require(_size > 0, "SortedTroves: Size can’t be zero");
        checkContract(_troveManagerAddress);
        checkContract(_borrowerOperationsAddress);

        data.maxSize = _size;

        troveManagerAddress = _troveManagerAddress;
        troveManager = ITroveManager(_troveManagerAddress);
        borrowerOperationsAddress = _borrowerOperationsAddress;

        emit TroveManagerAddressChanged(_troveManagerAddress);
        emit BorrowerOperationsAddressChanged(_borrowerOperationsAddress);

        _renounceOwnership();
    }

    /*
     * @dev Add a node to the list
     * @param _id Node's id
     * @param _NICR Node's NICR
     * @param _prevId Id of previous node for the insert position
     * @param _nextId Id of next node for the insert position
     */

    function insert (address _id, uint256 _NICR, address _prevId, address _nextId) external override {
        _requireCallerIsBOorTroveM();
        _insert (_id, _NICR, _prevId, _nextId);
    }
    
    function _insert(address _id, uint256 _NICR, address _prevId, address _nextId) internal {
        // List must not be full
        require(!isFull(), "SortedTroves: List is full");
        // List must not already contain node
        require(!contains(_id), "SortedTroves: List already contains the node");
        // Node id must not be null
<<<<<<< HEAD
        require(_id != address(0), "SortedTroves: Id cannot be zero");
        // NICR must be non-zero
        require(_NICR > 0, "SortedTroves: NICR must be positive");
=======
        require(_id != address(0));  
        // ICR must be non-zero
        require(_ICR > 0, "SortedTroves: ICR must be positive"); 
>>>>>>> 9f7f7ae8

        address prevId = _prevId; 
        address nextId = _nextId; 

        if (!validInsertPosition(_NICR, prevId, nextId)) {
            // Sender's hint was not a valid insert position
            // Use sender's hint to find a valid insert position
            (prevId, nextId) = findInsertPosition(_NICR, prevId, nextId);
        }
        
         data.nodes[_id].exists = true;  
    
        if (prevId == address(0) && nextId == address(0)) {
            // Insert as head and tail
            data.head = _id; 
            data.tail = _id; 
        } else if (prevId == address(0)) { 
            // Insert before `prevId` as the head
            data.nodes[_id].nextId = data.head; 
            data.nodes[data.head].prevId = _id;  
            data.head = _id; 
        } else if (nextId == address(0)) {
            // Insert after `nextId` as the tail
            data.nodes[_id].prevId = data.tail;
            data.nodes[data.tail].nextId = _id;
            data.tail = _id;
        } else { 
            // Insert at insert position between `prevId` and `nextId`
            data.nodes[_id].nextId = nextId; 
            data.nodes[_id].prevId = prevId; 
            data.nodes[prevId].nextId = _id; 
            data.nodes[nextId].prevId = _id; 
        }

        data.size = data.size.add(1); 
    }

    function remove(address _id) external override {
        _requireCallerIsTroveManager();
        _remove(_id);
    }

    /*
     * @dev Remove a node from the list
     * @param _id Node's id
     */
    function _remove(address _id) internal {
        // List must contain the node
        require(contains(_id), "SortedTroves: List does not contain the id");

        if (data.size > 1) { 
            // List contains more than a single node
            if (_id == data.head) { 
                // The removed node is the head
                // Set head to next node
                data.head = data.nodes[_id].nextId; 
                // Set prev pointer of new head to null
                data.nodes[data.head].prevId = address(0); 
            } else if (_id == data.tail) {
                // The removed node is the tail
                // Set tail to previous node
                data.tail = data.nodes[_id].prevId;
                // Set next pointer of new tail to null
                data.nodes[data.tail].nextId = address(0);
            } else {
                // The removed node is neither the head nor the tail
                // Set next pointer of previous node to the next node
                data.nodes[data.nodes[_id].prevId].nextId = data.nodes[_id].nextId;
                // Set prev pointer of next node to the previous node
                data.nodes[data.nodes[_id].nextId].prevId = data.nodes[_id].prevId;
            }
        } else {
            // List contains a single node
            // Set the head and tail to null
            data.head = address(0);
            data.tail = address(0);
        }

        delete data.nodes[_id]; 
        data.size = data.size.sub(1); 
    }

    /*
     * @dev Re-insert the node at a new position, based on its new NICR
     * @param _id Node's id
     * @param _newNICR Node's new NICR
     * @param _prevId Id of previous node for the new insert position
     * @param _nextId Id of next node for the new insert position
     */
    function reInsert(address _id, uint256 _newNICR, address _prevId, address _nextId) external override {
        _requireCallerIsBOorTroveM();
        // List must contain the node
        require(contains(_id), "SortedTroves: List does not contain the id");
        // NICR must be non-zero
        require(_newNICR > 0, "SortedTroves: NICR must be positive");

        // Remove node from the list
        _remove(_id);

<<<<<<< HEAD
        // Insert node
        _insert(_id, _newNICR, _prevId, _nextId);
=======
        // Require non-zero ICR
        require(_newICR > 0, "SortedTroves: ICR must be positive");
            
        _insert(_id, _newICR, _price, _prevId, _nextId);
>>>>>>> 9f7f7ae8
    }

    /*
     * @dev Checks if the list contains a node
     */
    function contains(address _id) public view override returns (bool) {
        return data.nodes[_id].exists;
    }

    /*
     * @dev Checks if the list is full
     */
    function isFull() public view override returns (bool) {
        return data.size == data.maxSize;
    }

    /*
     * @dev Checks if the list is empty
     */
    function isEmpty() public view override returns (bool) {
        return data.size == 0;
    }

    /*
     * @dev Returns the current size of the list
     */
    function getSize() external view override returns (uint256) {
        return data.size;
    }

    /*
     * @dev Returns the maximum size of the list
     */
    function getMaxSize() external view override returns (uint256) {
        return data.maxSize;
    }

    /*
     * @dev Returns the first node in the list (node with the largest NICR)
     */
    function getFirst() external view override returns (address) {
        return data.head;
    }

    /*
     * @dev Returns the last node in the list (node with the smallest NICR)
     */
    function getLast() external view override returns (address) {
        return data.tail;
    }

    /*
     * @dev Returns the next node (with a smaller NICR) in the list for a given node
     * @param _id Node's id
     */
    function getNext(address _id) external view override returns (address) {
        return data.nodes[_id].nextId;
    }

    /*
     * @dev Returns the previous node (with a larger NICR) in the list for a given node
     * @param _id Node's id
     */
    function getPrev(address _id) external view override returns (address) {
        return data.nodes[_id].prevId;
    }

    /*
     * @dev Check if a pair of nodes is a valid insertion point for a new node with the given NICR
     * @param _NICR Node's NICR
     * @param _prevId Id of previous node for the insert position
     * @param _nextId Id of next node for the insert position
     */
    function validInsertPosition(uint256 _NICR, address _prevId, address _nextId) public view override returns (bool) {
        if (_prevId == address(0) && _nextId == address(0)) {
            // `(null, null)` is a valid insert position if the list is empty
            return isEmpty();
        } else if (_prevId == address(0)) {
            // `(null, _nextId)` is a valid insert position if `_nextId` is the head of the list
            return data.head == _nextId && _NICR >= troveManager.getNominalICR(_nextId);
        } else if (_nextId == address(0)) {
            // `(_prevId, null)` is a valid insert position if `_prevId` is the tail of the list
            return data.tail == _prevId && _NICR <= troveManager.getNominalICR(_prevId);
        } else {
            // `(_prevId, _nextId)` is a valid insert position if they are adjacent nodes and `_NICR` falls between the two nodes' NICRs
            return data.nodes[_prevId].nextId == _nextId && 
                   troveManager.getNominalICR(_prevId) >= _NICR &&
                   _NICR >= troveManager.getNominalICR(_nextId);
        }
    }

    /*
     * @dev Descend the list (larger NICRs to smaller NICRs) to find a valid insert position
     * @param _NICR Node's NICR
     * @param _startId Id of node to start descending the list from
     */
    function _descendList(uint256 _NICR, address _startId) internal view returns (address, address) {
        // If `_startId` is the head, check if the insert position is before the head
        if (data.head == _startId && _NICR >= troveManager.getNominalICR(_startId)) {
            return (address(0), _startId);
        }

        address prevId = _startId;
        address nextId = data.nodes[prevId].nextId;

        // Descend the list until we reach the end or until we find a valid insert position
        while (prevId != address(0) && !validInsertPosition(_NICR, prevId, nextId)) {
            prevId = data.nodes[prevId].nextId;
            nextId = data.nodes[prevId].nextId;
        }

        return (prevId, nextId);
    }

    /*
     * @dev Ascend the list (smaller NICRs to larger NICRs) to find a valid insert position
     * @param _NICR Node's NICR
     * @param _startId Id of node to start ascending the list from
     */
    function _ascendList(uint256 _NICR, address _startId) internal view returns (address, address) {
        // If `_startId` is the tail, check if the insert position is after the tail
        if (data.tail == _startId && _NICR <= troveManager.getNominalICR(_startId)) {
            return (_startId, address(0));
        }

        address nextId = _startId;
        address prevId = data.nodes[nextId].prevId;

        // Ascend the list until we reach the end or until we find a valid insertion point
        while (nextId != address(0) && !validInsertPosition(_NICR, prevId, nextId)) {
            nextId = data.nodes[nextId].prevId;
            prevId = data.nodes[nextId].prevId;
        }

        return (prevId, nextId);
    }

    /*
     * @dev Find the insert position for a new node with the given NICR
     * @param _NICR Node's NICR
     * @param _prevId Id of previous node for the insert position
     * @param _nextId Id of next node for the insert position
     */
    function findInsertPosition(uint256 _NICR, address _prevId, address _nextId) public view override returns (address, address) {
        address prevId = _prevId;
        address nextId = _nextId;

        if (prevId != address(0)) {
            if (!contains(prevId) || _NICR > troveManager.getNominalICR(prevId)) {
                // `prevId` does not exist anymore or now has a smaller NICR than the given NICR
                prevId = address(0);
            }
        }

        if (nextId != address(0)) {
            if (!contains(nextId) || _NICR < troveManager.getNominalICR(nextId)) {
                // `nextId` does not exist anymore or now has a larger NICR than the given NICR
                nextId = address(0);
            }
        }

        if (prevId == address(0) && nextId == address(0)) {
            // No hint - descend list starting from head
            return _descendList(_NICR, data.head);
        } else if (prevId == address(0)) {
            // No `prevId` for hint - ascend list starting from `nextId`
            return _ascendList(_NICR, nextId);
        } else if (nextId == address(0)) {
            // No `nextId` for hint - descend list starting from `prevId`
            return _descendList(_NICR, prevId);
        } else {
            // Descend list starting from `prevId`
            return _descendList(_NICR, prevId);
        }
    }

    // --- 'require' functions ---

    function _requireCallerIsTroveManager() internal view {
        require(msg.sender == troveManagerAddress, "SortedTroves: Caller is not the TroveManager");
    }

    function _requireCallerIsBOorTroveM() internal view {
        require(msg.sender == borrowerOperationsAddress || msg.sender == troveManagerAddress,
                "SortedTroves: Caller is neither BO nor TroveM");
    }
}<|MERGE_RESOLUTION|>--- conflicted
+++ resolved
@@ -10,29 +10,29 @@
 import "./Dependencies/CheckContract.sol";
 import "./Dependencies/console.sol";
 
-/* 
+/*
 * A sorted doubly linked list with nodes sorted in descending order.
-* 
-* Nodes map to active Troves in the system - the ID property is the address of a Trove owner. 
+*
+* Nodes map to active Troves in the system - the ID property is the address of a Trove owner.
 * Nodes are ordered according to their current nominal individual collateral ratio (NICR),
 * which is like the ICR but without the price, i.e., just collateral / debt.
-* 
+*
 * The list optionally accepts insert position hints.
-* 
+*
 * NICRs are computed dynamically at runtime, and not stored on the Node. This is because NICRs of active Troves
 * change dynamically as liquidation events occur.
-* 
+*
 * The list relies on the fact that liquidation events preserve ordering: a liquidation decreases the NICRs of all active Troves,
 * but maintains their order. A node inserted based on current NICR will maintain the correct position,
 * relative to it's peers, as rewards accumulate, as long as it's raw collateral and debt have not changed.
 * Thus, Nodes remain sorted by current NICR.
-* 
-* Nodes need only be re-inserted upon a Trove operation - when the owner adds or removes collateral or debt 
+*
+* Nodes need only be re-inserted upon a Trove operation - when the owner adds or removes collateral or debt
 * to their position.
 *
 * The list is a modification of the following audited SortedDoublyLinkedList:
 * https://github.com/livepeer/protocol/blob/master/contracts/libraries/SortedDoublyLL.sol
-* 
+*
 *
 * Changes made in the Liquity implementation:
 *
@@ -72,7 +72,7 @@
 
     Data public data;
 
-    // --- Dependency setters --- 
+    // --- Dependency setters ---
 
     function setParams(uint256 _size, address _troveManagerAddress, address _borrowerOperationsAddress) external override onlyOwner {
         require(_size > 0, "SortedTroves: Size can’t be zero");
@@ -103,57 +103,51 @@
         _requireCallerIsBOorTroveM();
         _insert (_id, _NICR, _prevId, _nextId);
     }
-    
+
     function _insert(address _id, uint256 _NICR, address _prevId, address _nextId) internal {
         // List must not be full
         require(!isFull(), "SortedTroves: List is full");
         // List must not already contain node
         require(!contains(_id), "SortedTroves: List already contains the node");
         // Node id must not be null
-<<<<<<< HEAD
         require(_id != address(0), "SortedTroves: Id cannot be zero");
         // NICR must be non-zero
         require(_NICR > 0, "SortedTroves: NICR must be positive");
-=======
-        require(_id != address(0));  
-        // ICR must be non-zero
-        require(_ICR > 0, "SortedTroves: ICR must be positive"); 
->>>>>>> 9f7f7ae8
-
-        address prevId = _prevId; 
-        address nextId = _nextId; 
+
+        address prevId = _prevId;
+        address nextId = _nextId;
 
         if (!validInsertPosition(_NICR, prevId, nextId)) {
             // Sender's hint was not a valid insert position
             // Use sender's hint to find a valid insert position
             (prevId, nextId) = findInsertPosition(_NICR, prevId, nextId);
         }
-        
-         data.nodes[_id].exists = true;  
-    
+
+         data.nodes[_id].exists = true;
+
         if (prevId == address(0) && nextId == address(0)) {
             // Insert as head and tail
-            data.head = _id; 
-            data.tail = _id; 
-        } else if (prevId == address(0)) { 
+            data.head = _id;
+            data.tail = _id;
+        } else if (prevId == address(0)) {
             // Insert before `prevId` as the head
-            data.nodes[_id].nextId = data.head; 
-            data.nodes[data.head].prevId = _id;  
-            data.head = _id; 
+            data.nodes[_id].nextId = data.head;
+            data.nodes[data.head].prevId = _id;
+            data.head = _id;
         } else if (nextId == address(0)) {
             // Insert after `nextId` as the tail
             data.nodes[_id].prevId = data.tail;
             data.nodes[data.tail].nextId = _id;
             data.tail = _id;
-        } else { 
+        } else {
             // Insert at insert position between `prevId` and `nextId`
-            data.nodes[_id].nextId = nextId; 
-            data.nodes[_id].prevId = prevId; 
-            data.nodes[prevId].nextId = _id; 
-            data.nodes[nextId].prevId = _id; 
-        }
-
-        data.size = data.size.add(1); 
+            data.nodes[_id].nextId = nextId;
+            data.nodes[_id].prevId = prevId;
+            data.nodes[prevId].nextId = _id;
+            data.nodes[nextId].prevId = _id;
+        }
+
+        data.size = data.size.add(1);
     }
 
     function remove(address _id) external override {
@@ -169,14 +163,14 @@
         // List must contain the node
         require(contains(_id), "SortedTroves: List does not contain the id");
 
-        if (data.size > 1) { 
+        if (data.size > 1) {
             // List contains more than a single node
-            if (_id == data.head) { 
+            if (_id == data.head) {
                 // The removed node is the head
                 // Set head to next node
-                data.head = data.nodes[_id].nextId; 
+                data.head = data.nodes[_id].nextId;
                 // Set prev pointer of new head to null
-                data.nodes[data.head].prevId = address(0); 
+                data.nodes[data.head].prevId = address(0);
             } else if (_id == data.tail) {
                 // The removed node is the tail
                 // Set tail to previous node
@@ -197,8 +191,8 @@
             data.tail = address(0);
         }
 
-        delete data.nodes[_id]; 
-        data.size = data.size.sub(1); 
+        delete data.nodes[_id];
+        data.size = data.size.sub(1);
     }
 
     /*
@@ -218,15 +212,10 @@
         // Remove node from the list
         _remove(_id);
 
-<<<<<<< HEAD
-        // Insert node
+        // Require non-zero ICR
+        require(_newNICR > 0, "SortedTroves: ICR must be positive");
+
         _insert(_id, _newNICR, _prevId, _nextId);
-=======
-        // Require non-zero ICR
-        require(_newICR > 0, "SortedTroves: ICR must be positive");
-            
-        _insert(_id, _newICR, _price, _prevId, _nextId);
->>>>>>> 9f7f7ae8
     }
 
     /*
@@ -312,7 +301,7 @@
             return data.tail == _prevId && _NICR <= troveManager.getNominalICR(_prevId);
         } else {
             // `(_prevId, _nextId)` is a valid insert position if they are adjacent nodes and `_NICR` falls between the two nodes' NICRs
-            return data.nodes[_prevId].nextId == _nextId && 
+            return data.nodes[_prevId].nextId == _nextId &&
                    troveManager.getNominalICR(_prevId) >= _NICR &&
                    _NICR >= troveManager.getNominalICR(_nextId);
         }
