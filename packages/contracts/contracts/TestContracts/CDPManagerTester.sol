--- conflicted
+++ resolved
@@ -24,9 +24,12 @@
         return _getCompositeDebt(_debt);
     }
 
-<<<<<<< HEAD
-    function callDecayBaseRate() external returns (uint) {
-        _decayBaseRate();
+    function unprotectedDecayBaseRateFromBorrowing() external returns (uint) {
+        baseRate = _calcDecayedBaseRate();
+        assert(baseRate <= 1e18 && baseRate > 0);
+        
+        _updateLastFeeOpTime();
+        return baseRate;
     }
 
     function hoursPassedSinceLastFeeOp() external view returns (uint) {
@@ -41,13 +44,9 @@
         baseRate = _baseRate;
     }
 
-    // function callGetBorrowingFee(uint _CLVDebt) external view returns (uint) {
-    //     _getBorrowingFee(_CLVDebt);
-    // }  
-
-    // function callGetRedemptionFee(uint _ETHDrawn, uint _price) external view returns (uint) {
-    //     _getRedemptionFee(_ETHDrawn, _price);
-    // }  
+    function callGetRedemptionFee(uint _ETHDrawn) external view returns (uint) {
+        _getRedemptionFee(_ETHDrawn);
+    }  
 
     function pmLiquidate(uint _CLV, uint _ETH) external {
         poolManager.liquidate(_CLV, _ETH);
@@ -60,10 +59,8 @@
     function pmMovePendingTroveRewardsToActivePool(uint _CLV, uint _ETH) external {
         poolManager.movePendingTroveRewardsToActivePool(_CLV, _ETH);
     }
-}
-=======
+
     function getActualDebtFromComposite(uint _debtVal) external pure returns (uint) {
         return _getNetDebt(_debtVal);
     }
 }
->>>>>>> 6b920c43
