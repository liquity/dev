// SPDX-License-Identifier: MIT

pragma solidity ^0.6.11;

import "../CDPManager.sol";
import "../BorrowerOperations.sol";
import "../PoolManager.sol";
import "../ActivePool.sol";
import "../DefaultPool.sol";
import "../StabilityPool.sol";
import "../CLVToken.sol";
import "../PriceFeed.sol";
import "../SortedCDPs.sol";
import "./EchidnaProxy.sol";
//import "../Dependencies/console.sol";

/**
 * Run with:
 * rm -f fuzzTests/corpus/* # (optional)
 * ~/.local/bin/echidna-test contracts/TestContracts/EchidnaTester.sol --contract EchidnaTester --config fuzzTests/echidna_config.yaml
 */

contract EchidnaTester {
    using SafeMath for uint;

    uint constant private NUMBER_OF_ACTORS = 100;
    uint constant private INITIAL_BALANCE = 1e24;
    uint private MCR;
    uint private CCR;
    uint private CLV_GAS_COMPENSATION;
    address public GAS_POOL_ADDRESS;

    CDPManager public cdpManager;
    BorrowerOperations public borrowerOperations;
    PoolManager public poolManager;
    ActivePool public activePool;
    DefaultPool public defaultPool;
    StabilityPool public stabilityPool;
    CLVToken public clvToken;
    PriceFeed priceFeed;
    SortedCDPs sortedCDPs;

    EchidnaProxy[NUMBER_OF_ACTORS] public echidnaProxies;

    uint private numberOfTroves;

    constructor() public payable {
        cdpManager = new CDPManager();
        borrowerOperations = new BorrowerOperations();
        poolManager = new PoolManager();
        activePool = new ActivePool();
        defaultPool = new DefaultPool();
        stabilityPool = new StabilityPool();
        clvToken = new CLVToken(
            address(cdpManager),
            address(poolManager),
            address(activePool),
            address(defaultPool),
            address(stabilityPool),
            address(borrowerOperations)
        );
        priceFeed = new PriceFeed();
        sortedCDPs = new SortedCDPs();

        // TODO
        cdpManager.setAddresses(address(borrowerOperations), address(poolManager), address(activePool), address(defaultPool), address(stabilityPool), address(priceFeed), address(clvToken), address(sortedCDPs), address(0));
        // TODO
        borrowerOperations.setAddresses(address(cdpManager), address(poolManager), address(activePool), address(defaultPool), address(priceFeed), address(sortedCDPs), address(clvToken), address(0));
        // TODO
        poolManager.setAddresses(address(borrowerOperations), address(cdpManager), address(priceFeed), address(clvToken), address(stabilityPool), address(activePool), address(defaultPool), address(0));
        activePool.setAddresses(address(poolManager), address(cdpManager), address(defaultPool));
        defaultPool.setAddresses(address(poolManager), address(activePool));
        stabilityPool.setAddresses(address(borrowerOperations), address(poolManager), address(activePool));
        priceFeed.setAddresses(address(cdpManager), address(poolManager), address(0), address(0));
        sortedCDPs.setParams(1e18, address(cdpManager), address(borrowerOperations));

        for (uint i = 0; i < NUMBER_OF_ACTORS; i++) {
            echidnaProxies[i] = new EchidnaProxy(cdpManager, borrowerOperations, poolManager, clvToken);
<<<<<<< HEAD
            (bool success, ) = address(echidnaProxies[i]).call{ value: INITIAL_BALANCE }("");
=======
            (bool success, ) = address(echidnaProxies[i]).call{value: INITIAL_BALANCE}("");
>>>>>>> bd7c621d
            require(success);
        }

        MCR = borrowerOperations.MCR();
        CCR = borrowerOperations.CCR();
        CLV_GAS_COMPENSATION = borrowerOperations.CLV_GAS_COMPENSATION();
        require(MCR > 0);
        require(CCR > 0);

        GAS_POOL_ADDRESS = poolManager.GAS_POOL_ADDRESS();

        // TODO:
        priceFeed.setPrice(1e22);
    }

    // CDPManager

    function liquidateExt(uint _i, address _user) external {
        uint actor = _i % NUMBER_OF_ACTORS;
        echidnaProxies[actor].liquidatePrx(_user);
    }

    function liquidateCDPsExt(uint _i, uint _n) external {
        uint actor = _i % NUMBER_OF_ACTORS;
        echidnaProxies[actor].liquidateCDPsPrx(_n);
    }

    function batchLiquidateTrovesExt(uint _i, address[] calldata _troveArray) external {
        uint actor = _i % NUMBER_OF_ACTORS;
        echidnaProxies[actor].batchLiquidateTrovesPrx(_troveArray);
    }

    function redeemCollateralExt(
        uint _i,
        uint _CLVAmount,
        address _firstRedemptionHint,
        address _partialRedemptionHint,
        uint _partialRedemptionHintICR
    ) external {
        uint actor = _i % NUMBER_OF_ACTORS;
        echidnaProxies[actor].redeemCollateralPrx(_CLVAmount, _firstRedemptionHint, _partialRedemptionHint, _partialRedemptionHintICR, 0);
    }

    // Borrower Operations

    function getAdjustedETH(uint actorBalance, uint _ETH, uint ratio) internal view returns (uint) {
        uint price = priceFeed.getPrice();
        require(price > 0);
        uint minETH = ratio.mul(CLV_GAS_COMPENSATION).div(price);
        require(actorBalance > minETH);
        uint ETH = minETH + _ETH % (actorBalance - minETH);
        return ETH;
    }

    function getAdjustedCLV(uint ETH, uint _CLVAmount, uint ratio) internal view returns (uint) {
        uint price = priceFeed.getPrice();
        uint CLVAmount = _CLVAmount;
        uint compositeDebt = CLVAmount.add(CLV_GAS_COMPENSATION);
        uint ICR = Math._computeCR(ETH, compositeDebt, price);
        if (ICR < ratio) {
            compositeDebt = ETH.mul(price).div(ratio);
            CLVAmount = compositeDebt.sub(CLV_GAS_COMPENSATION);
        }
        return CLVAmount;
    }

    function openLoanExt(uint _i, uint _ETH, uint _CLVAmount) public payable {
        uint actor = _i % NUMBER_OF_ACTORS;
        EchidnaProxy echidnaProxy = echidnaProxies[actor];
        uint actorBalance = address(echidnaProxy).balance;

        // we pass in CCR instead of MCR in case it’s the first one
        uint ETH = getAdjustedETH(actorBalance, _ETH, CCR);
        uint CLVAmount = getAdjustedCLV(ETH, _CLVAmount, CCR);

        //console.log('ETH', ETH);
        //console.log('CLVAmount', CLVAmount);

        echidnaProxy.openLoanPrx(ETH, CLVAmount, address(0));

        numberOfTroves = cdpManager.getCDPOwnersCount();
        assert(numberOfTroves > 0);
        // canary
        //assert(numberOfTroves == 0);
    }

    function openLoanRawExt(uint _i, uint _ETH, uint _CLVAmount, address _hint) public payable {
        uint actor = _i % NUMBER_OF_ACTORS;
        echidnaProxies[actor].openLoanPrx(_ETH, _CLVAmount, _hint);
    }

    function addCollExt(uint _i, uint _ETH, address _user) external payable {
        uint actor = _i % NUMBER_OF_ACTORS;
        EchidnaProxy echidnaProxy = echidnaProxies[actor];
        uint actorBalance = address(echidnaProxy).balance;

        uint ETH = getAdjustedETH(actorBalance, _ETH, MCR);

        echidnaProxy.addCollPrx(ETH, _user, address(0));
    }

    function addCollRawExt(uint _i, uint _ETH, address _user, address _hint) external payable {
        uint actor = _i % NUMBER_OF_ACTORS;
        echidnaProxies[actor].addCollPrx(_ETH, _user, _hint);
    }

    function withdrawCollExt(uint _i, uint _amount, address _hint) external {
        uint actor = _i % NUMBER_OF_ACTORS;
        echidnaProxies[actor].withdrawCollPrx(_amount, _hint);
    }

    function withdrawCLVExt(uint _i, uint _amount, address _hint) external {
        uint actor = _i % NUMBER_OF_ACTORS;
        echidnaProxies[actor].withdrawCLVPrx(_amount, _hint);
    }

    function repayCLVExt(uint _i, uint _amount, address _hint) external {
        uint actor = _i % NUMBER_OF_ACTORS;
        echidnaProxies[actor].repayCLVPrx(_amount, _hint);
    }

    function closeLoanExt(uint _i) external {
        uint actor = _i % NUMBER_OF_ACTORS;
        echidnaProxies[actor].closeLoanPrx();
    }

    function adjustLoanExt(uint _i, uint _ETH, uint _collWithdrawal, uint _debtChange, bool _isDebtIncrease) external payable {
        uint actor = _i % NUMBER_OF_ACTORS;
        EchidnaProxy echidnaProxy = echidnaProxies[actor];
        uint actorBalance = address(echidnaProxy).balance;

        uint ETH = getAdjustedETH(actorBalance, _ETH, MCR);
        uint debtChange = _debtChange;
        if (_isDebtIncrease) {
            // TODO: add current amount already withdrawn:
            debtChange = getAdjustedCLV(ETH, uint(_debtChange), MCR);
        }
        // TODO: collWithdrawal, debtChange
        echidnaProxy.adjustLoanPrx(ETH, _collWithdrawal, debtChange, _isDebtIncrease, address(0));
    }

    function adjustLoanRawExt(uint _i, uint _ETH, uint _collWithdrawal, uint _debtChange, bool _isDebtIncrease, address _hint) external payable {
        uint actor = _i % NUMBER_OF_ACTORS;
        echidnaProxies[actor].adjustLoanPrx(_ETH, _collWithdrawal, _debtChange, _isDebtIncrease, _hint);
    }

    // Pool Manager

    function provideToSPExt(uint _i, uint _amount, address _frontEndTag) external {
        uint actor = _i % NUMBER_OF_ACTORS;
        echidnaProxies[actor].provideToSPPrx(_amount, _frontEndTag);
    }

    function withdrawFromSPExt(uint _i, uint _amount) external {
        uint actor = _i % NUMBER_OF_ACTORS;
        echidnaProxies[actor].withdrawFromSPPrx(_amount);
    }

    // CLV Token

    function transferExt(uint _i, address recipient, uint256 amount) external returns (bool) {
        uint actor = _i % NUMBER_OF_ACTORS;
        echidnaProxies[actor].transferPrx(recipient, amount);
    }

    function approveExt(uint _i, address spender, uint256 amount) external returns (bool) {
        uint actor = _i % NUMBER_OF_ACTORS;
        echidnaProxies[actor].approvePrx(spender, amount);
    }

    function transferFromExt(uint _i, address sender, address recipient, uint256 amount) external returns (bool) {
        uint actor = _i % NUMBER_OF_ACTORS;
        echidnaProxies[actor].transferFromPrx(sender, recipient, amount);
    }

    function increaseAllowanceExt(uint _i, address spender, uint256 addedValue) external returns (bool) {
        uint actor = _i % NUMBER_OF_ACTORS;
        echidnaProxies[actor].increaseAllowancePrx(spender, addedValue);
    }

    function decreaseAllowanceExt(uint _i, address spender, uint256 subtractedValue) external returns (bool) {
        uint actor = _i % NUMBER_OF_ACTORS;
        echidnaProxies[actor].decreaseAllowancePrx(spender, subtractedValue);
    }

    // PriceFeed

    function setPriceExt(uint256 _price) external {
        bool result = priceFeed.setPrice(_price);
        assert(result);
    }

    // --------------------------
    // Invariants and properties
    // --------------------------

    function echidna_canary_number_of_troves() public view returns(bool) {
        if (numberOfTroves > 20) {
            return false;
        }

        return true;
    }

    function echidna_canary_active_pool_balance() public view returns(bool) {
        if (address(activePool).balance > 0) {
            return false;
        }
        return true;
    }

    function echidna_troves_order() external view returns(bool) {
        uint price = priceFeed.getPrice();

        address currentTrove = sortedCDPs.getFirst();
        address nextTrove = sortedCDPs.getNext(currentTrove);

        while (currentTrove != address(0) && nextTrove != address(0)) {
            if (cdpManager.getCurrentICR(nextTrove, price) > cdpManager.getCurrentICR(currentTrove, price)) {
                return false;
            }
            // Uncomment to check that the condition is meaningful
            //else return false;

            currentTrove = nextTrove;
            nextTrove = sortedCDPs.getNext(currentTrove);
        }

        return true;
    }

    /**
     * Status
     * Minimum debt (gas compensation)
     * Stake > 0
     */
    function echidna_trove_properties() public view returns(bool) {
        address currentTrove = sortedCDPs.getFirst();
        while (currentTrove != address(0)) {
            // Status
            if (CDPManager.Status(cdpManager.getCDPStatus(currentTrove)) != CDPManager.Status.active) {
                return false;
            }
            // Uncomment to check that the condition is meaningful
            //else return false;

            // Minimum debt (gas compensation)
            if (cdpManager.getCDPDebt(currentTrove) < CLV_GAS_COMPENSATION) {
                return false;
            }
            // Uncomment to check that the condition is meaningful
            //else return false;

            // Stake > 0
            if (cdpManager.getCDPStake(currentTrove) == 0) {
                return false;
            }
            // Uncomment to check that the condition is meaningful
            //else return false;

            currentTrove = sortedCDPs.getNext(currentTrove);
        }
        return true;
    }

    function echidna_ETH_balances() public view returns(bool) {
        if (address(cdpManager).balance > 0) {
            return false;
        }

        if (address(borrowerOperations).balance > 0) {
            return false;
        }

        if (address(poolManager).balance > 0) {
            return false;
        }

        if (address(activePool).balance != activePool.getETH()) {
            return false;
        }

        if (address(defaultPool).balance != defaultPool.getETH()) {
            return false;
        }

        if (address(stabilityPool).balance != stabilityPool.getETH()) {
            return false;
        }

        if (address(clvToken).balance > 0) {
            return false;
        }

        if (address(priceFeed).balance > 0) {
            return false;
        }

        if (address(sortedCDPs).balance > 0) {
            return false;
        }

        return true;
    }

    // TODO: What should we do with this? Should it be allowed? Should it be a canary?
    function echidna_price() public view returns(bool) {
        uint price = priceFeed.getPrice();
        if (price == 0) {
            return false;
        }
        // Uncomment to check that the condition is meaningful
        //else return false;

        return true;
    }

    // total CLV matches
    function echidna_CLV_global_balances() public view returns(bool) {
        uint totalSupply = clvToken.totalSupply();
        uint gasPoolBalance = clvToken.balanceOf(GAS_POOL_ADDRESS);

        uint activePoolBalance = activePool.getCLVDebt();
        uint defaultPoolBalance = defaultPool.getCLVDebt();
        if (totalSupply != activePoolBalance + defaultPoolBalance) {
            return false;
        }

        uint stabilityPoolBalance = stabilityPool.getTotalCLVDeposits();
        address currentTrove = sortedCDPs.getFirst();
        uint trovesBalance;
        while (currentTrove != address(0)) {
            trovesBalance += clvToken.balanceOf(address(currentTrove));
            currentTrove = sortedCDPs.getNext(currentTrove);
        }
        // we cannot state equality because tranfers are made to external addresses too
        if (totalSupply <= stabilityPoolBalance + trovesBalance + gasPoolBalance) {
            return false;
        }

        return true;
    }

    /*
    function echidna_test() public view returns(bool) {
        return true;
    }
    */
}<|MERGE_RESOLUTION|>--- conflicted
+++ resolved
@@ -53,9 +53,6 @@
         stabilityPool = new StabilityPool();
         clvToken = new CLVToken(
             address(cdpManager),
-            address(poolManager),
-            address(activePool),
-            address(defaultPool),
             address(stabilityPool),
             address(borrowerOperations)
         );
@@ -76,11 +73,7 @@
 
         for (uint i = 0; i < NUMBER_OF_ACTORS; i++) {
             echidnaProxies[i] = new EchidnaProxy(cdpManager, borrowerOperations, poolManager, clvToken);
-<<<<<<< HEAD
             (bool success, ) = address(echidnaProxies[i]).call{ value: INITIAL_BALANCE }("");
-=======
-            (bool success, ) = address(echidnaProxies[i]).call{value: INITIAL_BALANCE}("");
->>>>>>> bd7c621d
             require(success);
         }
 
