--- conflicted
+++ resolved
@@ -413,21 +413,6 @@
         // Get the CDP's entire debt and coll, including pending rewards from distributions
         (uint entireCDPDebt, uint entireCDPColl) = getEntireDebtAndColl(_user);
         removeStake(_user); 
-<<<<<<< HEAD
-    
-        // Offset as much debt & collateral as possible against the StabilityPool and save the returned remainders
-        (uint CLVDebtRemainder, uint ETHRemainder) = poolManager.offset(CDPs[_user].debt, CDPs[_user].coll);
-
-        redistributeCollAndDebt(ETHRemainder, CLVDebtRemainder);
-        closeCDP(_user); 
-        updateSystemSnapshots();
-        
-        emit CDPUpdated(_user, 
-                    0, 
-                    0,
-                    CDPs[_user].stake
-                    );
-=======
 
         uint CLVInPool = stabilityPool.getCLV();
 
@@ -442,7 +427,6 @@
         closeCDP(_user);
         updateSystemSnapshots();
         emit CDPUpdated(_user, 0, 0, 0);
->>>>>>> 11597303
 
         return true;
     }
@@ -463,12 +447,7 @@
             (uint entireCDPDebt, uint entireCDPColl) = getEntireDebtAndColl(_user);
             removeStake(_user);
             
-<<<<<<< HEAD
-            // Offset as much debt & collateral as possible against the StabilityPool and save the returned remainders
-           (uint CLVDebtRemainder, uint ETHRemainder) = poolManager.offset(CDPs[_user].debt, CDPs[_user].coll);
-=======
             uint CLVInPool = stabilityPool.getCLV();
->>>>>>> 11597303
 
             if (CLVInPool > 0) {
                 (uint CLVDebtRemainder, uint ETHRemainder) = poolManager.offset(entireCDPDebt, entireCDPColl, CLVInPool);
@@ -489,16 +468,10 @@
             applyPendingRewards(_user);
             removeStake(_user);
 
-<<<<<<< HEAD
-            // Offset as much debt & collateral as possible against the StabilityPool and save the returned remainders
-            (uint CLVDebtRemainder, uint ETHRemainder) = poolManager.offset(CDPs[_user].debt, CDPs[_user].coll);
-
-=======
             (uint CLVDebtRemainder, uint ETHRemainder) = poolManager.offset(CDPs[_user].debt, 
                                                                             CDPs[_user].coll, 
                                                                             CLVInPool);
           
->>>>>>> 11597303
             // Close the CDP and update snapshots if the CDP was completely offset against CLV in Stability Pool
             if (CLVDebtRemainder == 0) {
                 closeCDP(_user);
