/* Script that logs gas costs for Liquity operations under various conditions. 

  Note: uses Mocha testing structure, but simply prints gas costs of transactions. No assertions.
*/
const fs = require('fs')
const ABDKMath64x64 = artifacts.require("./ABDKMath64x64.sol")
const DeciMath = artifacts.require("./DeciMath.sol")
const deploymentHelpers = require("../utils/deploymentHelpers.js")
const testHelpers = require("../utils/testHelpers.js")

const deployLiquity = deploymentHelpers.deployLiquity
const getAddresses = deploymentHelpers.getAddresses
const connectContracts = deploymentHelpers.connectContracts

const getDifference = testHelpers.getDifference
const moneyVals = testHelpers.MoneyValues

contract('Gas cost tests', async accounts => {

  const _2_Ether = web3.utils.toWei('2', 'ether')
  const _1_Ether = web3.utils.toWei('1', 'ether')
  const _5_Ether = web3.utils.toWei('5', 'ether')
  const _10_Ether = web3.utils.toWei('10', 'ether')
  const _15_Ether = web3.utils.toWei('15', 'ether')
  const _20_Ether = web3.utils.toWei('20', 'ether')
  const _98_Ether = web3.utils.toWei('98', 'ether')
  const _100_Ether = web3.utils.toWei('100', 'ether')
  const _200_Ether = web3.utils.toWei('200', 'ether')

  const _1e18 = web3.utils.toWei('1', 'ether')
  const _30e18 = web3.utils.toWei('30', 'ether')
  const _50e18 = web3.utils.toWei('50', 'ether')
  const _150e18 = web3.utils.toWei('150', 'ether')

  const _80e18 = web3.utils.toWei('80', 'ether')
  const _90e18 = web3.utils.toWei('90', 'ether')

  const _100e18 = web3.utils.toWei('100', 'ether')
  const _101e18 = web3.utils.toWei('101', 'ether')
  const _180e18 = web3.utils.toWei('180', 'ether')
  const _200e18 = web3.utils.toWei('200', 'ether')
  const _360e18 = web3.utils.toWei('360', 'ether')
  const _450e18 = web3.utils.toWei('450', 'ether')
  const _500e18 = web3.utils.toWei('500', 'ether')
  const _600e18 = web3.utils.toWei('600', 'ether')
  const _900e18 = web3.utils.toWei('900', 'ether')
  const _1000e18 = web3.utils.toWei('1000', 'ether')
  const _1500e18 = web3.utils.toWei('1500', 'ether')
  const _1700e18 = web3.utils.toWei('1700', 'ether')
  const _1800e18 = web3.utils.toWei('1800', 'ether')
  const _2000e18 = web3.utils.toWei('2000', 'ether')

  const [owner] = accounts;
  const _10_Accounts = accounts.slice(0, 10)
  const _20_Accounts = accounts.slice(0, 20)
  const _30_Accounts = accounts.slice(0, 30)
  const _40_Accounts = accounts.slice(0, 40)
  const _50_Accounts = accounts.slice(0, 50)
  const _100_Accounts = accounts.slice(0, 100)

  const address_0 = '0x0000000000000000000000000000000000000000'

  let priceFeed
  let clvToken
  let poolManager
  let sortedCDPs
  let cdpManager
  let nameRegistry
  let activePool
  let stabilityPool
  let defaultPool
  let functionCaller
  let borrowerOperations

  let data = []

  before(async () => {
    const deciMath = await DeciMath.new()
    const abdkMath = await ABDKMath64x64.new()
    DeciMath.setAsDeployed(deciMath)
    ABDKMath64x64.setAsDeployed(abdkMath)
  })

  beforeEach(async () => {
    const contracts = await deployLiquity()

    priceFeed = contracts.priceFeed
    clvToken = contracts.clvToken
    poolManager = contracts.poolManager
    sortedCDPs = contracts.sortedCDPs
    cdpManager = contracts.cdpManager
    nameRegistry = contracts.nameRegistry
    activePool = contracts.activePool
    stabilityPool = contracts.stabilityPool
    defaultPool = contracts.defaultPool
    functionCaller = contracts.functionCaller
    borrowerOperations = contracts.borrowerOperations

    const contractAddresses = getAddresses(contracts)
    await connectContracts(contracts, contractAddresses)
  })

  // --- Helper functions --- 
  const getEndOfAccount = (account) => {
    accountLast2bytes = account.slice((account.length - 4), account.length)
    return accountLast2bytes
  }
  const randAmountInWei = (min, max) => {
    const amount = Math.random() * (max - min) + min;
    const amountInWei = web3.utils.toWei(amount.toString(), 'ether')
    return amountInWei
  }

  const randAmountInGwei = (min, max) => {
    const amount = Math.floor(Math.random() * (max - min) + min);
    const amountInWei = web3.utils.toWei(amount.toString(), 'gwei')
    return amountInWei
  }

  const gasUsed = (tx) => {
    const gas = tx.receipt.gasUsed
    return gas
  }

  const getGasMetrics = (gasCostList) => {
    minGas = Math.min(...gasCostList)
    maxGas = Math.max(...gasCostList)
    meanGas = gasCostList.reduce((acc, curr) => acc + curr, 0) / gasCostList.length
    // median is the middle element (for odd list size) or element adjacent-right of middle (for even list size)
    medianGas = (gasCostList[Math.floor(gasCostList.length / 2)])
    return { gasCostList, minGas, maxGas, meanGas, medianGas }
  }

  const appendData = (results, message, data) => {
    data.push(message + `\n`)
    for (key in results) {
      data.push(key + "," + results[key] + '\n')
    }
  }

  const getRandICR = (min, max) => {
    const ICR_Percent = (Math.floor(Math.random() * (max - min) + min))

    // Convert ICR to a duint
    const ICR = web3.utils.toWei((ICR_Percent * 10).toString(), 'finney')
    return ICR
  }

  const computeICR = (coll, debt, price) => {
    const collBN = web3.utils.toBN(coll)
    const debtBN = web3.utils.toBN(debt)
    const priceBN = web3.utils.toBN(price)

    const ICR = collBN.mul(priceBN).div(debtBN)

    return ICR
  }

  const logGasMetrics = (gasResults, message) => {
    console.log(
      `\n ${message} \n
      min gas: ${gasResults.minGas} \n
      max gas: ${gasResults.maxGas} \n
      mean gas: ${gasResults.meanGas} \n
      median gas: ${gasResults.medianGas} \n`)
  }

  const logAllGasCosts = (gasResults) => {
    console.log(
      `all gas costs: ${gasResults.gasCostList} \n`
    )
  }

  const logGas = (gas, message) => {
    console.log(
      `\n ${message} \n
      gas used: ${gas} \n`
    )
  }

  // --- CDPManager gas functions ---

  const openLoan_allAccounts = async (accounts, borrowerOperations, ETHAmount, CLVAmount) => {
    const gasCostList = []
    for (const account of accounts) {
      const tx = await borrowerOperations.openLoan(CLVAmount, account, { from: account, value: ETHAmount })
      const gas = gasUsed(tx)
      gasCostList.push(gas)
    }
    return getGasMetrics(gasCostList)
  }

  const adjustLoan_allAccounts = async (accounts, borrowerOperations, ETHAmount, CLVAmount) => {
    const gasCostList = []
    const price = await priceFeed.getPrice()
    for (const account of accounts) {
      let tx;

      let CLVAmountBN = web3.utils.toBN(CLVAmount)
      let ETHAmountBN = web3.utils.toBN(ETHAmount)
      const zero = web3.utils.toBN('0')

      const debt = (await cdpManager.CDPs(account))[0]
      const coll = (await cdpManager.CDPs(account))[1]

      const newDebt = debt.add(CLVAmountBN)
      const newColl = coll.add(ETHAmountBN)

      const newICR = computeICR(newColl, newDebt, price)
      const approxHint = await cdpManager.getApproxHint(newICR, 50)
      const insertAddr = (await sortedCDPs.findInsertPosition(newICR, price, approxHint, approxHint))[0]

      if (ETHAmountBN.gt(zero)) {
        tx = await borrowerOperations.adjustLoan(0, CLVAmountBN, insertAddr, { from: account, value: ETHAmountBN })
      } else if (ETHAmountBN.lt(zero)) {
        ETHAmountBN = ETHAmountBN.neg()
        console.log(`ETHAmountBN: ${ETHAmountBN}`)
        tx = await borrowerOperations.adjustLoan(ETHAmountBN, CLVAmountBN, insertAddr, { from: account })
      }

      const gas = gasUsed(tx)
      gasCostList.push(gas)
    }
    return getGasMetrics(gasCostList)
  }

  const adjustLoan_allAccounts_randomAmount = async (accounts, borrowerOperations, ETHMin, ETHMax, CLVMin, CLVMax) => {
    const gasCostList = []
    const price = await priceFeed.getPrice()
    for (const account of accounts) {
      let tx;

      let CLVAmountBN = web3.utils.toBN(randAmountInGwei(CLVMin, CLVMax))
      let ETHAmountBN = web3.utils.toBN(randAmountInGwei(ETHMin, ETHMax))

      const zero = web3.utils.toBN('0')

      const debt = (await cdpManager.CDPs(account))[0]
      const coll = (await cdpManager.CDPs(account))[1]

      const newDebt = debt.add(CLVAmountBN)
      const newColl = coll.add(ETHAmountBN)

      const newICR = computeICR(newColl, newDebt, price)
      const approxHint = await cdpManager.getApproxHint(newICR, 50)
      const insertAddr = (await sortedCDPs.findInsertPosition(newICR, price, approxHint, approxHint))[0]

      if (ETHAmountBN.gt(zero)) {
        tx = await borrowerOperations.adjustLoan(0, CLVAmountBN, insertAddr, { from: account, value: ETHAmountBN })
      } else if (ETHAmountBN.lt(zero)) {
        ETHAmountBN = ETHAmountBN.neg()
        console.log(`ETHAmountBN: ${ETHAmountBN}`)
        tx = await borrowerOperations.adjustLoan(ETHAmountBN, CLVAmountBN, insertAddr, { from: account })
      }

      const gas = gasUsed(tx)
      gasCostList.push(gas)
    }
    return getGasMetrics(gasCostList)
  }

  const closeLoan_allAccounts = async (accounts, borrowerOperations) => {
    const gasCostList = []
    for (const account of accounts) {
      const tx = await borrowerOperations.closeLoan({ from: account })
      const gas = gasUsed(tx)
      gasCostList.push(gas)
    }
    return getGasMetrics(gasCostList)
  }

  const openLoan_allAccounts_decreasingCLVAmounts = async (accounts, borrowerOperations, ETHAmount, maxCLVAmount) => {
    const gasCostList = []
    let i = 0
    for (const account of accounts) {
      const CLVAmount = (maxCLVAmount - i).toString()
      const CLVAmountWei = web3.utils.toWei(CLVAmount, 'ether')
      const tx = await borrowerOperations.openLoan(CLVAmountWei, account, { from: account, value: ETHAmount })
      const gas = gasUsed(tx)
      gasCostList.push(gas)
      i += 1
    }
    return getGasMetrics(gasCostList)
  }

  const addColl_allAccounts = async (accounts, borrowerOperations, amount) => {
    const gasCostList = []
    for (const account of accounts) {
      const tx = await borrowerOperations.addColl(account, account, { from: account, value: amount })
      const gas = gasUsed(tx)
      gasCostList.push(gas)
    }
    return getGasMetrics(gasCostList)
  }

  const addColl_allAccounts_randomAmount = async (min, max, accounts, borrowerOperations) => {
    const gasCostList = []
    for (const account of accounts) {
      const randCollAmount = randAmountInWei(min, max)
      const tx = await borrowerOperations.addColl(account, account, { from: account, value: randCollAmount })
      const gas = gasUsed(tx)
      gasCostList.push(gas)
    }
    return getGasMetrics(gasCostList)
  }

  // 
  const withdrawColl_allAccounts = async (accounts, borrowerOperations, amount) => {
    const gasCostList = []
    for (const account of accounts) {
      const tx = await borrowerOperations.withdrawColl(amount, account, { from: account })
      const gas = gasUsed(tx)
      gasCostList.push(gas)
    }
    return getGasMetrics(gasCostList)
  }

  const withdrawColl_allAccounts_randomAmount = async (min, max, accounts, borrowerOperations) => {
    const gasCostList = []
    for (const account of accounts) {
      const randCollAmount = randAmountInWei(min, max)
      const tx = await borrowerOperations.withdrawColl(randCollAmount, account, { from: account })
      const gas = gasUsed(tx)
      gasCostList.push(gas)
      // console.log("gasCostlist length is " + gasCostList.length)
    }
    return getGasMetrics(gasCostList)
  }

  const withdrawCLV_allAccounts = async (accounts, borrowerOperations, amount) => {
    const gasCostList = []
    for (const account of accounts) {
      const tx = await borrowerOperations.withdrawCLV(amount, account, { from: account })
      const gas = gasUsed(tx)
      gasCostList.push(gas)
    }
    return getGasMetrics(gasCostList)
  }

  const withdrawCLV_allAccounts_randomAmount = async (min, max, accounts, borrowerOperations) => {
    const gasCostList = []
    for (const account of accounts) {
      const randCLVAmount = randAmountInWei(min, max)

      const tx = await borrowerOperations.withdrawCLV(randCLVAmount, account, { from: account })
      const gas = gasUsed(tx)
      gasCostList.push(gas)
    }
    return getGasMetrics(gasCostList)
  }

  const repayCLV_allAccounts = async (accounts, borrowerOperations, amount) => {
    const gasCostList = []
    for (const account of accounts) {
      const tx = await borrowerOperations.repayCLV(amount, account, { from: account })
      const gas = gasUsed(tx)
      gasCostList.push(gas)
    }
    return getGasMetrics(gasCostList)
  }

  const repayCLV_allAccounts_randomAmount = async (min, max, accounts, borrowerOperations) => {
    const gasCostList = []
    for (const account of accounts) {
      const randCLVAmount = randAmountInWei(min, max)

      const tx = await borrowerOperations.repayCLV(randCLVAmount, account, { from: account })
      const gas = gasUsed(tx)
      gasCostList.push(gas)
    }
    return getGasMetrics(gasCostList)
  }

  const getCurrentICR_allAccounts = async (accounts, cdpManager) => {
    const gasCostList = []
    const price = await priceFeed.getPrice()

    for (const account of accounts) {
      const tx = await functionCaller.cdpManager_getCurrentICR(account, price)
      const gas = gasUsed(tx) - 21000
      gasCostList.push(gas)
    }
    return getGasMetrics(gasCostList)
  }

  const redeemCollateral = async (redeemer, cdpManager, CLVAmount) => {
    const price = await priceFeed.getPrice()
    const redemptionHints = await cdpManager.getRedemptionHints(CLVAmount, price)
    const firstRedemptionHint = redemptionHints[0]
    const partialRedemptionHintICR = redemptionHints[1]

    const approxPartialRedemptionHint = await cdpManager.getApproxHint(partialRedemptionHintICR, 1000)
    const exactPartialRedemptionHint = (await sortedCDPs.findInsertPosition(partialRedemptionHintICR,
      price,
      approxPartialRedemptionHint,
      approxPartialRedemptionHint))[0]

    const tx = await cdpManager.redeemCollateral(CLVAmount,
      firstRedemptionHint,
      exactPartialRedemptionHint,
      partialRedemptionHintICR,
      { from: redeemer })
    const gas = await gasUsed(tx)
    return gas
  }

  const redeemCollateral_allAccounts_randomAmount = async (min, max, accounts, cdpManager) => {
    const gasCostList = []
    const price = await priceFeed.getPrice()

    for (const redeemer of accounts) {
      const randCLVAmount = randAmountInWei(min, max)
      const redemptionHints = await cdpManager.getRedemptionHints(randCLVAmount, price)
      const firstRedemptionHint = redemptionHints[0]
      const partialRedemptionHintICR = redemptionHints[1]

      const approxPartialRedemptionHint = await cdpManager.getApproxHint(partialRedemptionHintICR, 1000)
      const exactPartialRedemptionHint = (await sortedCDPs.findInsertPosition(partialRedemptionHintICR,
        price,
        approxPartialRedemptionHint,
        approxPartialRedemptionHint))[0]

      const tx = await cdpManager.redeemCollateral(randCLVAmount,
        firstRedemptionHint,
        exactPartialRedemptionHint,
        partialRedemptionHintICR,
        { from: redeemer })
      const gas = gasUsed(tx)
      gasCostList.push(gas)
    }
    return getGasMetrics(gasCostList)
  }

  // --- Composite functions ---

  const makeCDPsIncreasingICR = async (accounts) => {

    let amountFinney = 2000

    for (const account of accounts) {
      const coll = web3.utils.toWei((amountFinney.toString()), 'finney')

      await borrowerOperations.addColl(account, account, { from: account, value: coll })
      await borrowerOperations.withdrawCLV('200000000000000000000', account, { from: account })

      amountFinney += 10
    }
  }

  // --- PoolManager gas functions ---

  const provideToSP_allAccounts = async (accounts, poolManager, amount) => {
    const gasCostList = []
    for (const account of accounts) {
      const tx = await poolManager.provideToSP(amount, { from: account })
      const gas = gasUsed(tx)
      gasCostList.push(gas)
    }
    return getGasMetrics(gasCostList)
  }

  const provideToSP_allAccounts_randomAmount = async (min, max, accounts, poolManager) => {
    const gasCostList = []
    for (const account of accounts) {
      const randomCLVAmount = randAmountInWei(min, max)
      const tx = await poolManager.provideToSP(randomCLVAmount, { from: account })
      const gas = gasUsed(tx)
      gasCostList.push(gas)
    }
    return getGasMetrics(gasCostList)
  }

  const withdrawFromSP_allAccounts = async (accounts, poolManager, amount) => {
    const gasCostList = []
    for (const account of accounts) {
      const tx = await poolManager.withdrawFromSP(amount, { from: account })
      const gas = gasUsed(tx)
      gasCostList.push(gas)
    }
    return getGasMetrics(gasCostList)
  }

  const withdrawFromSP_allAccounts_randomAmount = async (min, max, accounts, poolManager) => {
    const gasCostList = []
    for (const account of accounts) {
      const randomCLVAmount = randAmountInWei(min, max)
      const tx = await poolManager.withdrawFromSP(randomCLVAmount, { from: account })
      const gas = gasUsed(tx)
      gasCostList.push(gas)
    }
    return getGasMetrics(gasCostList)
  }

  const withdrawFromSPtoCDP_allAccounts = async (accounts, poolManager) => {
    const gasCostList = []
    for (const account of accounts) {

      const tx = await poolManager.withdrawFromSPtoCDP(account, account, { from: account })
      const gas = gasUsed(tx)
      gasCostList.push(gas)
    }
    return getGasMetrics(gasCostList)
  }

  //
  //
  // ---TESTS ---
  //
  //

  // --- CDP Manager function calls ---

  // --- openLoan() ---

  it("", async () => {
    const message = 'openLoan(), single account, 0 existing CDPs in system. Adds 10 ether and issues 100 CLV'
    const tx = await borrowerOperations.openLoan(_100e18, accounts[2], { from: accounts[2], value: _10_Ether })
    const gas = gasUsed(tx)
    logGas(gas, message)

    appendData({ gas: gas }, message, data)
  })

  it("", async () => {
    const message = 'openLoan(), single account, 1 existing CDP in system. Adds 10 ether and issues 100 CLV'
    await borrowerOperations.openLoan(_100e18, accounts[1], { from: accounts[1], value: _10_Ether })

    const tx = await borrowerOperations.openLoan(_100e18, accounts[2], { from: accounts[2], value: _10_Ether })
    const gas = gasUsed(tx)
    logGas(gas, message)

    appendData({ gas: gas }, message, data)
  })

  it("", async () => {
    const message = 'openLoan(), single account, Inserts between 2 existing CDs in system. Adds 10 ether and issues 80 CLV. '

    await borrowerOperations.openLoan(_100e18, accounts[1], { from: accounts[1], value: _10_Ether })
    await borrowerOperations.openLoan(_50e18, accounts[2], { from: accounts[2], value: _10_Ether })

    const tx = await borrowerOperations.openLoan(_80e18, accounts[3], { from: accounts[3], value: _10_Ether })

    const gas = gasUsed(tx)
    logGas(gas, message)

    appendData({ gas: gas }, message, data)
  })

  it("", async () => {
    const message = 'openLoan(), 10 accounts, each account adds 10 ether and issues 100 CLV'

    const amountETH = _10_Ether
    const amountCLV = 0
    const gasResults = await openLoan_allAccounts(_10_Accounts, borrowerOperations, amountETH, amountCLV)
    logGasMetrics(gasResults, message)
    logAllGasCosts(gasResults)

    appendData(gasResults, message, data)
  })

  it("", async () => {
    const message = 'openLoan(), 10 accounts, each account adds 10 ether and issues less CLV than the previous one'
    const amountETH = _10_Ether
    const amountCLV = 200
    const gasResults = await openLoan_allAccounts_decreasingCLVAmounts(_10_Accounts, borrowerOperations, amountETH, amountCLV)
    logGasMetrics(gasResults, message)
    logAllGasCosts(gasResults)

    appendData(gasResults, message, data)
  })

  it("", async () => {
    const message = 'openLoan(), 10 accounts, each account adds 20 ether and issues less CLV than the previous one'
    const amountETH = _20_Ether
    const amountCLV = 200
    const gasResults = await openLoan_allAccounts_decreasingCLVAmounts(_10_Accounts, borrowerOperations, amountETH, amountCLV)
    logGasMetrics(gasResults, message)
    logAllGasCosts(gasResults)

    appendData(gasResults, message, data)
  })

  // --- adjustLoan ---

  it("", async () => {
    const message = 'adjustLoan(). ETH/CLV Increase/Increase. 10 accounts, each account adjusts up -  1 ether and 100 CLV'
    const tx = await borrowerOperations.addColl(accounts[999], accounts[999], { from: accounts[999], value: _100_Ether })

    const amountETH = _10_Ether
    const amountCLV = _100e18
    await openLoan_allAccounts(_10_Accounts, borrowerOperations, amountETH, amountCLV)


    const amountETH_2 = _1_Ether
    const amountCLV_2 = _100e18
    const gasResults = await adjustLoan_allAccounts(_10_Accounts, borrowerOperations, amountETH_2, amountCLV_2)

    logGasMetrics(gasResults, message)
    logAllGasCosts(gasResults)

    appendData(gasResults, message, data)
  })

  it("", async () => {
    const message = 'adjustLoan(). ETH/CLV Decrease/Decrease. 10 accounts, each account adjusts down by 0.1 ether and 10 CLV'
    const tx = await borrowerOperations.addColl(accounts[999], accounts[999], { from: accounts[999], value: _100_Ether })

    const amountETH = _10_Ether
    const amountCLV = _100e18
    await openLoan_allAccounts(_10_Accounts, borrowerOperations, amountETH, amountCLV)

    const amountETH_2 = "-100000000000000000"  // coll decrease of 0.1 ETH 
    const amountCLV_2 = "-10000000000000000000" // debt decrease of 10 CLV 
    const gasResults = await adjustLoan_allAccounts(_10_Accounts, borrowerOperations, amountETH_2, amountCLV_2)

    logGasMetrics(gasResults, message)
    logAllGasCosts(gasResults)

    appendData(gasResults, message, data)
  })

  it("", async () => {
    const message = 'adjustLoan(). ETH/CLV Increase/Decrease. 10 accounts, each account adjusts down by 0.1 ether and 10 CLV'
    const tx = await borrowerOperations.addColl(accounts[999], accounts[999], { from: accounts[999], value: _100_Ether })

    const amountETH = _10_Ether
    const amountCLV = _100e18
    await openLoan_allAccounts(_10_Accounts, borrowerOperations, amountETH, amountCLV)

    const amountETH_2 = "100000000000000000"  // coll increase of 0.1 ETH 
    const amountCLV_2 = "-10000000000000000000" // debt decrease of 10 CLV 
    const gasResults = await adjustLoan_allAccounts(_10_Accounts, borrowerOperations, amountETH_2, amountCLV_2)

    logGasMetrics(gasResults, message)
    logAllGasCosts(gasResults)

    appendData(gasResults, message, data)
  })

  it("", async () => {
    const message = 'adjustLoan(). ETH/CLV Decrease/Increase. 10 accounts, each account adjusts down by 0.1 ether and 10 CLV'
    const tx = await borrowerOperations.addColl(accounts[999], accounts[999], { from: accounts[999], value: _100_Ether })

    const amountETH = _10_Ether
    const amountCLV = _100e18
    await openLoan_allAccounts(_10_Accounts, borrowerOperations, amountETH, amountCLV)

    const amountETH_2 = "-100000000000000000"  // coll increase of 0.1 ETH 
    const amountCLV_2 = "10000000000000000000" // debt decrease of 10 CLV 
    const gasResults = await adjustLoan_allAccounts(_10_Accounts, borrowerOperations, amountETH_2, amountCLV_2)

    logGasMetrics(gasResults, message)
    logAllGasCosts(gasResults)

    appendData(gasResults, message, data)
  })

  it("", async () => {
    const message = 'adjustLoan(). 10 accounts, each account adjusts up by a random amount'
    const tx = await borrowerOperations.addColl(accounts[999], accounts[999], { from: accounts[999], value: _100_Ether })

    const amountETH = _10_Ether
    const amountCLV = _100e18
    await openLoan_allAccounts(_10_Accounts, borrowerOperations, amountETH, amountCLV)

    const gasResults = await adjustLoan_allAccounts_randomAmount(_10_Accounts, borrowerOperations, 1, 1000000, 1, 1000000)

    logGasMetrics(gasResults, message)
    logAllGasCosts(gasResults)

    appendData(gasResults, message, data)
  })





  // --- closeLoan() ---

  it("", async () => {
    const message = 'closeLoan(), 10 accounts, 1 account closes its loan'
    await openLoan_allAccounts_decreasingCLVAmounts(_10_Accounts, borrowerOperations, _10_Ether, 200)

    const tx = await borrowerOperations.closeLoan({ from: accounts[1] })
    const gas = gasUsed(tx)
    logGas(gas, message)

    appendData({ gas: gas }, message, data)
  })

  it("", async () => {
    const message = 'closeLoan(), 20 accounts, each account adds 10 ether and issues less CLV than the previous one. First 10 accounts close their loan. '
    await openLoan_allAccounts_decreasingCLVAmounts(_20_Accounts, borrowerOperations, _10_Ether, 200)

    const gasResults = await closeLoan_allAccounts(_10_Accounts, borrowerOperations)

    logGasMetrics(gasResults, message)
    logAllGasCosts(gasResults)

    appendData(gasResults, message, data)
  })

  // --- addColl() ---

  it("", async () => {
    const message = 'addColl(), first deposit, 0 CDPs in system. Adds 10 ether'

    const tx = await borrowerOperations.addColl(accounts[2], accounts[2], { from: accounts[2], value: _10_Ether })
    const gas = gasUsed(tx)
    logGas(gas, message)

    appendData({ gas: gas }, message, data)
  })

  it("", async () => {
    const message = 'addColl(), first deposit,  10 existing CDP in system. Adds 10 ether'
    await addColl_allAccounts(_10_Accounts, borrowerOperations, _10_Ether)

    const tx = await borrowerOperations.addColl(accounts[2], accounts[2], { from: accounts[2], value: _10_Ether })
    const gas = gasUsed(tx)
    logGas(gas, message)

    appendData({ gas: gas }, message, data)
  })

  it("", async () => {
    const message = 'addColl(), second deposit, 0 CDPs in system. Adds 10 ether'

    await borrowerOperations.addColl(accounts[2], accounts[2], { from: accounts[2], value: _10_Ether })
    const tx = await borrowerOperations.addColl(accounts[2], accounts[2], { from: accounts[2], value: _10_Ether })
    const gas = gasUsed(tx)
    logGas(gas, message)

    appendData({ gas: gas }, message, data)
  })

  it("", async () => {
    const message = 'addColl(), second deposit, 10 existing CDPs in system. Adds 10 ether'
    await addColl_allAccounts(_10_Accounts, borrowerOperations, _10_Ether)

    await borrowerOperations.addColl(accounts[99], accounts[99], { from: accounts[99], value: _10_Ether })
    const tx = await borrowerOperations.addColl(accounts[99], accounts[99], { from: accounts[99], value: _10_Ether })
    const gas = gasUsed(tx)
    logGas(gas, message)

    appendData({ gas: gas }, message, data)
  })

  it("", async () => {
    const message = 'addColl(), first deposit, 10 accounts, each account adds 10 ether'
    const amount = _10_Ether
    const gasResults = await addColl_allAccounts(_10_Accounts, borrowerOperations, amount)
    logGasMetrics(gasResults, message)
    logAllGasCosts(gasResults)

    appendData(gasResults, message, data)
  })

  it("", async () => {
    const message = 'addColl(), second deposit, 10 accounts, each account adds 10 ether'
    const amount = _10_Ether
    await addColl_allAccounts(_10_Accounts, borrowerOperations, amount)

    const gasResults = await addColl_allAccounts(_10_Accounts, borrowerOperations, amount)
    logGasMetrics(gasResults, message)
    logAllGasCosts(gasResults)

    appendData(gasResults, message, data)
  })

  it("", async () => {
    const message = 'addColl(), first deposit, 10 accounts, each account adds random amount'
    const gasResults = await addColl_allAccounts_randomAmount(0.000000001, 10000, _10_Accounts, borrowerOperations)
    logGasMetrics(gasResults, message)
    logAllGasCosts(gasResults)

    appendData(gasResults, message, data)
  })

  it("", async () => {
    const message = 'addColl(), second deposit, 10 accounts, each account adds random amount'
    const amount = _10_Ether
    await addColl_allAccounts(_10_Accounts, borrowerOperations, amount)

    const gasResults = await addColl_allAccounts_randomAmount(0.000000001, 10000, _10_Accounts, borrowerOperations)
    logGasMetrics(gasResults, message)
    logAllGasCosts(gasResults)

    appendData(gasResults, message, data)
  })

  // --- withdrawColl() ---

  it("", async () => {
    const message = 'withdrawColl(), first withdrawal. 10 accounts in system. 1 account withdraws 5 ether'
    await addColl_allAccounts(_10_Accounts, borrowerOperations, _10_Ether)

    const tx = await borrowerOperations.withdrawColl(_5_Ether, accounts[9], { from: accounts[9] })
    const gas = gasUsed(tx)
    logGas(gas, message)

    appendData({ gas: gas }, message, data)
  })

  it("", async () => {
    const message = 'withdrawColl(), first withdrawal, 10 accounts, each account withdraws 5 ether'
    await addColl_allAccounts(_10_Accounts, borrowerOperations, _10_Ether)

    const gasResults = await withdrawColl_allAccounts(_10_Accounts, borrowerOperations, _5_Ether)
    logGasMetrics(gasResults, message)
    logAllGasCosts(gasResults)

    appendData(gasResults, message, data)
  })

  it("", async () => {
    const message = 'withdrawColl(), second withdrawal, 10 accounts, each account withdraws 5 ether'
    await addColl_allAccounts(_10_Accounts, borrowerOperations, _10_Ether)
    await withdrawColl_allAccounts(_10_Accounts, borrowerOperations, _1_Ether)

    const gasResults = await withdrawColl_allAccounts(_10_Accounts, borrowerOperations, _5_Ether)
    logGasMetrics(gasResults, message)
    logAllGasCosts(gasResults)

    appendData(gasResults, message, data)
  })

  it("", async () => {
    const message = 'withdrawColl(), first withdrawal, 10 accounts, each account withdraws random amount'
    await addColl_allAccounts(_10_Accounts, borrowerOperations, _10_Ether)

    const gasResults = await withdrawColl_allAccounts_randomAmount(1, 9, _10_Accounts, borrowerOperations)
    logGasMetrics(gasResults, message)
    logAllGasCosts(gasResults)

    appendData(gasResults, message, data)
  })

  it("", async () => {
    const message = 'withdrawColl(), second withdrawal, 10 accounts, each account withdraws random amount'
    await addColl_allAccounts(_10_Accounts, borrowerOperations, _10_Ether)
    await withdrawColl_allAccounts(_10_Accounts, borrowerOperations, _1_Ether)

    const gasResults = await withdrawColl_allAccounts_randomAmount(1, 8, _10_Accounts, borrowerOperations)
    logGasMetrics(gasResults, message)
    logAllGasCosts(gasResults)

    appendData(gasResults, message, data)
  })

  it("", async () => {
    const message = 'withdrawColl(), first withdrawal, 10 accounts, each account withdraws 10 ether, leaving CDP empty'
    await addColl_allAccounts(_10_Accounts, borrowerOperations, _10_Ether)

    const gasResults = await withdrawColl_allAccounts(_10_Accounts, borrowerOperations, _10_Ether)
    logGasMetrics(gasResults, message)
    logAllGasCosts(gasResults)

    appendData(gasResults, message, data)
  })

  it("", async () => {
    const message = 'withdrawColl(), first withdrawal. 10 accounts in system. 1 account withdraws 10 ether, leaving CDP empty'
    await addColl_allAccounts(_10_Accounts, borrowerOperations, _10_Ether)

    const tx = await borrowerOperations.withdrawColl(_10_Ether, accounts[9], { from: accounts[9] })
    const gas = gasUsed(tx)
    logGas(gas, message)

    appendData({ gas: gas }, message, data)
  })


  it("", async () => {
    const message = 'withdrawColl(), second withdrawal, 10 accounts, each account withdraws 5 ether, leaving CDP empty'
    await addColl_allAccounts(_10_Accounts, borrowerOperations, _10_Ether)
    await withdrawColl_allAccounts(_10_Accounts, borrowerOperations, _5_Ether)

    const gasResults = await withdrawColl_allAccounts(_10_Accounts, borrowerOperations, _5_Ether)
    logGasMetrics(gasResults, message)
    logAllGasCosts(gasResults)

    appendData(gasResults, message, data)
  })

  // --- withdrawCLV() --- 

  it("", async () => {
    const message = 'withdrawCLV(), first withdrawal, 10 accounts, each account withdraws 100 CLV'
    await addColl_allAccounts(_10_Accounts, borrowerOperations, _10_Ether)

    const gasResults = await withdrawCLV_allAccounts(_10_Accounts, borrowerOperations, _100e18)
    logGasMetrics(gasResults, message)
    logAllGasCosts(gasResults)

    appendData(gasResults, message, data)
  })

  it("", async () => {
    const message = 'withdrawCLV(), second withdrawal, 10 accounts, each account withdraws 100 CLV'
    await addColl_allAccounts(_10_Accounts, borrowerOperations, _10_Ether)
    await withdrawCLV_allAccounts(_10_Accounts, borrowerOperations, _100e18)

    const gasResults = await withdrawCLV_allAccounts(_10_Accounts, borrowerOperations, _100e18)
    logGasMetrics(gasResults, message)
    logAllGasCosts(gasResults)

    appendData(gasResults, message, data)
  })

  it("", async () => {
    const message = 'withdrawCLV(), first withdrawal, 10 accounts, each account withdraws a random CLV amount'
    await addColl_allAccounts(_10_Accounts, borrowerOperations, _10_Ether)

    const gasResults = await withdrawCLV_allAccounts_randomAmount(1, 180, _10_Accounts, borrowerOperations)
    logGasMetrics(gasResults, message)
    logAllGasCosts(gasResults)

    appendData(gasResults, message, data)
  })

  it("", async () => {
    const message = 'withdrawCLV(), second withdrawal, 10 accounts, each account withdraws a random CLV amount'
    await addColl_allAccounts(_10_Accounts, borrowerOperations, _10_Ether)
    await withdrawCLV_allAccounts(_10_Accounts, borrowerOperations, _100e18)

    const gasResults = await withdrawCLV_allAccounts_randomAmount(1, 80, _10_Accounts, borrowerOperations)
    logGasMetrics(gasResults, message)
    logAllGasCosts(gasResults)

    appendData(gasResults, message, data)
  })

  // --- repayCLV() ---

  it("", async () => {
    const message = 'repayCLV(), partial repayment, 10 accounts, repay 30 CLV (of 100 CLV)'
    await addColl_allAccounts(_10_Accounts, borrowerOperations, _10_Ether)
    await withdrawCLV_allAccounts(_10_Accounts, borrowerOperations, _100e18)

    const gasResults = await repayCLV_allAccounts(_10_Accounts, borrowerOperations, _30e18)
    logGasMetrics(gasResults, message)
    logAllGasCosts(gasResults)

    appendData(gasResults, message, data)
  })

  it("", async () => {
    const message = 'repayCLV(), second partial repayment, 10 accounts, repay 30 CLV (of 70 CLV)'
    await addColl_allAccounts(_10_Accounts, borrowerOperations, _10_Ether)
    await withdrawCLV_allAccounts(_10_Accounts, borrowerOperations, _100e18)
    await repayCLV_allAccounts(_10_Accounts, borrowerOperations, _30e18)

    const gasResults = await repayCLV_allAccounts(_10_Accounts, borrowerOperations, _30e18)
    logGasMetrics(gasResults, message)
    logAllGasCosts(gasResults)

    appendData(gasResults, message, data)
  })

  it("", async () => {
    const message = 'repayCLV(), partial repayment, 10 accounts, repay random amount of CLV (of 100 CLV)'
    await addColl_allAccounts(_10_Accounts, borrowerOperations, _10_Ether)
    await withdrawCLV_allAccounts(_10_Accounts, borrowerOperations, _100e18)

    const gasResults = await repayCLV_allAccounts_randomAmount(1, 99, _10_Accounts, borrowerOperations)
    logGasMetrics(gasResults, message)
    logAllGasCosts(gasResults)

    appendData(gasResults, message, data)
  })

  it("", async () => {
    const message = 'repayCLV(), first repayment, 10 accounts, repay in full (100 of 100 CLV)'
    await addColl_allAccounts(_10_Accounts, borrowerOperations, _10_Ether)
    await withdrawCLV_allAccounts(_10_Accounts, borrowerOperations, _100e18)

    const gasResults = await repayCLV_allAccounts(_10_Accounts, borrowerOperations, _100e18)
    logGasMetrics(gasResults, message)
    logAllGasCosts(gasResults)

    appendData(gasResults, message, data)
  })

  it("", async () => {
    const message = 'repayCLV(), first repayment, 10 accounts, repay in full (50 of 50 CLV)'
    await addColl_allAccounts(_10_Accounts, borrowerOperations, _10_Ether)
    await withdrawCLV_allAccounts(_10_Accounts, borrowerOperations, _100e18)
    await repayCLV_allAccounts(_10_Accounts, borrowerOperations, _50e18)

    const gasResults = await repayCLV_allAccounts(_10_Accounts, borrowerOperations, _50e18)
    logGasMetrics(gasResults, message)
    logAllGasCosts(gasResults)

    appendData(gasResults, message, data)
  })

  // --- getCurrentICR() ---

  it("", async () => {
    const message = 'single getCurrentICR() call'

    await borrowerOperations.addColl(accounts[1], accounts[1], { from: accounts[1], value: _10_Ether })
    const randCLVAmount = randAmountInWei(1, 180)
    await borrowerOperations.withdrawCLV(randCLVAmount, accounts[1], { from: accounts[1] })

    const price = await priceFeed.getPrice()
    const tx = await functionCaller.cdpManager_getCurrentICR(accounts[1], price)

    const gas = gasUsed(tx) - 21000
    logGas(gas, message)
  })

  it("", async () => {
    const message = 'getCurrentICR(), new CDPs with 10 ether and no withdrawals'
    await addColl_allAccounts(_10_Accounts, borrowerOperations, _10_Ether)
    const gasResults = await getCurrentICR_allAccounts(_10_Accounts, borrowerOperations)
    logGasMetrics(gasResults, message)
    logAllGasCosts(gasResults)

    appendData(gasResults, message, data)
  })

  it("", async () => {
    const message = 'getCurrentICR(), CDPs with 10 ether and 100 CLV withdrawn'
    await addColl_allAccounts(_10_Accounts, borrowerOperations, _10_Ether)
    await withdrawCLV_allAccounts(_10_Accounts, borrowerOperations, _100e18)

    const gasResults = await getCurrentICR_allAccounts(_10_Accounts, cdpManager)
    logGasMetrics(gasResults, message)
    logAllGasCosts(gasResults)

    appendData(gasResults, message, data)
  })

  it("", async () => {
    const message = 'getCurrentICR(), CDPs with 10 ether and random CLV amount withdrawn'
    await addColl_allAccounts(_10_Accounts, borrowerOperations, _10_Ether)
    await withdrawCLV_allAccounts_randomAmount(1, 1800, _10_Accounts, borrowerOperations)

    const gasResults = await getCurrentICR_allAccounts(_10_Accounts, borrowerOperations)
    logGasMetrics(gasResults, message)
    logAllGasCosts(gasResults)

    appendData(gasResults, message, data)
  })

  it("", async () => {
    const message = 'getCurrentICR(), empty CDPs with no ether and no withdrawals'
    await addColl_allAccounts(_10_Accounts, borrowerOperations, _10_Ether)
    await withdrawColl_allAccounts(_10_Accounts, borrowerOperations, _10_Ether)

    const gasResults = await getCurrentICR_allAccounts(_10_Accounts, cdpManager)
    logGasMetrics(gasResults, message)
    logAllGasCosts(gasResults)

    appendData(gasResults, message, data)
  })

  // --- getCurrentICR() with pending distribution rewards ---

  it("", async () => {
    const message = 'single getCurrentICR() call, WITH pending rewards'

    await borrowerOperations.addColl(accounts[1], accounts[1], { from: accounts[1], value: _10_Ether })
    const randCLVAmount = randAmountInWei(1, 180)
    await borrowerOperations.withdrawCLV(randCLVAmount, accounts[1], { from: accounts[1] })

    // acct 999 adds coll, withdraws CLV, sits at 111% ICR
    await borrowerOperations.addColl(accounts[999], accounts[999], { from: accounts[999], value: _1_Ether })
    await borrowerOperations.withdrawCLV(_180e18, accounts[999], { from: accounts[999] })

    // Price drops, account[999]'s ICR falls below MCR, and gets liquidated
    await priceFeed.setPrice(_100e18)
    await cdpManager.liquidate(accounts[999], { from: accounts[0] })

    const price = await priceFeed.getPrice()
    const tx = await functionCaller.cdpManager_getCurrentICR(accounts[1], price)

    const gas = gasUsed(tx) - 21000
    logGas(gas, message)

    appendData({ gas: gas }, message, data)
  })

  it("", async () => {
    const message = 'getCurrentICR(), new CDPs with 10 ether and no withdrawals,  WITH pending rewards'
    await addColl_allAccounts(_10_Accounts, borrowerOperations, _10_Ether)

    // acct 999 adds coll, withdraws CLV, sits at 111% ICR
    await borrowerOperations.addColl(accounts[999], accounts[999], { from: accounts[999], value: _1_Ether })
    await borrowerOperations.withdrawCLV(_180e18, accounts[999], { from: accounts[999] })

    // Price drops, account[999]'s ICR falls below MCR, and gets liquidated
    await priceFeed.setPrice(_100e18)
    await cdpManager.liquidate(accounts[999], { from: accounts[0] })

    const gasResults = await getCurrentICR_allAccounts(_10_Accounts, cdpManager)
    logGasMetrics(gasResults, message)
    logAllGasCosts(gasResults)

    appendData(gasResults, message, data)
  })

  it("", async () => {
    const message = 'getCurrentICR(), CDPs with 10 ether and 100 CLV withdrawn, WITH pending rewards'
    await addColl_allAccounts(_10_Accounts, borrowerOperations, _10_Ether)
    await withdrawCLV_allAccounts(_10_Accounts, borrowerOperations, _100e18)

    // acct 999 adds coll, withdraws CLV, sits at 111% ICR
    await borrowerOperations.addColl(accounts[999], accounts[999], { from: accounts[999], value: _1_Ether })
    await borrowerOperations.withdrawCLV(_180e18, accounts[999], { from: accounts[999] })

    // Price drops, account[999]'s ICR falls below MCR, and gets liquidated
    await priceFeed.setPrice(_100e18)
    await cdpManager.liquidate(accounts[999], { from: accounts[0] })

    const gasResults = await getCurrentICR_allAccounts(_10_Accounts, cdpManager)
    logGasMetrics(gasResults, message)
    logAllGasCosts(gasResults)

    appendData(gasResults, message, data)
  })

  it("", async () => {
    const message = 'getCurrentICR(), CDPs with 10 ether and random CLV amount withdrawn, WITH pending rewards'
    await addColl_allAccounts(_10_Accounts, borrowerOperations, _10_Ether)
    await withdrawCLV_allAccounts_randomAmount(1, 1800, _10_Accounts, borrowerOperations)

    // acct 999 adds coll, withdraws CLV, sits at 111% ICR
    await borrowerOperations.addColl(accounts[999], accounts[999], { from: accounts[999], value: _1_Ether })
    await borrowerOperations.withdrawCLV(_180e18, accounts[999], { from: accounts[999] })

    // Price drops, account[999]'s ICR falls below MCR, and gets liquidated
    await priceFeed.setPrice(_100e18)
    await cdpManager.liquidate(accounts[999], { from: accounts[0] })

    const gasResults = await getCurrentICR_allAccounts(_10_Accounts, cdpManager)
    logGasMetrics(gasResults, message)
    logAllGasCosts(gasResults)

    appendData(gasResults, message, data)
  })

  // --- redeemCollateral() ---
  it("", async () => {
    const message = 'redeemCollateral(), redeems 50 CLV, redemption hits 1 CDP. One account in system, partial redemption'
    await addColl_allAccounts([accounts[0]], borrowerOperations, _10_Ether)
    await withdrawCLV_allAccounts([accounts[0]], borrowerOperations, _100e18)
    const gas = await redeemCollateral(accounts[0], cdpManager, _50e18)
    logGas(gas, message)

    appendData({ gas: gas }, message, data)
  })

  it("", async () => {
    const message = 'redeemCollateral(), redeems 50 CLV, redemption hits 1 CDP. No pending rewards. 3 accounts in system, partial redemption'
    // 3 accounts add coll
    await addColl_allAccounts(accounts.slice(0, 3), borrowerOperations, _10_Ether)
    // 3 accounts withdraw successively less CLV
    await borrowerOperations.withdrawCLV(_100e18, accounts[0], { from: accounts[0] })
    await borrowerOperations.withdrawCLV(_90e18, accounts[1], { from: accounts[1] })
    await borrowerOperations.withdrawCLV(_80e18, accounts[2], { from: accounts[2] })

    console.log("acct 2 in list:" + (await sortedCDPs.contains(accounts[2])))
    /* Account 2 redeems 50 CLV. It is redeemed from account 0's CDP, 
    leaving the CDP active with 30 CLV and ((200 *10 - 50 ) / 200 ) = 9.75 ETH. 
    
    It's ICR jumps from 2500% to 6500% and it is reinserted at the top of the list.
    */

    const gas = await redeemCollateral(accounts[2], cdpManager, _50e18)
    logGas(gas, message)

    appendData({ gas: gas }, message, data)
  })

  it("", async () => {
    const message = 'redeemCollateral(), redeemed 101 CLV, redemption hits 2 CDPs, last redemption is partial'
    await addColl_allAccounts(_10_Accounts, borrowerOperations, _10_Ether)
    await withdrawCLV_allAccounts(_10_Accounts, borrowerOperations, _100e18)

    // Whale adds 200 ether, withdraws 500 CLV, redeems 101 CLV
    await borrowerOperations.addColl(accounts[9], accounts[9], { from: accounts[9], value: _200_Ether })
    await borrowerOperations.withdrawCLV(_500e18, accounts[9], { from: accounts[9] })

    console.log("acct 9 in list:" + (await sortedCDPs.contains(accounts[9])))

    const gas = await redeemCollateral(accounts[9], cdpManager, _101e18)
    logGas(gas, message)

    appendData({ gas: gas }, message, data)
  })

  it("", async () => {
    const message = 'redeemCollateral(), redeemed 500 CLV, redemption hits 5 CDPs, all full redemptions'
    await addColl_allAccounts(_10_Accounts, borrowerOperations, _10_Ether)
    await withdrawCLV_allAccounts(_10_Accounts, borrowerOperations, _100e18)

    // Whale adds 200 ether, withdraws 500 CLV, redeems 500 CLV
    await borrowerOperations.addColl(accounts[9], accounts[9], { from: accounts[9], value: _200_Ether })
    await borrowerOperations.withdrawCLV(_500e18, accounts[9], { from: accounts[9] })
    const gas = await redeemCollateral(accounts[9], cdpManager, _500e18)
    logGas(gas, message)

    appendData({ gas: gas }, message, data)
  })

  it("", async () => {
    const message = 'redeemCollateral(), redeemed 450 CLV, redemption hits 5 CDPs,  last redemption is partial (50 of 100 CLV)'
    await addColl_allAccounts(_10_Accounts, borrowerOperations, _10_Ether)
    await withdrawCLV_allAccounts(_10_Accounts, borrowerOperations, _100e18)

    // Whale adds 200 ether, withdraws 500 CLV, redeems 500 CLV
    await borrowerOperations.addColl(accounts[9], accounts[9], { from: accounts[9], value: _200_Ether })
    await borrowerOperations.withdrawCLV(_450e18, accounts[9], { from: accounts[9] })
    const gas = await redeemCollateral(accounts[9], cdpManager, _450e18)
    logGas(gas, message)

    appendData({ gas: gas }, message, data)
  })

  it("", async () => {
    const message = 'redeemCollateral(), redeemed 1000 CLV, redemption hits 10 CDPs'
    await addColl_allAccounts(_10_Accounts, borrowerOperations, _10_Ether)
    await withdrawCLV_allAccounts(_10_Accounts, borrowerOperations, _100e18)

    // Whale adds 200 ether, withdraws 500 CLV, redeems 500 CLV
    await borrowerOperations.addColl(accounts[9], accounts[9], { from: accounts[9], value: _200_Ether })
    await borrowerOperations.withdrawCLV(_1000e18, accounts[9], { from: accounts[9] })
    const gas = await redeemCollateral(accounts[9], cdpManager, _1000e18)
    logGas(gas, message)

    appendData({ gas: gas }, message, data)
  })

  it("", async () => {
    const message = 'redeemCollateral(), redeemed 1500 CLV, redemption hits 15 CDPs'
    await addColl_allAccounts(_20_Accounts, borrowerOperations, _10_Ether)
    await withdrawCLV_allAccounts(_20_Accounts, borrowerOperations, _100e18)

    // Whale adds 200 ether, withdraws 1500 CLV, redeems 1500 CLV
    await borrowerOperations.addColl(accounts[9], accounts[9], { from: accounts[9], value: _200_Ether })
    await borrowerOperations.withdrawCLV(_1500e18, accounts[9], { from: accounts[9] })
    const gas = await redeemCollateral(accounts[9], cdpManager, _1500e18)
    logGas(gas, message)

    appendData({ gas: gas }, message, data)
  })

  it("", async () => {
    const message = 'redeemCollateral(), redeemed 2000 CLV, redemption hits 20 CDPs'
    await addColl_allAccounts(_30_Accounts, borrowerOperations, _10_Ether)
    await withdrawCLV_allAccounts(_30_Accounts, borrowerOperations, _100e18)

    // Whale adds 200 ether, withdraws 2000 CLV, redeems 2000 CLV
    await borrowerOperations.addColl(accounts[9], accounts[9], { from: accounts[9], value: _200_Ether })
    await borrowerOperations.withdrawCLV(_2000e18, accounts[9], { from: accounts[9] })
    const gas = await redeemCollateral(accounts[9], cdpManager, _2000e18)
    logGas(gas, message)

    appendData({ gas: gas }, message, data)
  })

  // Slow test

  // it("", async () => { 
  //   const message = 'redeemCollateral(),  CLV, each redemption only hits the first CDP, never closes it'
  //   await addColl_allAccounts(_20_Accounts, cdpManager, _10_Ether)
  //   await withdrawCLV_allAccounts(_20_Accounts, cdpManager, _100e18)

  //   const gasResults = await redeemCollateral_allAccounts_randomAmount( 1, 10, _10_Accounts, cdpManager)
  //   logGasMetrics(gasResults, message)
  //   logAllGasCosts(gasResults)

  //   appendData(gasResults, message, data)
  // })

  // --- redeemCollateral(), with pending redistribution rewards --- 

  it("", async () => {
    const message = 'redeemCollateral(), redeems 50 CLV, redemption hits 1 CDP, WITH pending rewards. One account in system'
    await borrowerOperations.addColl(accounts[1], accounts[1], { from: accounts[1], value: _10_Ether })
    await borrowerOperations.withdrawCLV(_100e18, accounts[1], { from: accounts[1] })

    // acct 999 adds coll, withdraws CLV, sits at 111% ICR
    await borrowerOperations.addColl(accounts[999], accounts[999], { from: accounts[999], value: _1_Ether })
    await borrowerOperations.withdrawCLV(_180e18, accounts[999], { from: accounts[999] })

    // Price drops, account[999]'s ICR falls below MCR, and gets liquidated
    await priceFeed.setPrice(_100e18)
    await cdpManager.liquidate(accounts[999], { from: accounts[0] })

    const gas = await redeemCollateral(accounts[1], cdpManager, _50e18)

    logGas(gas, message)

    appendData({ gas: gas }, message, data)
  })

  it("", async () => {
    const message = 'redeemCollateral(), redeems 50 CLV, redemption hits 1 CDP. WITH pending rewards. 3 accounts in system.'
    // 3 accounts add coll
    await addColl_allAccounts(accounts.slice(0, 3), borrowerOperations, _10_Ether)
    // 3 accounts withdraw successively less CLV
    await borrowerOperations.withdrawCLV(_100e18, accounts[0], { from: accounts[0] })
    await borrowerOperations.withdrawCLV(_90e18, accounts[1], { from: accounts[1] })
    await borrowerOperations.withdrawCLV(_80e18, accounts[2], { from: accounts[2] })

    // acct 999 adds coll, withdraws CLV, sits at 111% ICR
    await borrowerOperations.addColl(accounts[999], accounts[999], { from: accounts[999], value: _1_Ether })
    await borrowerOperations.withdrawCLV(_180e18, accounts[999], { from: accounts[999] })

    // Price drops, account[999]'s ICR falls below MCR, and gets liquidated
    await priceFeed.setPrice(_100e18)
    await cdpManager.liquidate(accounts[999], { from: accounts[0] })

    /* Account 2 redeems 50 CLV. It is redeemed from account 0's CDP, 
    leaving the CDP active with 30 CLV and ((200 *10 - 50 ) / 200 ) = 9.75 ETH. 
    
    It's ICR jumps from 2500% to 6500% and it is reinserted at the top of the list.
    */

    const gas = await redeemCollateral(accounts[2], cdpManager, _50e18)
    logGas(gas, message)

    appendData({ gas: gas }, message, data)
  })

  it("", async () => {
    const message = 'redeemCollateral(), redeemed 500 CLV, WITH pending rewards, redemption hits 5 CDPs, WITH pending rewards'
    await addColl_allAccounts(_10_Accounts, borrowerOperations, _10_Ether)
    await withdrawCLV_allAccounts(_10_Accounts, borrowerOperations, _100e18)

    // Whale adds 200 ether, withdraws 500 CLV, redeems 500 CLV
    await borrowerOperations.addColl(accounts[9], accounts[9], { from: accounts[9], value: _200_Ether })
    await borrowerOperations.withdrawCLV(_500e18, accounts[9], { from: accounts[9] })

    // acct 999 adds coll, withdraws CLV, sits at 111% ICR
    await borrowerOperations.addColl(accounts[999], accounts[999], { from: accounts[999], value: _1_Ether })
    await borrowerOperations.withdrawCLV(_180e18, accounts[999], { from: accounts[999] })

    // Price drops, account[999]'s ICR falls below MCR, and gets liquidated
    await priceFeed.setPrice(_100e18)
    await cdpManager.liquidate(accounts[999], { from: accounts[0] })

    const gas = await redeemCollateral(accounts[9], cdpManager, _500e18)
    logGas(gas, message)

    appendData({ gas: gas }, message, data)
  })

  it("", async () => {
    const message = 'redeemCollateral(), redeemed 1000 CLV, WITH pending rewards, redemption hits 10 CDPs, WITH pending rewards'
    await addColl_allAccounts(_10_Accounts, borrowerOperations, _10_Ether)
    await withdrawCLV_allAccounts(_10_Accounts, borrowerOperations, _100e18)

    // Whale adds 200 ether, withdraws 500 CLV, redeems 500 CLV
    await borrowerOperations.addColl(accounts[9], accounts[9], { from: accounts[9], value: _200_Ether })
    await borrowerOperations.withdrawCLV(_1000e18, accounts[9], { from: accounts[9] })

    // acct 999 adds coll, withdraws CLV, sits at 111% ICR
    await borrowerOperations.addColl(accounts[999], accounts[999], { from: accounts[999], value: _1_Ether })
    await borrowerOperations.withdrawCLV(_180e18, accounts[999], { from: accounts[999] })

    // Price drops, account[999]'s ICR falls below MCR, and gets liquidated
    await priceFeed.setPrice(_100e18)
    await cdpManager.liquidate(accounts[999], { from: accounts[0] })

    const gas = await redeemCollateral(accounts[9], cdpManager, _1000e18)
    logGas(gas, message)

    appendData({ gas: gas }, message, data)
  })

  it("", async () => {
    const message = 'redeemCollateral(), redeemed 1500 CLV, WITH pending rewards, redemption hits 15 CDPs, WITH pending rewards'
    await addColl_allAccounts(_20_Accounts, borrowerOperations, _10_Ether)
    await withdrawCLV_allAccounts(_20_Accounts, borrowerOperations, _100e18)

    // Whale adds 200 ether, withdraws 1500 CLV, redeems 1500 CLV
    await borrowerOperations.addColl(accounts[9], accounts[9], { from: accounts[9], value: _200_Ether })
    await borrowerOperations.withdrawCLV(_1500e18, accounts[9], { from: accounts[9] })

    //  // acct 999 adds coll, withdraws CLV, sits at 111% ICR
    await borrowerOperations.addColl(accounts[999], accounts[999], { from: accounts[999], value: _1_Ether })
    await borrowerOperations.withdrawCLV(_180e18, accounts[999], { from: accounts[999] })

    // Price drops, account[999]'s ICR falls below MCR, and gets liquidated
    await priceFeed.setPrice(_100e18)
    await cdpManager.liquidate(accounts[999], { from: accounts[0] })

    const gas = await redeemCollateral(accounts[9], cdpManager, _1500e18)
    logGas(gas, message)

    appendData({ gas: gas }, message, data)
  })

  it("", async () => {
    const message = 'redeemCollateral(), redeemed 2000 CLV, WITH pending rewards, redemption hits 20 CDPs, WITH pending rewards'
    await addColl_allAccounts(_30_Accounts, borrowerOperations, _10_Ether)
    await withdrawCLV_allAccounts(_30_Accounts, borrowerOperations, _100e18)

    // Whale adds 200 ether, withdraws 2000 CLV, redeems 2000 CLV
    await borrowerOperations.addColl(accounts[9], accounts[9], { from: accounts[9], value: _200_Ether })
    await borrowerOperations.withdrawCLV(_2000e18, accounts[9], { from: accounts[9] })

    // acct 999 adds coll, withdraws CLV, sits at 111% ICR
    await borrowerOperations.addColl(accounts[999], accounts[999], { from: accounts[999], value: _1_Ether })
    await borrowerOperations.withdrawCLV(_180e18, accounts[999], { from: accounts[999] })

    // Price drops, account[999]'s ICR falls below MCR, and gets liquidated
    await priceFeed.setPrice(_100e18)
    await cdpManager.liquidate(accounts[999], { from: accounts[0] })

    const gas = await redeemCollateral(accounts[9], cdpManager, _2000e18)
    logGas(gas, message)

    appendData({ gas: gas }, message, data)
  })

  // Slow test

  // it("", async () => { 
  //   const message = 'redeemCollateral(),  CLV, each redemption only hits the first CDP, never closes it, WITH pending rewards'
  //   await addColl_allAccounts(_20_Accounts, cdpManager, _10_Ether)
  //   await withdrawCLV_allAccounts(_20_Accounts, cdpManager, _100e18)

  //    // acct 999 adds coll, withdraws CLV, sits at 111% ICR
  //    await borrowerOperations.addColl(accounts[999], accounts[999], {from: accounts[999], value: _1_Ether})
  //    await borrowerOperations.withdrawCLV(_180e18, accounts[999], { from: accounts[999]})

  //     // Price drops, account[999]'s ICR falls below MCR, and gets liquidated
  //    await priceFeed.setPrice(_100e18)
  //    await cdpManager.liquidate(accounts[999], { from: accounts[0]})

  //   const gasResults = await redeemCollateral_allAccounts_randomAmount( 1, 10, _10_Accounts, cdpManager)
  //   logGasMetrics(gasResults, message)
  //   logAllGasCosts(gasResults)

  //   appendData(gasResults, message, data)
  // })


  // --- getApproxHint() ---

  it("", async () => {
    const message = 'getApproxHint(), numTrials = 10, 10 calls, each with random CR'
    await addColl_allAccounts(_10_Accounts, borrowerOperations, _10_Ether)
    await withdrawCLV_allAccounts_randomAmount(1, 180, _10_Accounts, borrowerOperations)

    gasCostList = []

    for (i = 0; i < 10; i++) {
      randomCR = randAmountInWei(1, 5)
      const tx = await functionCaller.cdpManager_getApproxHint(randomCR, 10)
      const gas = gasUsed(tx) - 21000
      gasCostList.push(gas)
    }

    const gasResults = getGasMetrics(gasCostList)
    logGasMetrics(gasResults)
    logAllGasCosts(gasResults)

    appendData(gasResults, message, data)
  })

  it("", async () => {
    const message = 'getApproxHint(), numTrials = 10:  i.e. k = 1, list size = 1'
    await addColl_allAccounts(_10_Accounts, borrowerOperations, _10_Ether)
    await withdrawCLV_allAccounts_randomAmount(1, 180, _10_Accounts, borrowerOperations)

    const CR = '200000000000000000000'
    tx = await functionCaller.cdpManager_getApproxHint(CR, 10)
    const gas = gasUsed(tx) - 21000
    logGas(gas, message)

    appendData({ gas: gas }, message, data)
  })

  it("", async () => {
    const message = 'getApproxHint(), numTrials = 32:  i.e. k = 10, list size = 10'
    await addColl_allAccounts(_10_Accounts, borrowerOperations, _10_Ether)
    await withdrawCLV_allAccounts_randomAmount(1, 180, _10_Accounts, borrowerOperations)


    const CR = '200000000000000000000'
    tx = await functionCaller.cdpManager_getApproxHint(CR, 32)
    const gas = gasUsed(tx) - 21000
    logGas(gas, message)

    appendData({ gas: gas }, message, data)
  })

  it("", async () => {
    const message = 'getApproxHint(), numTrials = 100: i.e. k = 10, list size = 100'
    await addColl_allAccounts(_10_Accounts, borrowerOperations, _10_Ether)
    await withdrawCLV_allAccounts_randomAmount(1, 180, _10_Accounts, borrowerOperations)

    const CR = '200000000000000000000'
    tx = await functionCaller.cdpManager_getApproxHint(CR, 100)
    const gas = gasUsed(tx) - 21000
    logGas(gas, message)

    appendData({ gas: gas }, message, data)
  })

  // Slow tests

  // it("", async () => { //8mil. gas
  //   const message = 'getApproxHint(), numTrials = 320: i.e. k = 10, list size = 1000'
  //   await addColl_allAccounts(_10_Accounts, cdpManager, _10_Ether)
  //   await withdrawCLV_allAccounts_randomAmount(1, 180, _10_Accounts, cdpManager)

  //   const CR = '200000000000000000000'
  //   tx = await functionCaller.cdpManager_getApproxHint(CR, 320)
  //   const gas = gasUsed(tx) - 21000
  //   logGas(gas, message)

  //   appendData({gas: gas}, message, data)
  // })

  // it("", async () => { // 25mil. gas
  //   const message = 'getApproxHint(), numTrials = 1000:  i.e. k = 10, list size = 10000'
  //   await addColl_allAccounts(_10_Accounts, cdpManager, _10_Ether)
  //   await withdrawCLV_allAccounts_randomAmount(1, 180, _10_Accounts, cdpManager)

  //   const CR = '200000000000000000000'
  //   tx = await functionCaller.cdpManager_getApproxHint(CR, 1000)
  //   const gas = gasUsed(tx) - 21000
  //   logGas(gas, message)

  //   appendData({gas: gas}, message, data)
  // })

  // it("", async () => { // 81mil. gas
  //   const message = 'getApproxHint(), numTrials = 3200:  i.e. k = 10, list size = 100000'
  //   await addColl_allAccounts(_10_Accounts, cdpManager, _10_Ether)
  //   await withdrawCLV_allAccounts_randomAmount(1, 180, _10_Accounts, cdpManager)

  //   const CR = '200000000000000000000'
  //   tx = await functionCaller.cdpManager_getApproxHint(CR, 3200)
  //   const gas = gasUsed(tx) - 21000
  //   logGas(gas, message)

  //   appendData({gas: gas}, message, data)
  // })


  // Test hangs 

  // it("", async () => { 
  //   const message = 'getApproxHint(), numTrials = 10000:  i.e. k = 10, list size = 1000000'
  //   await addColl_allAccounts(_10_Accounts, cdpManager, _10_Ether)
  //   await withdrawCLV_allAccounts_randomAmount(1, 180, _10_Accounts, cdpManager)

  //   const CR = '200000000000000000000'
  //   tx = await functionCaller.cdpManager_getApproxHint(CR, 10000)
  //   const gas = gasUsed(tx) - 21000
  //   logGas(gas, message)

  //   appendData({gas: gas}, message, data)
  // })

  // --- PoolManager functions ---

  // --- provideToSP(): No pending rewards

  // --- First deposit ---

  it("", async () => {
    const message = 'provideToSP(), No pending rewards, part of issued CLV: all accounts withdraw 180 CLV, all make first deposit, provide 100 CLV'
    await addColl_allAccounts(_10_Accounts, borrowerOperations, _10_Ether)
    await withdrawCLV_allAccounts(_10_Accounts, borrowerOperations, _180e18)

    // first funds provided
    const gasResults = await provideToSP_allAccounts(_10_Accounts, poolManager, _100e18)
    logGasMetrics(gasResults, message)
    logAllGasCosts(gasResults)

    appendData(gasResults, message, data)
  })

  it("", async () => {
    const message = 'provideToSP(), No pending rewards, all issued CLV: all accounts withdraw 180 CLV, all make first deposit, 180 CLV'
    await addColl_allAccounts(_10_Accounts, borrowerOperations, _10_Ether)
    await withdrawCLV_allAccounts(_10_Accounts, borrowerOperations, _180e18)

    // first funds provided
    const gasResults = await provideToSP_allAccounts(_10_Accounts, poolManager, _180e18)
    logGasMetrics(gasResults, message)
    logAllGasCosts(gasResults)

    appendData(gasResults, message, data)
  })

  it("", async () => {
    const message = 'provideToSP(), No pending rewards, all accounts withdraw 180 CLV, all make first deposit, random CLV amount'
    await addColl_allAccounts(_10_Accounts, borrowerOperations, _10_Ether)
    await withdrawCLV_allAccounts(_10_Accounts, borrowerOperations, _180e18)

    // first funds provided
    const gasResults = await provideToSP_allAccounts_randomAmount(1, 179, _10_Accounts, poolManager)
    logGasMetrics(gasResults, message)
    logAllGasCosts(gasResults)

    appendData(gasResults, message, data)
  })

  //    // --- Top-up deposit ---

  it("", async () => {
    const message = 'provideToSP(), No pending rewards, deposit part of issued CLV: all accounts withdraw 180 CLV, all make second deposit, provide 50 CLV'
    await addColl_allAccounts(_10_Accounts, borrowerOperations, _10_Ether)
    await withdrawCLV_allAccounts(_10_Accounts, borrowerOperations, _180e18)
    await provideToSP_allAccounts(_10_Accounts, poolManager, _50e18)

    // top-up of StabilityPool Deposit
    const gasResults = await provideToSP_allAccounts(_10_Accounts, poolManager, _50e18)
    logGasMetrics(gasResults, message)
    logAllGasCosts(gasResults)

    appendData(gasResults, message, data)
  })

  it("", async () => {
    const message = 'provideToSP(), No pending rewards, deposit all issued CLV: all accounts withdraw 180 CLV, make second deposit, provide 90 CLV'
    await addColl_allAccounts(_10_Accounts, borrowerOperations, _10_Ether)
    await withdrawCLV_allAccounts(_10_Accounts, borrowerOperations, _180e18)
    await provideToSP_allAccounts(_10_Accounts, poolManager, _90e18)

    // top-up of StabilityPool Deposit
    const gasResults = await provideToSP_allAccounts(_10_Accounts, poolManager, _90e18)
    logGasMetrics(gasResults, message)
    logAllGasCosts(gasResults)

    appendData(gasResults, message, data)
  })

  it("", async () => {
    const message = 'provideToSP(), No pending rewards, all accounts withdraw 180 CLV, make second deposit, random CLV amount'
    await addColl_allAccounts(_10_Accounts, borrowerOperations, _10_Ether)
    await withdrawCLV_allAccounts(_10_Accounts, borrowerOperations, _180e18)
    await provideToSP_allAccounts(_10_Accounts, poolManager, _90e18)

    // top-up of StabilityPool Deposit
    const gasResults = await provideToSP_allAccounts_randomAmount(1, 89, _10_Accounts, poolManager)
    logGasMetrics(gasResults, message)
    logAllGasCosts(gasResults)

    appendData(gasResults, message, data)
  })

  //   // --- provideToSP(): Pending rewards

  //   // --- Top-up deposit ---

  it("", async () => {
    const message = 'provideToSP(), with pending rewards in system. deposit part of issued CLV: all accounts make second deposit, provide 50 CLV'
    // 9 accts each open CDP with 10 ether, withdraw 180 CLV, and provide 50 CLV to Stability Pool
    await addColl_allAccounts(accounts.slice(2, 11), borrowerOperations, _10_Ether)
    await withdrawCLV_allAccounts(accounts.slice(2, 11), borrowerOperations, _180e18)
    await provideToSP_allAccounts(accounts.slice(2, 11), poolManager, _50e18)

    //1 acct open CDP with 1 ether and withdraws 180 CLV
    await addColl_allAccounts([accounts[1]], borrowerOperations, _1_Ether)
    await borrowerOperations.withdrawCLV(_180e18, accounts[1], { from: accounts[1] })

    // Price drops, account[0]'s ICR falls below MCR
    await priceFeed.setPrice(_100e18)
    await cdpManager.liquidate(accounts[1], { from: accounts[0] })

    assert.isFalse(await sortedCDPs.contains(accounts[1]))

    // 9 active CDPs top up their Stability Pool deposits with 50 CLV
    const gasResults = await provideToSP_allAccounts(accounts.slice(2, 11), poolManager, _50e18)
    logGasMetrics(gasResults, message)
    logAllGasCosts(gasResults)

    appendData(gasResults, message, data)
  })

  it("", async () => {
    const message = 'provideToSP(), with pending rewards in system. deposit all issued CLV: all accounts make second deposit, provide 90 CLV'
    // 10 accts each open CDP with 10 ether, withdraw 180 CLV, and provide 90 CLV to Stability Pool
    await addColl_allAccounts(accounts.slice(2, 12), borrowerOperations, _10_Ether)
    await withdrawCLV_allAccounts(accounts.slice(2, 12), borrowerOperations, _180e18)
    await provideToSP_allAccounts(accounts.slice(2, 12), poolManager, _90e18)

    //1 acct open CDP with 1 ether and withdraws 180 CLV
    await addColl_allAccounts([accounts[1]], borrowerOperations, _1_Ether)
    await borrowerOperations.withdrawCLV(_180e18, accounts[1], { from: accounts[1] })

    // Price drops, account[0]'s ICR falls below MCR
    await priceFeed.setPrice(_100e18)
    await cdpManager.liquidate(accounts[1], { from: accounts[0] })

    assert.isFalse(await sortedCDPs.contains(accounts[1]))

    // 5 active CDPs top up their Stability Pool deposits with 90 CLV, using up all their issued CLV
    const gasResults = await provideToSP_allAccounts(accounts.slice(7, 12), poolManager, _90e18)
    logGasMetrics(gasResults, message)
    logAllGasCosts(gasResults)

    appendData(gasResults, message, data)
  })

  it("", async () => {
    const message = 'provideToSP(), with pending rewards in system. deposit part of issued CLV: all make second deposit, provide random CLV amount'
    // 10 accts each open CDP with 10 ether, withdraw 180 CLV, and provide 90 CLV to Stability Pool
    await addColl_allAccounts(accounts.slice(2, 12), borrowerOperations, _10_Ether)
    await withdrawCLV_allAccounts(accounts.slice(2, 12), borrowerOperations, _180e18)
    await provideToSP_allAccounts(accounts.slice(2, 12), poolManager, _90e18)

    //1 acct open CDP with 1 ether and withdraws 180 CLV
    await addColl_allAccounts([accounts[1]], borrowerOperations, _1_Ether)
    await borrowerOperations.withdrawCLV(_180e18, accounts[1], { from: accounts[1] })

    // Price drops, account[0]'s ICR falls below MCR
    await priceFeed.setPrice(_100e18)
    await cdpManager.liquidate(accounts[1], { from: accounts[0] })

    assert.isFalse(await sortedCDPs.contains(accounts[1]))

    // 5 active CDPs top up their Stability Pool deposits with a random CLV amount
    const gasResults = await provideToSP_allAccounts_randomAmount(1, 89, accounts.slice(7, 12), poolManager)
    logGasMetrics(gasResults, message)
    logAllGasCosts(gasResults)

    appendData(gasResults, message, data)
  })

  // --- withdrawFromSP() ---

  // --- No pending rewards ---

  // partial
  it("", async () => {
    const message = 'withdrawFromSP(), no pending rewards. Stability Pool depositors make partial withdrawal - 90 CLV of 180 CLV deposit'
    await addColl_allAccounts(_10_Accounts, borrowerOperations, _10_Ether)
    await withdrawCLV_allAccounts(_10_Accounts, borrowerOperations, _180e18)
    await provideToSP_allAccounts(_10_Accounts, poolManager, _180e18)

    const gasResults = await withdrawFromSP_allAccounts(_10_Accounts, poolManager, _90e18)
    logGasMetrics(gasResults, message)
    logAllGasCosts(gasResults)

    appendData(gasResults, message, data)
  })

  // full
  it("", async () => {
    const message = 'withdrawFromSP(), no pending rewards. Stability Pool depositors make full withdrawal - 180 CLV of 180 CLV deposit'
    await addColl_allAccounts(_10_Accounts, borrowerOperations, _10_Ether)
    await withdrawCLV_allAccounts(_10_Accounts, borrowerOperations, _180e18)
    await provideToSP_allAccounts(_10_Accounts, poolManager, _180e18)

    const gasResults = await withdrawFromSP_allAccounts(_10_Accounts, poolManager, _180e18)
    logGasMetrics(gasResults, message)
    logAllGasCosts(gasResults)

    appendData(gasResults, message, data)
  })

  // random amount
  it("", async () => {
    const message = 'withdrawFromSP(), no pending rewards. Stability Pool depositors make partial withdrawal - random CLV amount, less than 180 CLV deposit'
    await addColl_allAccounts(_10_Accounts, borrowerOperations, _10_Ether)
    await withdrawCLV_allAccounts(_10_Accounts, borrowerOperations, _180e18)
    await provideToSP_allAccounts(_10_Accounts, poolManager, _180e18)

    const gasResults = await withdrawFromSP_allAccounts_randomAmount(1, 179, _10_Accounts, poolManager)
    logGasMetrics(gasResults, message)
    logAllGasCosts(gasResults)

    appendData(gasResults, message, data)
  })


  // // --- withdrawFromSP() ---

  // // --- Pending rewards in system ---

  it("", async () => {
    const message = 'withdrawFromSP(), pending rewards in system. Stability Pool depositors make partial withdrawal - 90 CLV of 180 CLV deposit'
    // 10 accts each open CDP with 10 ether, withdraw 180 CLV, and provide 180 CLV to Stability Pool
    await addColl_allAccounts(accounts.slice(2, 12), borrowerOperations, _10_Ether)
    await withdrawCLV_allAccounts(accounts.slice(2, 12), borrowerOperations, _180e18)
    await provideToSP_allAccounts(accounts.slice(2, 12), poolManager, _180e18)

    //1 acct open CDP with 1 ether and withdraws 180 CLV
    await addColl_allAccounts([accounts[1]], borrowerOperations, _1_Ether)
    await borrowerOperations.withdrawCLV(_180e18, accounts[1], { from: accounts[1] })

    // Price drops, account[0]'s ICR falls below MCR
    await priceFeed.setPrice(_100e18)
    await cdpManager.liquidate(accounts[1], { from: accounts[0] })

    assert.isFalse(await sortedCDPs.contains(accounts[1]))

    // 5 active CDPs reduce their Stability Pool deposit by 90 CLV
    const gasResults = await withdrawFromSP_allAccounts(accounts.slice(7, 12), poolManager, _90e18)
    logGasMetrics(gasResults, message)
    logAllGasCosts(gasResults)

    appendData(gasResults, message, data)
  })

  it("", async () => {
    const message = 'withdrawFromSP(), pending rewards in system. Stability Pool depositors make full withdrawal - 180 CLV of 180 CLV deposit'
    // 10 accts each open CDP with 10 ether, withdraw 180 CLV, and provide 180 CLV to Stability Pool
    await addColl_allAccounts(accounts.slice(2, 12), borrowerOperations, _10_Ether)
    await withdrawCLV_allAccounts(accounts.slice(2, 12), borrowerOperations, _180e18)
    await provideToSP_allAccounts(accounts.slice(2, 12), poolManager, _180e18)

    //1 acct open CDP with 1 ether and withdraws 180 CLV
    await addColl_allAccounts([accounts[1]], borrowerOperations, _1_Ether)
    await borrowerOperations.withdrawCLV(_180e18, accounts[1], { from: accounts[1] })

    // Price drops, account[0]'s ICR falls below MCR
    await priceFeed.setPrice(_100e18)
    await cdpManager.liquidate(accounts[1], { from: accounts[0] })

    assert.isFalse(await sortedCDPs.contains(accounts[1]))

<<<<<<< HEAD
it("", async () => {
  const message = 'Series of liquidate() calls. Liquidee has NO pending rewards. Pure redistribution'
  
  // 10 accts each open CDP with 10 ether, withdraw 180 CLV
  
  await addColl_allAccounts(accounts.slice(100,200), cdpManager, _10_Ether)
  await withdrawCLV_allAccounts(accounts.slice(100,200), cdpManager, _180e18)
 
  const liquidationAcctRange = accounts.slice(1,10)

  for (account of liquidationAcctRange) {
    await priceFeed.setPrice(_200e18)
    await cdpManager.openLoan(_180e18, account, {from: account, value: _1_Ether })
   
    const hasPendingRewards = await cdpManager.hasPendingRewards(account)
    console.log("Liquidee has pending rewards: " + hasPendingRewards)
=======
    // 5 active CDPs reduce their Stability Pool deposit by 180 CLV
    const gasResults = await withdrawFromSP_allAccounts(accounts.slice(7, 12), poolManager, _180e18)
    logGasMetrics(gasResults, message)
    logAllGasCosts(gasResults)
>>>>>>> ad452ed9

    appendData(gasResults, message, data)
  })

  it("", async () => {
    const message = 'withdrawFromSP(), pending rewards in system. Stability Pool depositors make partial withdrawal - random amount of CLV'
    // 10 accts each open CDP with 10 ether, withdraw 180 CLV, and provide 180 CLV to Stability Pool
    await addColl_allAccounts(accounts.slice(2, 12), borrowerOperations, _10_Ether)
    await withdrawCLV_allAccounts(accounts.slice(2, 12), borrowerOperations, _180e18)
    await provideToSP_allAccounts(accounts.slice(2, 12), poolManager, _180e18)

    //1 acct open CDP with 1 ether and withdraws 180 CLV
    await addColl_allAccounts([accounts[1]], borrowerOperations, _1_Ether)
    await borrowerOperations.withdrawCLV(_180e18, accounts[1], { from: accounts[1] })

    // Price drops, account[0]'s ICR falls below MCR
    await priceFeed.setPrice(_100e18)
    await cdpManager.liquidate(accounts[1], { from: accounts[0] })

    assert.isFalse(await sortedCDPs.contains(accounts[1]))

    // 5 active CDPs reduce their Stability Pool deposit by random amount
    const gasResults = await withdrawFromSP_allAccounts_randomAmount(1, 179, accounts.slice(7, 12), poolManager)
    logGasMetrics(gasResults, message)
    logAllGasCosts(gasResults)

    appendData(gasResults, message, data)
  })

  // --- withdrawFromSPtoCDP() ---

  // --- No pending rewards ---
  it("", async () => {
    const message = 'withdrawFromSPtoCDP(), no pending rewards. All accounts withdraw 180 CLV, provide a random amount, then withdraw all to SP'
    await addColl_allAccounts(_10_Accounts, borrowerOperations, _10_Ether)
    await withdrawCLV_allAccounts(_10_Accounts, borrowerOperations, _180e18)
    await provideToSP_allAccounts_randomAmount(1, 179, _10_Accounts, poolManager)

<<<<<<< HEAD
//   const tx = await cdpManager.liquidate(accounts[99], { from: accounts[0]})
//   assert.isFalse(await sortedCDPs.contains(accounts[99]))

//   const gas = gasUsed(tx)
//   logGas(gas, message)

//   appendData({gas: gas}, message, data)
// })

// Liquidate a CDP with SP gains (still closes), full offset with SP

// it("", async () => {
//   const message = 'liquidate() 1 CDP, liquidated CDP has pending SP rewards, but gets liquidated anyway, pure offset with SP'
//   let price = await priceFeed.getPrice()
//   console.log("price is " + price)
//   // 10 accts each open CDP with 10 ether
//   await addColl_allAccounts(accounts.slice(1,11), cdpManager, _10_Ether)
 
//   //Account 99 open CDP with 1 ether and withdraws 180 CLV
//   await addColl_allAccounts([accounts[99]], cdpManager, _1_Ether)
//   await cdpManager.withdrawCLV(_180e18, accounts[99], {from: accounts[99]} )
  
//   // Acct 99 deposits 1 CLV to SP
//   await poolManager.provideToSP(_1e18, {from: accounts[99]} )

//   // Acct 7 withdraws 1800 CLV and deposits it to the SP
//   await cdpManager.withdrawCLV(_1800e18, accounts[7], {from: accounts[7]} )
//   await poolManager.provideToSP(_1800e18, {from: accounts[7]} )

//    //Account 100 opens CDP with 1 ether and withdraws 180 CLV
//    await addColl_allAccounts([accounts[100]], cdpManager, _1_Ether)
//    await cdpManager.withdrawCLV(_180e18, accounts[100], {from: accounts[100]} )

//   // Price drops too $100, accounts 99 and 100 ICR fall below MCR
//   await priceFeed.setPrice(_100e18)
//   price = await priceFeed.getPrice()

//   // Liquidate account 100. Account 100 is removed from system.  Generates SP gains for all SP depositors
//   await cdpManager.liquidate(accounts[100], { from: accounts[0]})
//   assert.isFalse(await sortedCDPs.contains(accounts[100]))

//   const tx = await cdpManager.liquidate(accounts[99], { from: accounts[0]})
//   assert.isFalse(await sortedCDPs.contains(accounts[99]))

//   console.log(`ICR acct 99 after liquidation is ${ await cdpManager.getCurrentICR(accounts[99], price)}`)

//   const gas = gasUsed(tx)
//   logGas(gas, message)

//   appendData({gas: gas}, message, data)
// })

// // Liquidate a CDP with SP gains (still closes), partial offset with SP

// it("", async () => {
//   const message = 'liquidate() 1 CDP, liquidated CDP has pending SP rewards, but gets liquidated anyway, offset + redistribution'
//   let price = await priceFeed.getPrice()
//   // 10 accts each open CDP with 10 ether
//   await addColl_allAccounts(accounts.slice(1,11), cdpManager, _10_Ether)
 
//   //Account 99 open CDP with 1 ether and withdraws 180 CLV
//   await addColl_allAccounts([accounts[99]], cdpManager, _1_Ether)
//   await cdpManager.withdrawCLV(_180e18, accounts[99], {from: accounts[99]} )
  
//   // Acct 99 deposits 1 CLV to SP
//   await poolManager.provideToSP(_1e18, {from: accounts[99]} )

//   // Acct 7 withdraws 1800 CLV and deposits it to the SP
//   await cdpManager.withdrawCLV(_1800e18, accounts[7], {from: accounts[7]} )
//   await poolManager.provideToSP(_1800e18, {from: accounts[7]} )

//    //Account 100 opens CDP with 1 ether and withdraws 180 CLV
//    await addColl_allAccounts([accounts[100]], cdpManager, _1_Ether)
//    await cdpManager.withdrawCLV(_180e18, accounts[100], {from: accounts[100]} )

//   // Price drops too $100, accounts 99 and 100 ICR fall below MCR
//   await priceFeed.setPrice(_100e18)
//   price = await priceFeed.getPrice()

//   // Liquidate account 100. Account 100 is removed from system. Generates SP gains for all SP depositors
//   await cdpManager.liquidate(accounts[100], { from: accounts[0]})
//   assert.isFalse(await sortedCDPs.contains(accounts[100]))

//   // Acct 7 withdraws 1500 CLV from SP, leaving ~121 CLV in the  SP)
//   await poolManager.withdrawFromSP(_1500e18, {from: accounts[7]} )

//   console.log(`Remaining CLV in SP is ${await poolManager.getStabilityPoolCLV()}`)

//   const tx = await cdpManager.liquidate(accounts[99], { from: accounts[0]})
//   assert.isFalse(await sortedCDPs.contains(accounts[99]))

//   const gas = gasUsed(tx)
//   logGas(gas, message)

//   appendData({gas: gas}, message, data)
// })


// // With pending dist. rewards and SP gains (still closes) - partial offset (Highest gas cost scenario in Normal Mode)
// it("", async () => {
//   const message = 'liquidate() 1 CDP, liquidated CDP has pending SP rewards and redistribution rewards, offset + redistribution.'
//   // 10 accts each open CDP with 10 ether
//   await addColl_allAccounts(accounts.slice(1,11), cdpManager, _10_Ether)
//   // await withdrawCLV_allAccounts(accounts.slice(1,11), cdpManager, _180e18)
 
//   //Account 99 and 98 each open CDP with 1 ether, and withdraw 180 CLV
//   await addColl_allAccounts([accounts[99]], cdpManager, _1_Ether)
//   await cdpManager.withdrawCLV(_180e18, accounts[99], {from: accounts[99]} )
//   await addColl_allAccounts([accounts[98]], cdpManager, _1_Ether)
//   await cdpManager.withdrawCLV(_180e18, accounts[98], {from: accounts[98]} )
  
//   // Acct 99 deposits 1 CLV to SP
//   await poolManager.provideToSP(_1e18, {from: accounts[99]} )

//    //Account 97 opens CDP with 1 ether and withdraws 180 CLV
//    await addColl_allAccounts([accounts[97]], cdpManager, _1_Ether)
//    await cdpManager.withdrawCLV(_180e18, accounts[97], {from: accounts[97]} )

//   // Price drops too $100, accounts 99 and 100 ICR fall below MCR
//   await priceFeed.setPrice(_100e18)
//   const price = await priceFeed.getPrice()

//   // Acct 7 adds 10 ether, withdraws 1800 CLV and deposits it to the SP
//   await addColl_allAccounts([accounts[7]], cdpManager, _10_Ether)
//   await cdpManager.withdrawCLV(_1800e18, accounts[7], {from: accounts[7]} )
//   await poolManager.provideToSP(_1800e18, {from: accounts[7]} )

//   /* Liquidate account 97. Account 97 is completely offset against SP and removed from system.

//   This creates SP gains for accounts 99 and 7. */
//   await cdpManager.liquidate(accounts[97], { from: accounts[0]})
//   assert.isFalse(await sortedCDPs.contains(accounts[97]))

//   // Acct 7 withdraws deposit and gains from SP
// //  await poolManager.withdrawFromSPtoCDP(accounts[7], {from: accounts[7]})

//  await poolManager.withdrawFromSP(_1800e18, {from: accounts[7]})

//   // Account 98 is liquidated, with nothing in SP pool.  This creates pending rewards from distribution.
//   await cdpManager.liquidate(accounts[98], { from: accounts[0]})

//   // Account 7 deposits 1 CLV in the Stability Pool
//   await poolManager.provideToSP(_1e18, {from: accounts[7]} )

//   const tx = await cdpManager.liquidate(accounts[99], { from: accounts[0]})
//   assert.isFalse(await sortedCDPs.contains(accounts[99]))

//   const gas = gasUsed(tx)
//   logGas(gas, message)

//   appendData({gas: gas}, message, data)
// })

// // pure offset
// it("", async () => {
//   const message = 'liquidate() 1 CDP Normal Mode, 30 active CDPs, no ETH gain in pool, pure offset with SP'
//   // 10 accts each open CDP with 10 ether, withdraw 180 CLV, and provide 180 CLV to Stability Pool
//   await addColl_allAccounts(accounts.slice(2,32), cdpManager, _10_Ether)
//   await withdrawCLV_allAccounts(accounts.slice(2,32), cdpManager, _180e18)
 
//   await poolManager.provideToSP( _180e18, {from:accounts[2]})

//   //1 acct open CDP with 1 ether and withdraws 180 CLV
//   await addColl_allAccounts([accounts[1]], cdpManager, _1_Ether)
//   await cdpManager.withdrawCLV(_180e18, accounts[1], {from: accounts[1]} )
  
//   // Price drops, account[1]'s ICR falls below MCR
//   await priceFeed.setPrice(_100e18)

//   const tx = await cdpManager.liquidate(accounts[1], { from: accounts[0]})
//   const gas = gasUsed(tx)
//   logGas(gas, message)

//   appendData({gas: gas}, message, data)
// })

// // --- liquidateCDPs() -  pure redistributions ---

// 1 trove
it.only("", async () => {
  const message = 'liquidateCDPs(). n = 1. Pure redistribution'
  // 10 accts each open CDP with 10 ether, withdraw 180 CLV, and provide 180 CLV to Stability Pool
  await addColl_allAccounts(accounts.slice(2,12), cdpManager, _10_Ether)
  await withdrawCLV_allAccounts(accounts.slice(2,12), cdpManager, _180e18)

  //1 acct open CDP with 1 ether and withdraws 180 CLV
  await addColl_allAccounts([accounts[1]], cdpManager, _1_Ether)
  await cdpManager.withdrawCLV(_180e18, accounts[1], {from: accounts[1]} )
  
  // Price drops, account[1]'s ICR falls below MCR
  await priceFeed.setPrice(_100e18)

  const tx = await cdpManager.liquidateCDPs(1, { from: accounts[0]})
  const gas = gasUsed(tx)
  logGas(gas, message)

  appendData({gas: gas}, message, data)
})

// 2 troves
it.only("", async () => {
  const message = 'liquidateCDPs(). n = 2. Pure redistribution'
  // 10 accts each open CDP with 10 ether, withdraw 180 CLV, and provide 180 CLV to Stability Pool
  await addColl_allAccounts(accounts.slice(3,13), cdpManager, _10_Ether)
  await withdrawCLV_allAccounts(accounts.slice(3,13), cdpManager, _180e18)
=======
    const gasResults = await withdrawFromSPtoCDP_allAccounts(accounts.slice(5, 10), poolManager)
    logGasMetrics(gasResults, message)
    logAllGasCosts(gasResults)

    appendData(gasResults, message, data)
  })
>>>>>>> ad452ed9

  it("", async () => {
    const message = 'withdrawFromSPtoCDP(), no pending rewards. All accounts withdraw 180 CLV, provide 180 CLV, then withdraw all to SP'
    await addColl_allAccounts(_10_Accounts, borrowerOperations, _10_Ether)
    await withdrawCLV_allAccounts(_10_Accounts, borrowerOperations, _180e18)
    await provideToSP_allAccounts(_10_Accounts, poolManager, _180e18)

    const gasResults = await withdrawFromSPtoCDP_allAccounts(accounts.slice(5, 10), poolManager)
    logGasMetrics(gasResults, message)
    logAllGasCosts(gasResults)

    appendData(gasResults, message, data)
  })

  // --- withdrawFromSPtoCDP() - deposit has pending rewards ---
  it("", async () => {
    const message = 'withdrawFromSPtoCDP(), pending rewards in system. Accounts withdraw 180 CLV, provide 180 CLV, then withdraw all to SP after a liquidation'
    // 10 accts each open CDP with 10 ether, withdraw 180 CLV, and provide 180 CLV to Stability Pool
    await addColl_allAccounts(accounts.slice(2, 12), borrowerOperations, _10_Ether)
    await withdrawCLV_allAccounts(accounts.slice(2, 12), borrowerOperations, _180e18)
    await provideToSP_allAccounts(accounts.slice(2, 12), poolManager, _180e18)

<<<<<<< HEAD
// 3 troves
it.only("", async () => {
  const message = 'liquidateCDPs(). n = 3. Pure redistribution'
  // 10 accts each open CDP with 10 ether, withdraw 180 CLV, and provide 180 CLV to Stability Pool
  await addColl_allAccounts(accounts.slice(4,14), cdpManager, _10_Ether)
  await withdrawCLV_allAccounts(accounts.slice(4,14), cdpManager, _180e18)

  //3 accts open CDP with 1 ether and withdraw 180 CLV
  await addColl_allAccounts(accounts.slice(1,4), cdpManager, _1_Ether)
  await withdrawCLV_allAccounts(accounts.slice(1,4), cdpManager, _180e18)
 
  // Price drops, account[1]'s ICR falls below MCR
  await priceFeed.setPrice(_100e18)

  const tx = await cdpManager.liquidateCDPs(10, { from: accounts[0]})
  const gas = gasUsed(tx)
  logGas(gas, message)

  appendData({gas: gas}, message, data)
})

// 10 troves
it.only("", async () => {
  const message = 'liquidateCDPs(). n = 10. Pure redistribution'
  // 10 accts each open CDP with 10 ether, withdraw 180 CLV, and provide 180 CLV to Stability Pool
  await addColl_allAccounts(accounts.slice(12,22), cdpManager, _10_Ether)
  await withdrawCLV_allAccounts(accounts.slice(12,22), cdpManager, _180e18)
=======
    //1 acct open CDP with 1 ether and withdraws 180 CLV
    await addColl_allAccounts([accounts[1]], borrowerOperations, _1_Ether)
    await borrowerOperations.withdrawCLV(_180e18, accounts[1], { from: accounts[1] })

    // Price drops, account[0]'s ICR falls below MCR
    await priceFeed.setPrice(_100e18)
    await cdpManager.liquidate(accounts[1], { from: accounts[0] })
>>>>>>> ad452ed9

    assert.isFalse(await sortedCDPs.contains(accounts[1]))

    // 5 active CDPs reduce their Stability Pool deposit by 90 CLV
    const gasResults = await withdrawFromSPtoCDP_allAccounts(accounts.slice(7, 12), poolManager)
    logGasMetrics(gasResults, message)
    logAllGasCosts(gasResults)

    appendData(gasResults, message, data)
  })

  it("", async () => {
    const message = 'withdrawFromSPtoCDP(), pending rewards in system. Accounts withdraw 180 CLV, provide a random amount, then withdraw all to SP after a liquidation'
    // 10 accts each open CDP with 10 ether, withdraw 180 CLV, and provide 180 CLV to Stability Pool
    await addColl_allAccounts(accounts.slice(2, 12), borrowerOperations, _10_Ether)
    await withdrawCLV_allAccounts(accounts.slice(2, 12), borrowerOperations, _180e18)
    await await provideToSP_allAccounts_randomAmount(1, 179, accounts.slice(2, 12), poolManager)

<<<<<<< HEAD
// 20 troves
it.only("", async () => {
  const message = 'liquidateCDPs(). n = 20. Pure redistribution'
  // 10 accts each open CDP with 10 ether, withdraw 180 CLV, and provide 180 CLV to Stability Pool
  await addColl_allAccounts(accounts.slice(101,111), cdpManager, _100_Ether)
  await withdrawCLV_allAccounts(accounts.slice(101,111), cdpManager, _180e18)
 
  //30 accts open CDP with 1 ether and withdraw 180 CLV
  await addColl_allAccounts(accounts.slice(1,21), cdpManager, _1_Ether)
  await withdrawCLV_allAccounts(accounts.slice(1,21), cdpManager, _180e18)
 
  // Price drops, account[1]'s ICR falls below MCR
  await priceFeed.setPrice(_100e18)

  // Check all accounts have CDPs
  for (account of (accounts.slice(1,21))) {
    assert.isTrue(await sortedCDPs.contains(account))
  }

  const tx = await cdpManager.liquidateCDPs(20, { from: accounts[0]})

  // Check all accounts have been closed
  for (account of (accounts.slice(1,21))) {
    assert.isFalse(await sortedCDPs.contains(account))
  }

  const gas = gasUsed(tx)
  logGas(gas, message)

  appendData({gas: gas}, message, data)
})

// 30 troves
it.only("", async () => {
  const message = 'liquidateCDPs(). n = 30. Pure redistribution'
  // 10 accts each open CDP with 10 ether, withdraw 180 CLV, and provide 180 CLV to Stability Pool
  await addColl_allAccounts(accounts.slice(31,61), cdpManager, _100_Ether)
  await withdrawCLV_allAccounts(accounts.slice(31,61), cdpManager, _180e18)
 
  //30 accts open CDP with 1 ether and withdraw 180 CLV
  await addColl_allAccounts(accounts.slice(1,31), cdpManager, _1_Ether)
  await withdrawCLV_allAccounts(accounts.slice(1,31), cdpManager, _180e18)
 
  // Price drops, account[1]'s ICR falls below MCR
  await priceFeed.setPrice(_100e18)

  // Check all accounts have CDPs
  for (account of (accounts.slice(1,31))) {
    assert.isTrue(await sortedCDPs.contains(account))
  }
=======
    //1 acct open CDP with 1 ether and withdraws 180 CLV
    await addColl_allAccounts([accounts[1]], borrowerOperations, _1_Ether)
    await borrowerOperations.withdrawCLV(_180e18, accounts[1], { from: accounts[1] })
>>>>>>> ad452ed9

    // Price drops, account[1]'s ICR falls below MCR
    await priceFeed.setPrice(_100e18)
    await cdpManager.liquidate(accounts[1], { from: accounts[0] })

    assert.isFalse(await sortedCDPs.contains(accounts[1]))

    // 5 active CDPs reduce their Stability Pool deposit by 90 CLV
    const gasResults = await withdrawFromSPtoCDP_allAccounts(accounts.slice(7, 12), poolManager)
    logGasMetrics(gasResults, message)
    logAllGasCosts(gasResults)

    appendData(gasResults, message, data)
  })

<<<<<<< HEAD
// 40 troves
it.only("", async () => {
  const message = 'liquidateCDPs(). n = 40. Pure redistribution'
  // 10 accts each open CDP with 10 ether, withdraw 180 CLV, and provide 180 CLV to Stability Pool
  await addColl_allAccounts(accounts.slice(101,111), cdpManager, _100_Ether)
  await withdrawCLV_allAccounts(accounts.slice(101,111), cdpManager, _180e18)
 
  //30 accts open CDP with 1 ether and withdraw 180 CLV
  await addColl_allAccounts(accounts.slice(1,41), cdpManager, _1_Ether)
  await withdrawCLV_allAccounts(accounts.slice(1,41), cdpManager, _180e18)
 
  // Price drops, account[1]'s ICR falls below MCR
  await priceFeed.setPrice(_100e18)

  // Check all accounts have CDPs
  for (account of (accounts.slice(1,41))) {
    assert.isTrue(await sortedCDPs.contains(account))
  }

  const tx = await cdpManager.liquidateCDPs(40, { from: accounts[0]})

  // Check all accounts have been closed
  for (account of (accounts.slice(1,41))) {
    assert.isFalse(await sortedCDPs.contains(account))
  }

  const gas = gasUsed(tx)
  logGas(gas, message)

  appendData({gas: gas}, message, data)
})

// 50 troves
it.only("", async () => {
  const message = 'liquidateCDPs(). n = 50. Pure redistribution'
  // 10 accts each open CDP with 10 ether, withdraw 180 CLV, and provide 180 CLV to Stability Pool
  await addColl_allAccounts(accounts.slice(52,102), cdpManager, _100_Ether)
  await withdrawCLV_allAccounts(accounts.slice(52,102), cdpManager, _180e18)
 
  //30 accts open CDP with 1 ether and withdraw 180 CLV
  await addColl_allAccounts(accounts.slice(1,52), cdpManager, _1_Ether)
  await withdrawCLV_allAccounts(accounts.slice(1,52), cdpManager, _180e18)
 
  // Price drops, account[1]'s ICR falls below MCR
  await priceFeed.setPrice(_100e18)

  // Initial liquidation to make reward terms / Pool quantities non-zero
  await cdpManager.liquidate(accounts[51])

  for (account of (accounts.slice(1,51))) {
    assert.isTrue(await sortedCDPs.contains(account))
  }
  const tx = await cdpManager.liquidateCDPs(50, { from: accounts[0]})
=======
  // --- liquidate() ---
>>>>>>> ad452ed9

  // Pure redistribution WITH pending rewards
  it("", async () => {
    const message = 'Single liquidate() call. Liquidee has pending rewards. Pure redistribution'
    // 10 accts each open CDP with 10 ether, withdraw 180 CLV
    await addColl_allAccounts(accounts.slice(6, 16), borrowerOperations, _10_Ether)
    await withdrawCLV_allAccounts(accounts.slice(6, 16), borrowerOperations, _180e18)

    //3 acct open CDP with 1 ether and withdraw 180 CLV
    await addColl_allAccounts(accounts.slice(0, 6), borrowerOperations, _1_Ether)
    await borrowerOperations.withdrawCLV(_180e18, accounts[1], { from: accounts[1] })
    await borrowerOperations.withdrawCLV(_180e18, accounts[2], { from: accounts[2] })
    await borrowerOperations.withdrawCLV(_180e18, accounts[3], { from: accounts[3] })

    // Price drops, account[1]'s ICR falls below MCR
    await priceFeed.setPrice(_100e18)

    // Initial distribution liquidations make system reward terms and Default Pool non-zero
    const tx1 = await cdpManager.liquidate(accounts[2], { from: accounts[0] })
    // const gas1 = gasUsed(tx1)
    // logGas(gas1, message)
    const tx2 = await cdpManager.liquidate(accounts[3], { from: accounts[0] })
    // const gas2 = gasUsed(tx2)
    // logGas(gas2, message)

    assert.isTrue(await sortedCDPs.contains(accounts[1]))

<<<<<<< HEAD
// 100 troves
it.only("", async () => {
  const message = 'liquidateCDPs(). n = 100. Pure redistribution'
  // 10 accts each open CDP with 10 ether, withdraw 180 CLV, and provide 180 CLV to Stability Pool
  await addColl_allAccounts(accounts.slice(101,201), cdpManager, _100_Ether)
  await withdrawCLV_allAccounts(accounts.slice(101,201), cdpManager, _180e18)
 
  //30 accts open CDP with 1 ether and withdraw 180 CLV
  await addColl_allAccounts(accounts.slice(1,101), cdpManager, _1_Ether)
  await withdrawCLV_allAccounts(accounts.slice(1,101), cdpManager, _180e18)
 
  // Price drops, account[1]'s ICR falls below MCR
  await priceFeed.setPrice(_100e18)

  // Check CDPs are active
  for (account of (accounts.slice(1,101))) {
    assert.isTrue(await sortedCDPs.contains(account))
  }
=======
    const tx5 = await cdpManager.liquidate(accounts[1], { from: accounts[0] })
>>>>>>> ad452ed9

    assert.isFalse(await sortedCDPs.contains(accounts[1]))
    const gas5 = gasUsed(tx5)
    logGas(gas5, message)

    appendData({ gas: gas5 }, message, data)
  })

  it("", async () => {
    const message = 'Series of liquidate() calls. Liquidee has pending rewards. Pure redistribution'
    // 100 accts each open CDP with 10 ether, withdraw 180 CLV
    await addColl_allAccounts(accounts.slice(100, 200), borrowerOperations, _10_Ether)
    await withdrawCLV_allAccounts(accounts.slice(100, 200), borrowerOperations, _180e18)

    const liquidationAcctRange = accounts.slice(1, 10)

    // Accts open CDP with 1 ether and withdraws 180 CLV
    await addColl_allAccounts(liquidationAcctRange, borrowerOperations, _1_Ether)
    await withdrawCLV_allAccounts(liquidationAcctRange, borrowerOperations, _180e18)

<<<<<<< HEAD
// 1 trove
it.only("", async () => {
  const message = 'liquidateCDPs(). n = 1. All fully offset with Stability Pool. No pending distribution rewards.'
  // 10 accts each open CDP with 10 ether, withdraw 180 CLV, and provide 180 CLV to Stability Pool
  await addColl_allAccounts(accounts.slice(2,12), cdpManager, _10_Ether)
  await withdrawCLV_allAccounts(accounts.slice(2,12), cdpManager, _180e18)
=======
    // Price drops, account[1]'s ICR falls below MCR
    await priceFeed.setPrice(_100e18)
>>>>>>> ad452ed9

    // All loans are liquidated
    for (account of liquidationAcctRange) {
      const hasPendingRewards = await cdpManager.hasPendingRewards(account)
      console.log("Liquidee has pending rewards: " + hasPendingRewards)

      const tx = await cdpManager.liquidate(account, { from: accounts[0] })
      assert.isFalse(await sortedCDPs.contains(account))

      const gas = gasUsed(tx)
      logGas(gas, message)
    }

    // appendData({gas: gas}, message, data)
  })

<<<<<<< HEAD
// 2 troves
it.only("", async () => {
  const message = 'liquidateCDPs(). n = 2. All fully offset with Stability Pool. No pending distribution rewards.'
  // 10 accts each open CDP with 10 ether, withdraw 180 CLV, and provide 180 CLV to Stability Pool
  await addColl_allAccounts(accounts.slice(3,13), cdpManager, _10_Ether)
  await withdrawCLV_allAccounts(accounts.slice(3,13), cdpManager, _180e18)
=======
  // Pure redistribution with NO pending rewards
  it("", async () => {
    const message = 'Single liquidate() call. Liquidee has NO pending rewards. Pure redistribution'
    // 10 accts each open CDP with 10 ether, withdraw 180 CLV
    await addColl_allAccounts(accounts.slice(6, 16), borrowerOperations, _10_Ether)
    await withdrawCLV_allAccounts(accounts.slice(6, 16), borrowerOperations, _180e18)
>>>>>>> ad452ed9

    //2 acct open CDP with 1 ether and withdraws 180 CLV
    await addColl_allAccounts(accounts.slice(2, 4), borrowerOperations, _1_Ether)
    await borrowerOperations.withdrawCLV(_180e18, accounts[2], { from: accounts[2] })
    await borrowerOperations.withdrawCLV(_180e18, accounts[3], { from: accounts[3] })

    // Price drops, account[1]'s ICR falls below MCR
    await priceFeed.setPrice(_100e18)

    // Initial distribution liquidations make system reward terms and DefaultPool non-zero
    const tx1 = await cdpManager.liquidate(accounts[2], { from: accounts[0] })
    const tx2 = await cdpManager.liquidate(accounts[3], { from: accounts[0] })

    // Account 1 opens loan
    await borrowerOperations.openLoan(_90e18, accounts[1], { from: accounts[1], value: _1_Ether })

    // Price drops, account[1]'s ICR falls below MCR
    await priceFeed.setPrice(_50e18)

<<<<<<< HEAD
// 3 troves
it.only("", async () => {
  const message = 'liquidateCDPs(). n = 3. All fully offset with Stability Pool. No pending distribution rewards.'
  // 10 accts each open CDP with 10 ether, withdraw 180 CLV, and provide 180 CLV to Stability Pool
  await addColl_allAccounts(accounts.slice(4,14), cdpManager, _10_Ether)
  await withdrawCLV_allAccounts(accounts.slice(4,14), cdpManager, _180e18)
  
  // Whale opens loan and fills SP with 1 billion CLV
  await cdpManager.openLoan(moneyVals._1e27, accounts[999], {from:accounts[999], value: moneyVals._1billion_Ether })
  await poolManager.provideToSP( moneyVals._1e27, {from:accounts[999]})

  //3 accts open CDP with 1 ether and withdraw 180 CLV
  await addColl_allAccounts(accounts.slice(1,4), cdpManager, _1_Ether)
  await withdrawCLV_allAccounts(accounts.slice(1,4), cdpManager, _180e18)
 
  // Price drops, account[1]'s ICR falls below MCR
  await priceFeed.setPrice(_100e18)

  const tx = await cdpManager.liquidateCDPs(3, { from: accounts[0]})
  const gas = gasUsed(tx)
  logGas(gas, message)

  appendData({gas: gas}, message, data)
})

// 10 troves
it.only("", async () => {
  const message = 'liquidateCDPs(). n = 10. All fully offset with Stability Pool. No pending distribution rewards.'
  // 10 accts each open CDP with 10 ether, withdraw 180 CLV, and provide 180 CLV to Stability Pool
  await addColl_allAccounts(accounts.slice(11,21), cdpManager, _10_Ether)
  await withdrawCLV_allAccounts(accounts.slice(11,21), cdpManager, _180e18)

  // Whale opens loan and fills SP with 1 billion CLV
  await cdpManager.openLoan(moneyVals._1e27, accounts[999], {from:accounts[999], value: moneyVals._1billion_Ether })
  await poolManager.provideToSP( moneyVals._1e27, {from:accounts[999]})

  //10 accts open CDP with 1 ether and withdraw 180 CLV
  await addColl_allAccounts(accounts.slice(1,11), cdpManager, _1_Ether)
  await withdrawCLV_allAccounts(accounts.slice(1,11), cdpManager, _180e18)
 
  // Price drops, account[1]'s ICR falls below MCR
  await priceFeed.setPrice(_100e18)

  const tx = await cdpManager.liquidateCDPs(10, { from: accounts[0]})
  const gas = gasUsed(tx)
  logGas(gas, message)

  appendData({gas: gas}, message, data)
})

//20 troves
it.only("", async () => {
  const message = 'liquidateCDPs(). n = 20. All fully offset with Stability Pool. No pending distribution rewards.'
  // 10 accts each open CDP with 10 ether, withdraw 180 CLV, and provide 180 CLV to Stability Pool
  await addColl_allAccounts(accounts.slice(101,111), cdpManager, _100_Ether)
  await withdrawCLV_allAccounts(accounts.slice(101,111), cdpManager, _180e18)
 
  // Whale opens loan and fills SP with 1 billion CLV
 await cdpManager.openLoan(moneyVals._1e27, accounts[999], {from:accounts[999], value: moneyVals._1billion_Ether })
 await poolManager.provideToSP( moneyVals._1e27, {from:accounts[999]})

  //50 accts open CDP with 1 ether and withdraw 180 CLV
  await addColl_allAccounts(accounts.slice(1,21), cdpManager, _1_Ether)
  await withdrawCLV_allAccounts(accounts.slice(1,21), cdpManager, _180e18)
 
  // Price drops, account[1]'s ICR falls below MCR
  await priceFeed.setPrice(_100e18)

   // Check CDPs are active
   for (account of (accounts.slice(1,21))) {
    assert.isTrue(await sortedCDPs.contains(account))
  }
  const tx = await cdpManager.liquidateCDPs(20, { from: accounts[0]})

   // Check CDPs are closed
   for (account of (accounts.slice(1,21))) {
    assert.isFalse(await sortedCDPs.contains(account))
  }

  const gas = gasUsed(tx)
  logGas(gas, message)

  appendData({gas: gas}, message, data)
})

// 30 troves
it.only("", async () => {
  const message = 'liquidateCDPs(). n = 30. All fully offset with Stability Pool. No pending distribution rewards.'
  // 10 accts each open CDP with 10 ether, withdraw 180 CLV, and provide 180 CLV to Stability Pool
  await addColl_allAccounts(accounts.slice(101,111), cdpManager, _100_Ether)
  await withdrawCLV_allAccounts(accounts.slice(101,111), cdpManager, _180e18)
 
  // Whale opens loan and fills SP with 1 billion CLV
 await cdpManager.openLoan(moneyVals._1e27, accounts[999], {from:accounts[999], value: moneyVals._1billion_Ether })
 await poolManager.provideToSP( moneyVals._1e27, {from:accounts[999]})

  //50 accts open CDP with 1 ether and withdraw 180 CLV
  await addColl_allAccounts(accounts.slice(1,31), cdpManager, _1_Ether)
  await withdrawCLV_allAccounts(accounts.slice(1,31), cdpManager, _180e18)
 
  // Price drops, account[1]'s ICR falls below MCR
  await priceFeed.setPrice(_100e18)

   // Check CDPs are active
   for (account of (accounts.slice(1,31))) {
    assert.isTrue(await sortedCDPs.contains(account))
  }
  const tx = await cdpManager.liquidateCDPs(30, { from: accounts[0]})
=======
    assert.isTrue(await sortedCDPs.contains(accounts[1]))

    const tx3 = await cdpManager.liquidate(accounts[1], { from: accounts[0] })

    assert.isFalse(await sortedCDPs.contains(accounts[1]))
    const gas = gasUsed(tx3)
    logGas(gas, message)
>>>>>>> ad452ed9

    appendData({ gas: gas }, message, data)
  })

  it("", async () => {
    const message = 'Series of liquidate() calls. Liquidee has NO pending rewards. Pure redistribution'

    // 10 accts each open CDP with 10 ether, withdraw 180 CLV

<<<<<<< HEAD
// 40 troves
it.only("", async () => {
  const message = 'liquidateCDPs(). n = 40. All fully offset with Stability Pool. No pending distribution rewards.'
  // 10 accts each open CDP with 10 ether, withdraw 180 CLV, and provide 180 CLV to Stability Pool
  await addColl_allAccounts(accounts.slice(101,111), cdpManager, _100_Ether)
  await withdrawCLV_allAccounts(accounts.slice(101,111), cdpManager, _180e18)
 
  // Whale opens loan and fills SP with 1 billion CLV
 await cdpManager.openLoan(moneyVals._1e27, accounts[999], {from:accounts[999], value: moneyVals._1billion_Ether })
 await poolManager.provideToSP( moneyVals._1e27, {from:accounts[999]})

  //50 accts open CDP with 1 ether and withdraw 180 CLV
  await addColl_allAccounts(accounts.slice(1,41), cdpManager, _1_Ether)
  await withdrawCLV_allAccounts(accounts.slice(1,41), cdpManager, _180e18)
 
  // Price drops, account[1]'s ICR falls below MCR
  await priceFeed.setPrice(_100e18)

   // Check CDPs are active
   for (account of (accounts.slice(1,41))) {
    assert.isTrue(await sortedCDPs.contains(account))
  }
  const tx = await cdpManager.liquidateCDPs(40, { from: accounts[0]})

   // Check CDPs are closed
   for (account of (accounts.slice(1,41))) {
    assert.isFalse(await sortedCDPs.contains(account))
  }

  const gas = gasUsed(tx)
  logGas(gas, message)

  appendData({gas: gas}, message, data)
})

// 50 troves
it.only("", async () => {
  const message = 'liquidateCDPs(). n = 50. All fully offset with Stability Pool. No pending distribution rewards.'

  // 10 accts each open CDP with 10 ether, withdraw 180 CLV, and provide 180 CLV to Stability Pool
  await addColl_allAccounts(accounts.slice(51,101), cdpManager, _100_Ether)
  await withdrawCLV_allAccounts(accounts.slice(51,101), cdpManager, _180e18)
 
  // Whale opens loan and fills SP with 1 billion CLV
  await cdpManager.openLoan(moneyVals._1e27, accounts[999], {from:accounts[999], value: moneyVals._1billion_Ether })
  await poolManager.provideToSP( moneyVals._1e27, {from:accounts[999]})

  //50 accts open CDP with 1 ether and withdraw 180 CLV
  await addColl_allAccounts(accounts.slice(1,51), cdpManager, _1_Ether)
  await withdrawCLV_allAccounts(accounts.slice(1,51), cdpManager, _180e18)
 
  // Price drops, account[1]'s ICR falls below MCR
  await priceFeed.setPrice(_100e18)

   // Check CDPs are active
   for (account of (accounts.slice(1,51))) {
    assert.isTrue(await sortedCDPs.contains(account))
  }
  const tx = await cdpManager.liquidateCDPs(50, { from: accounts[0]})
=======
    await addColl_allAccounts(accounts.slice(100, 200), borrowerOperations, _10_Ether)
    await withdrawCLV_allAccounts(accounts.slice(100, 200), borrowerOperations, _180e18)
>>>>>>> ad452ed9

    const liquidationAcctRange = accounts.slice(1, 20)

    for (account of liquidationAcctRange) {
      await priceFeed.setPrice(_200e18)
      await borrowerOperations.openLoan(_180e18, account, { from: account, value: _1_Ether })

<<<<<<< HEAD
// 100 troves
it.only("", async () => {
  const message = 'liquidateCDPs(). n = 100. All fully offset with Stability Pool. No pending distribution rewards.'

  // 100 accts each open CDP with 10 ether, withdraw 180 CLV, and provide 180 CLV to Stability Pool
  await addColl_allAccounts(accounts.slice(101,201), cdpManager, _100_Ether)
  await withdrawCLV_allAccounts(accounts.slice(101,201), cdpManager, _180e18)
 
 // Whale opens loan and fills SP with 1 billion CLV
 await cdpManager.openLoan(moneyVals._1e27, accounts[999], {from:accounts[999], value: moneyVals._1billion_Ether })
 await poolManager.provideToSP( moneyVals._1e27, {from:accounts[999]})

  //100 accts open CDP with 1 ether and withdraw 180 CLV
  await addColl_allAccounts(accounts.slice(1,101), cdpManager, _1_Ether)
  await withdrawCLV_allAccounts(accounts.slice(1,101), cdpManager, _180e18)
 
  // Price drops, account[1]'s ICR falls below MCR
  await priceFeed.setPrice(_100e18)

   // Check CDPs are active
   for (account of (accounts.slice(1,101))) {
    assert.isTrue(await sortedCDPs.contains(account))
  }
  const tx = await cdpManager.liquidateCDPs(100, { from: accounts[0]})
=======
      const hasPendingRewards = await cdpManager.hasPendingRewards(account)
      console.log("Liquidee has pending rewards: " + hasPendingRewards)
>>>>>>> ad452ed9

      await priceFeed.setPrice(_100e18)
      const tx = await cdpManager.liquidate(account, { from: accounts[0] })

      assert.isFalse(await sortedCDPs.contains(account))

      const gas = gasUsed(tx)
      logGas(gas, message)
    }

    // appendData({gas: gas}, message, data)
  })

  // Pure offset with NO pending rewards
  it("", async () => {
    const message = 'Single liquidate() call. Liquidee has NO pending rewards. Pure offset with SP'
    // 10 accts each open CDP with 10 ether, withdraw 180 CLV
    await addColl_allAccounts(accounts.slice(4, 14), borrowerOperations, _10_Ether)
    await withdrawCLV_allAccounts(accounts.slice(4, 14), borrowerOperations, _180e18)

    //2 acct open CDP with 1 ether and withdraws 180 CLV
    await addColl_allAccounts(accounts.slice(0, 4), borrowerOperations, _1_Ether)
    await borrowerOperations.withdrawCLV(_180e18, accounts[1], { from: accounts[1] })
    await borrowerOperations.withdrawCLV(_180e18, accounts[2], { from: accounts[2] })
    await borrowerOperations.withdrawCLV(_180e18, accounts[3], { from: accounts[3] })

    // Price drops, account[1]'s ICR falls below MCR
    await priceFeed.setPrice(_100e18)

    // Account 4 provides 600 CLV to pool
    await borrowerOperations.withdrawCLV(_600e18, accounts[4], { from: accounts[4] })
    await poolManager.provideToSP(_600e18, { from: accounts[4] })

    // Initial liquidations - full offset - makes SP reward terms and SP non-zero
    await cdpManager.liquidate(accounts[2], { from: accounts[0] })
    await cdpManager.liquidate(accounts[3], { from: accounts[0] })

    const hasPendingRewards = await cdpManager.hasPendingRewards(accounts[1])
    console.log("Liquidee has pending rewards: " + hasPendingRewards)

    // Account 1 liquidated - full offset
    const tx = await cdpManager.liquidate(accounts[1], { from: accounts[0] })
    const gas = gasUsed(tx)
    logGas(gas, message)

    appendData({ gas: gas }, message, data)
  })

  // Pure offset WITH pending rewards
  it("", async () => {
    const message = 'Single liquidate() call. Liquidee has pending rewards. Pure offset with SP'
    // 10 accts each open CDP with 10 ether, withdraw 180 CLV
    await addColl_allAccounts(accounts.slice(5, 15), borrowerOperations, _10_Ether)
    await withdrawCLV_allAccounts(accounts.slice(5, 15), borrowerOperations, _180e18)

    //2 acct open CDP with 1 ether and withdraws 180 CLV
    await addColl_allAccounts(accounts.slice(0, 5), borrowerOperations, _1_Ether)
    await borrowerOperations.withdrawCLV(_180e18, accounts[1], { from: accounts[1] })
    await borrowerOperations.withdrawCLV(_180e18, accounts[2], { from: accounts[2] })
    await borrowerOperations.withdrawCLV(_180e18, accounts[3], { from: accounts[3] })
    await borrowerOperations.withdrawCLV(_180e18, accounts[4], { from: accounts[4] })

    // Price drops, account[1]'s ICR falls below MCR
    await priceFeed.setPrice(_100e18)

    // Account 5 provides 360 CLV to SP
    await borrowerOperations.withdrawCLV(_600e18, accounts[5], { from: accounts[5] })
    await poolManager.provideToSP(_360e18, { from: accounts[5] })

    // Initial liquidations - full offset - makes SP reward terms and SP non-zero
    await cdpManager.liquidate(accounts[2], { from: accounts[0] })
    await cdpManager.liquidate(accounts[3], { from: accounts[0] })

<<<<<<< HEAD
// 20 troves
it.only("", async () => {
  const message = 'liquidateCDPs(). n = 20. All fully offset with Stability Pool. Has pending distribution rewards.'
  // 10 accts each open CDP with 10 ether, withdraw 180 CLV, and provide 180 CLV to Stability Pool
  await addColl_allAccounts(accounts.slice(101,111), cdpManager, _10_Ether)
  await withdrawCLV_allAccounts(accounts.slice(101,111), cdpManager, _180e18)

  // Account 500 opens with 1 ether and withdraws 180 CLV
  await cdpManager.openLoan(moneyVals._180e18, accounts[500], {from:accounts[500], value: moneyVals._1_Ether })

   // --- 10 Accounts to be liquidated in the test tx --
  await addColl_allAccounts(accounts.slice(1,21), cdpManager, _1_Ether)
  await withdrawCLV_allAccounts(accounts.slice(1,21), cdpManager, _180e18)
  
  // Account 500 is liquidated, creates pending distribution rewards for all
  await priceFeed.setPrice(_100e18)
  await cdpManager.liquidate(accounts[500],{ from: accounts[0]})
  await priceFeed.setPrice(_200e18)

  // Whale opens loan and fills SP with 1 billion CLV
  await cdpManager.openLoan(moneyVals._1e27, accounts[999], {from:accounts[999], value: moneyVals._1billion_Ether })
  await poolManager.provideToSP( moneyVals._1e27, {from:accounts[999]})

  // Price drops, account[1]'s ICR falls below MCR
  await priceFeed.setPrice(_100e18)

  const tx = await cdpManager.liquidateCDPs(20, { from: accounts[0]})
  const gas = gasUsed(tx)
  logGas(gas, message)

  appendData({gas: gas}, message, data)
})

// 30 troves
it.only("", async () => {
  const message = 'liquidateCDPs(). n = 30. All fully offset with Stability Pool. Has pending distribution rewards.'
  // 10 accts each open CDP with 10 ether, withdraw 180 CLV, and provide 180 CLV to Stability Pool
  await addColl_allAccounts(accounts.slice(101,111), cdpManager, _10_Ether)
  await withdrawCLV_allAccounts(accounts.slice(101,111), cdpManager, _180e18)

  // Account 500 opens with 1 ether and withdraws 180 CLV
  await cdpManager.openLoan(moneyVals._180e18, accounts[500], {from:accounts[500], value: moneyVals._1_Ether })

   // --- 10 Accounts to be liquidated in the test tx --
  await addColl_allAccounts(accounts.slice(1,31), cdpManager, _1_Ether)
  await withdrawCLV_allAccounts(accounts.slice(1,31), cdpManager, _180e18)
  
  // Account 500 is liquidated, creates pending distribution rewards for all
  await priceFeed.setPrice(_100e18)
  await cdpManager.liquidate(accounts[500],{ from: accounts[0]})
  await priceFeed.setPrice(_200e18)

  // Whale opens loan and fills SP with 1 billion CLV
  await cdpManager.openLoan(moneyVals._1e27, accounts[999], {from:accounts[999], value: moneyVals._1billion_Ether })
  await poolManager.provideToSP( moneyVals._1e27, {from:accounts[999]})

  // Price drops, account[1]'s ICR falls below MCR
  await priceFeed.setPrice(_100e18)

  const tx = await cdpManager.liquidateCDPs(30, { from: accounts[0]})
  const gas = gasUsed(tx)
  logGas(gas, message)

  appendData({gas: gas}, message, data)
})

// 40 troves
it.only("", async () => {
  const message = 'liquidateCDPs(). n = 40. All fully offset with Stability Pool. Has pending distribution rewards.'
  // 10 accts each open CDP with 10 ether, withdraw 180 CLV, and provide 180 CLV to Stability Pool
  await addColl_allAccounts(accounts.slice(101,111), cdpManager, _10_Ether)
  await withdrawCLV_allAccounts(accounts.slice(101,111), cdpManager, _180e18)

  // Account 500 opens with 1 ether and withdraws 180 CLV
  await cdpManager.openLoan(moneyVals._180e18, accounts[500], {from:accounts[500], value: moneyVals._1_Ether })

   // --- 10 Accounts to be liquidated in the test tx --
  await addColl_allAccounts(accounts.slice(1,41), cdpManager, _1_Ether)
  await withdrawCLV_allAccounts(accounts.slice(1,41), cdpManager, _180e18)
  
  // Account 500 is liquidated, creates pending distribution rewards for all
  await priceFeed.setPrice(_100e18)
  await cdpManager.liquidate(accounts[500],{ from: accounts[0]})
  await priceFeed.setPrice(_200e18)

  // Whale opens loan and fills SP with 1 billion CLV
  await cdpManager.openLoan(moneyVals._1e27, accounts[999], {from:accounts[999], value: moneyVals._1billion_Ether })
  await poolManager.provideToSP( moneyVals._1e27, {from:accounts[999]})

  // Price drops, account[1]'s ICR falls below MCR
  await priceFeed.setPrice(_100e18)

  const tx = await cdpManager.liquidateCDPs(40, { from: accounts[0]})
  const gas = gasUsed(tx)
  logGas(gas, message)

  appendData({gas: gas}, message, data)
})

// 50 troves
it.only("", async () => {
  const message = 'liquidateCDPs(). n = 50. All fully offset with Stability Pool. Has pending distribution rewards.'
  // 10 accts each open CDP with 10 ether, withdraw 180 CLV, and provide 180 CLV to Stability Pool
  await addColl_allAccounts(accounts.slice(101,111), cdpManager, _10_Ether)
  await withdrawCLV_allAccounts(accounts.slice(101,111), cdpManager, _180e18)

  // Account 500 opens with 1 ether and withdraws 180 CLV
  await cdpManager.openLoan(moneyVals._180e18, accounts[500], {from:accounts[500], value: moneyVals._1_Ether })

   // --- 10 Accounts to be liquidated in the test tx --
  await addColl_allAccounts(accounts.slice(1,51), cdpManager, _1_Ether)
  await withdrawCLV_allAccounts(accounts.slice(1,51), cdpManager, _180e18)
  
  // Account 500 is liquidated, creates pending distribution rewards for all
  await priceFeed.setPrice(_100e18)
  await cdpManager.liquidate(accounts[500],{ from: accounts[0]})
  await priceFeed.setPrice(_200e18)

  // Whale opens loan and fills SP with 1 billion CLV
  await cdpManager.openLoan(moneyVals._1e27, accounts[999], {from:accounts[999], value: moneyVals._1billion_Ether })
  await poolManager.provideToSP( moneyVals._1e27, {from:accounts[999]})

  // Price drops, account[1]'s ICR falls below MCR
  await priceFeed.setPrice(_100e18)

  const tx = await cdpManager.liquidateCDPs(50, { from: accounts[0]})
  const gas = gasUsed(tx)
  logGas(gas, message)

  appendData({gas: gas}, message, data)
})
=======
    // Pure redistribution - creates pending dist. rewards for account 1
    await cdpManager.liquidate(accounts[4], { from: accounts[0] })

    // Account 5 provides another 200 to the SP
    await poolManager.provideToSP(_200e18, { from: accounts[5] })
>>>>>>> ad452ed9

    const hasPendingRewards = await cdpManager.hasPendingRewards(accounts[1])
    console.log("Liquidee has pending rewards: " + hasPendingRewards)

    // Account 1 liquidated - full offset
    const tx = await cdpManager.liquidate(accounts[1], { from: accounts[0] })
    const gas = gasUsed(tx)
    logGas(gas, message)

    appendData({ gas: gas }, message, data)
  })

  // Partial offset + redistribution WITH pending rewards
  it("", async () => {
    const message = 'Single liquidate() call. Liquidee has pending rewards. Partial offset + redistribution'
    // 10 accts each open CDP with 10 ether, withdraw 180 CLV
    await addColl_allAccounts(accounts.slice(4, 14), borrowerOperations, _10_Ether)
    await withdrawCLV_allAccounts(accounts.slice(4, 14), borrowerOperations, _180e18)

    //2 acct open CDP with 1 ether and withdraws 180 CLV
    await addColl_allAccounts(accounts.slice(0, 4), borrowerOperations, _1_Ether)
    await borrowerOperations.withdrawCLV(_180e18, accounts[1], { from: accounts[1] })
    await borrowerOperations.withdrawCLV(_180e18, accounts[2], { from: accounts[2] })
    await borrowerOperations.withdrawCLV(_180e18, accounts[3], { from: accounts[3] })

    // Price drops, account[1]'s ICR falls below MCR
    await priceFeed.setPrice(_100e18)

    // Set up some "previous" liquidations triggering partial offsets, and pending rewards for all troves
    await poolManager.provideToSP(_100e18, { from: accounts[10] })
    await cdpManager.liquidate(accounts[2], { from: accounts[0] })

    await poolManager.provideToSP(_100e18, { from: accounts[11] })
    await cdpManager.liquidate(accounts[3], { from: accounts[0] })

    // pool refilled with 100 CLV
    await poolManager.provideToSP(_100e18, { from: accounts[12] })

    const hasPendingRewards = await cdpManager.hasPendingRewards(accounts[1])
    console.log("Liquidee has pending rewards: " + hasPendingRewards)

    // account 1 180 CLV liquidated  - partial offset
    const tx = await cdpManager.liquidate(accounts[1], { from: accounts[0] })
    const gas = gasUsed(tx)
    logGas(gas, message)

    appendData({ gas: gas }, message, data)
  })

  // Partial offset + redistribution with NO pending rewards
  it("", async () => {
    const message = 'Single liquidate() call. Liquidee has NO pending rewards. Partial offset + redistribution'
    // 10 accts each open CDP with 10 ether, withdraw 180 CLV
    await addColl_allAccounts(accounts.slice(4, 14), borrowerOperations, _10_Ether)
    await withdrawCLV_allAccounts(accounts.slice(4, 14), borrowerOperations, _180e18)

    //2 acct open CDP with 1 ether and withdraws 180 CLV
    await addColl_allAccounts(accounts.slice(2, 4), borrowerOperations, _1_Ether)
    await borrowerOperations.withdrawCLV(_180e18, accounts[2], { from: accounts[2] })
    await borrowerOperations.withdrawCLV(_180e18, accounts[3], { from: accounts[3] })

    // Price drops, account[1]'s ICR falls below MCR
    await priceFeed.setPrice(_100e18)

    // Set up some "previous" liquidations that trigger partial offsets, 
    //and create pending rewards for all troves
    await poolManager.provideToSP(_100e18, { from: accounts[10] })
    await cdpManager.liquidate(accounts[2], { from: accounts[0] })

    await poolManager.provideToSP(_100e18, { from: accounts[11] })
    await cdpManager.liquidate(accounts[3], { from: accounts[0] })

    // Pool refilled with 50 CLV
    await poolManager.provideToSP(_50e18, { from: accounts[12] })

    // Account 1 opens loan
    await borrowerOperations.openLoan(_90e18, accounts[1], { from: accounts[1], value: _1_Ether })

    // Price drops, account[1]'s ICR falls below MCR
    await priceFeed.setPrice(_50e18)

    const hasPendingRewards = await cdpManager.hasPendingRewards(accounts[1])
    console.log("Liquidee has pending rewards: " + hasPendingRewards)

    // account 1 90 CLV liquidated  - partial offset against 50 CLV in SP
    const tx = await cdpManager.liquidate(accounts[1], { from: accounts[0] })
    const gas = gasUsed(tx)
    logGas(gas, message)

    appendData({ gas: gas }, message, data)
  })

  // --- Liquidate wth SP gain. Deprecated tests, since liquidations are based on raw ICR ---

  // with SP gains
  it("", async () => {
    const message = 'liquidate() 1 CDP, liquidated CDP has pending SP rewards that keep it active'
    // 10 accts each open CDP with 10 ether
    await addColl_allAccounts(accounts.slice(1,11), cdpManager, _10_Ether)

    //Account 99 open CDP with 1 ether and withdraws 180 CLV
    await addColl_allAccounts([accounts[99]], cdpManager, _1_Ether)
    await borrowerOperations.withdrawCLV(_180e18, accounts[99], {from: accounts[99]} )

    // Acct 99 deposits 180 CLV to SP
    await poolManager.provideToSP(_180e18, {from: accounts[99]} )

     //Account 100 opens CDP with 1 ether and withdraws 180 CLV
     await addColl_allAccounts([accounts[100]], cdpManager, _1_Ether)
     await borrowerOperations.withdrawCLV(_180e18, accounts[100], {from: accounts[100]} )

    // Price drops too $100, accounts 99 and 100 ICR fall below MCR
    await priceFeed.setPrice(_100e18)

    // Liquidate account 100. Account 100 is removed from system
    await cdpManager.liquidate(accounts[100], { from: accounts[0]})
    assert.isFalse(await sortedCDPs.contains(accounts[100]))

    const tx = await cdpManager.liquidate(accounts[99], { from: accounts[0]})
    assert.isFalse(await sortedCDPs.contains(accounts[99]))

    const gas = gasUsed(tx)
    logGas(gas, message)

    appendData({gas: gas}, message, data)
  })

  // Liquidate a CDP with SP gains (still closes), full offset with SP

  it("", async () => {
    const message = 'liquidate() 1 CDP, liquidated CDP has pending SP rewards, but gets liquidated anyway, pure offset with SP'
    let price = await priceFeed.getPrice()
    console.log("price is " + price)
    // 10 accts each open CDP with 10 ether
    await addColl_allAccounts(accounts.slice(1,11), cdpManager, _10_Ether)

    //Account 99 open CDP with 1 ether and withdraws 180 CLV
    await addColl_allAccounts([accounts[99]], cdpManager, _1_Ether)
    await borrowerOperations.withdrawCLV(_180e18, accounts[99], {from: accounts[99]} )

    // Acct 99 deposits 1 CLV to SP
    await poolManager.provideToSP(_1e18, {from: accounts[99]} )

    // Acct 7 withdraws 1800 CLV and deposits it to the SP
    await borrowerOperations.withdrawCLV(_1800e18, accounts[7], {from: accounts[7]} )
    await poolManager.provideToSP(_1800e18, {from: accounts[7]} )

     //Account 100 opens CDP with 1 ether and withdraws 180 CLV
     await addColl_allAccounts([accounts[100]], cdpManager, _1_Ether)
     await borrowerOperations.withdrawCLV(_180e18, accounts[100], {from: accounts[100]} )

    // Price drops too $100, accounts 99 and 100 ICR fall below MCR
    await priceFeed.setPrice(_100e18)
    price = await priceFeed.getPrice()

    // Liquidate account 100. Account 100 is removed from system.  Generates SP gains for all SP depositors
    await cdpManager.liquidate(accounts[100], { from: accounts[0]})
    assert.isFalse(await sortedCDPs.contains(accounts[100]))

    const tx = await cdpManager.liquidate(accounts[99], { from: accounts[0]})
    assert.isFalse(await sortedCDPs.contains(accounts[99]))

    console.log(`ICR acct 99 after liquidation is ${ await cdpManager.getCurrentICR(accounts[99], price)}`)

    const gas = gasUsed(tx)
    logGas(gas, message)

    appendData({gas: gas}, message, data)
  })

  // Liquidate a CDP with SP gains (still closes), partial offset with SP

  it("", async () => {
    const message = 'liquidate() 1 CDP, liquidated CDP has pending SP rewards, but gets liquidated anyway, offset + redistribution'
    let price = await priceFeed.getPrice()
    // 10 accts each open CDP with 10 ether
    await addColl_allAccounts(accounts.slice(1,11), cdpManager, _10_Ether)

    //Account 99 open CDP with 1 ether and withdraws 180 CLV
    await addColl_allAccounts([accounts[99]], cdpManager, _1_Ether)
    await borrowerOperations.withdrawCLV(_180e18, accounts[99], {from: accounts[99]} )

    // Acct 99 deposits 1 CLV to SP
    await poolManager.provideToSP(_1e18, {from: accounts[99]} )

    // Acct 7 withdraws 1800 CLV and deposits it to the SP
    await borrowerOperations.withdrawCLV(_1800e18, accounts[7], {from: accounts[7]} )
    await poolManager.provideToSP(_1800e18, {from: accounts[7]} )

     //Account 100 opens CDP with 1 ether and withdraws 180 CLV
     await addColl_allAccounts([accounts[100]], cdpManager, _1_Ether)
     await borrowerOperations.withdrawCLV(_180e18, accounts[100], {from: accounts[100]} )

    // Price drops too $100, accounts 99 and 100 ICR fall below MCR
    await priceFeed.setPrice(_100e18)
    price = await priceFeed.getPrice()

    // Liquidate account 100. Account 100 is removed from system. Generates SP gains for all SP depositors
    await cdpManager.liquidate(accounts[100], { from: accounts[0]})
    assert.isFalse(await sortedCDPs.contains(accounts[100]))

    // Acct 7 withdraws 1500 CLV from SP, leaving ~121 CLV in the  SP)
    await poolManager.withdrawFromSP(_1500e18, {from: accounts[7]} )

    console.log(`Remaining CLV in SP is ${await poolManager.getStabilityPoolCLV()}`)

    const tx = await cdpManager.liquidate(accounts[99], { from: accounts[0]})
    assert.isFalse(await sortedCDPs.contains(accounts[99]))

    const gas = gasUsed(tx)
    logGas(gas, message)

    appendData({gas: gas}, message, data)
  })


  // With pending dist. rewards and SP gains (still closes) - partial offset (Highest gas cost scenario in Normal Mode)
  it("", async () => {
    const message = 'liquidate() 1 CDP, liquidated CDP has pending SP rewards and redistribution rewards, offset + redistribution.'
    // 10 accts each open CDP with 10 ether
    await addColl_allAccounts(accounts.slice(1,11), cdpManager, _10_Ether)
    // await withdrawCLV_allAccounts(accounts.slice(1,11), cdpManager, _180e18)

    //Account 99 and 98 each open CDP with 1 ether, and withdraw 180 CLV
    await addColl_allAccounts([accounts[99]], cdpManager, _1_Ether)
    await borrowerOperations.withdrawCLV(_180e18, accounts[99], {from: accounts[99]} )
    await addColl_allAccounts([accounts[98]], cdpManager, _1_Ether)
    await borrowerOperations.withdrawCLV(_180e18, accounts[98], {from: accounts[98]} )

    // Acct 99 deposits 1 CLV to SP
    await poolManager.provideToSP(_1e18, {from: accounts[99]} )

     //Account 97 opens CDP with 1 ether and withdraws 180 CLV
     await addColl_allAccounts([accounts[97]], cdpManager, _1_Ether)
     await borrowerOperations.withdrawCLV(_180e18, accounts[97], {from: accounts[97]} )

    // Price drops too $100, accounts 99 and 100 ICR fall below MCR
    await priceFeed.setPrice(_100e18)
    const price = await priceFeed.getPrice()

    // Acct 7 adds 10 ether, withdraws 1800 CLV and deposits it to the SP
    await addColl_allAccounts([accounts[7]], cdpManager, _10_Ether)
    await borrowerOperations.withdrawCLV(_1800e18, accounts[7], {from: accounts[7]} )
    await poolManager.provideToSP(_1800e18, {from: accounts[7]} )

    /* Liquidate account 97. Account 97 is completely offset against SP and removed from system.

    This creates SP gains for accounts 99 and 7. */
    await cdpManager.liquidate(accounts[97], { from: accounts[0]})
    assert.isFalse(await sortedCDPs.contains(accounts[97]))

    // Acct 7 withdraws deposit and gains from SP
  //  await poolManager.withdrawFromSPtoCDP(accounts[7], {from: accounts[7]})

   await poolManager.withdrawFromSP(_1800e18, {from: accounts[7]})

    // Account 98 is liquidated, with nothing in SP pool.  This creates pending rewards from distribution.
    await cdpManager.liquidate(accounts[98], { from: accounts[0]})

    // Account 7 deposits 1 CLV in the Stability Pool
    await poolManager.provideToSP(_1e18, {from: accounts[7]} )

    const tx = await cdpManager.liquidate(accounts[99], { from: accounts[0]})
    assert.isFalse(await sortedCDPs.contains(accounts[99]))

    const gas = gasUsed(tx)
    logGas(gas, message)

    appendData({gas: gas}, message, data)
  })

  // pure offset
  it("", async () => {
    const message = 'liquidate() 1 CDP Normal Mode, 30 active CDPs, no ETH gain in pool, pure offset with SP'
    // 10 accts each open CDP with 10 ether, withdraw 180 CLV, and provide 180 CLV to Stability Pool
    await addColl_allAccounts(accounts.slice(2,32), cdpManager, _10_Ether)
    await withdrawCLV_allAccounts(accounts.slice(2,32), cdpManager, _180e18)

    await poolManager.provideToSP( _180e18, {from:accounts[2]})

    //1 acct open CDP with 1 ether and withdraws 180 CLV
    await addColl_allAccounts([accounts[1]], cdpManager, _1_Ether)
    await borrowerOperations.withdrawCLV(_180e18, accounts[1], {from: accounts[1]} )

    // Price drops, account[1]'s ICR falls below MCR
    await priceFeed.setPrice(_100e18)

    const tx = await cdpManager.liquidate(accounts[1], { from: accounts[0]})
    const gas = gasUsed(tx)
    logGas(gas, message)

    appendData({gas: gas}, message, data)
  })

  // --- liquidateCDPs() -  pure redistributions ---

  // 1 trove
  it("", async () => {
    const message = 'liquidateCDPs(). n = 1. Pure redistribution'
    // 10 accts each open CDP with 10 ether, withdraw 180 CLV, and provide 180 CLV to Stability Pool
    await addColl_allAccounts(accounts.slice(2,12), borrowerOperations, _10_Ether)
    await withdrawCLV_allAccounts(accounts.slice(2,12), borrowerOperations, _180e18)

    //1 acct open CDP with 1 ether and withdraws 180 CLV
    await addColl_allAccounts([accounts[1]], borrowerOperations, _1_Ether)
    await borrowerOperations.withdrawCLV(_180e18, accounts[1], {from: accounts[1]} )

    // Price drops, account[1]'s ICR falls below MCR
    await priceFeed.setPrice(_100e18)

    const tx = await cdpManager.liquidateCDPs(1, { from: accounts[0]})
    const gas = gasUsed(tx)
    logGas(gas, message)

    appendData({gas: gas}, message, data)
  })

  // 2 troves
  it("", async () => {
    const message = 'liquidateCDPs(). n = 2. Pure redistribution'
    // 10 accts each open CDP with 10 ether, withdraw 180 CLV, and provide 180 CLV to Stability Pool
    await addColl_allAccounts(accounts.slice(3,13), borrowerOperations, _10_Ether)
    await withdrawCLV_allAccounts(accounts.slice(3,13), borrowerOperations, _180e18)

    //2 accts open CDP with 1 ether and withdraw 180 CLV
    await addColl_allAccounts([accounts[1]], borrowerOperations, _1_Ether)
    await addColl_allAccounts([accounts[2]], borrowerOperations, _1_Ether)
    await borrowerOperations.withdrawCLV(_180e18, accounts[1], {from: accounts[1]} )
    await borrowerOperations.withdrawCLV(_180e18, accounts[2], {from: accounts[2]} )

    // Price drops, account[1]'s ICR falls below MCR
    await priceFeed.setPrice(_100e18)

    const tx = await cdpManager.liquidateCDPs(10, { from: accounts[0]})
    const gas = gasUsed(tx)
    logGas(gas, message)

    appendData({gas: gas}, message, data)
  })

  // 3 troves
  it("", async () => {
    const message = 'liquidateCDPs(). n = 3. Pure redistribution'
    // 10 accts each open CDP with 10 ether, withdraw 180 CLV, and provide 180 CLV to Stability Pool
    await addColl_allAccounts(accounts.slice(4,14), borrowerOperations, _10_Ether)
    await withdrawCLV_allAccounts(accounts.slice(4,14), borrowerOperations, _180e18)

    //3 accts open CDP with 1 ether and withdraw 180 CLV
    await addColl_allAccounts(accounts.slice(1,4), borrowerOperations, _1_Ether)
    await withdrawCLV_allAccounts(accounts.slice(1,4), borrowerOperations, _180e18)

    // Price drops, account[1]'s ICR falls below MCR
    await priceFeed.setPrice(_100e18)

    const tx = await cdpManager.liquidateCDPs(10, { from: accounts[0]})
    const gas = gasUsed(tx)
    logGas(gas, message)

    appendData({gas: gas}, message, data)
  })

  // 10 troves
  it("", async () => {
    const message = 'liquidateCDPs(). n = 10. Pure redistribution'
    // 10 accts each open CDP with 10 ether, withdraw 180 CLV, and provide 180 CLV to Stability Pool
    await addColl_allAccounts(accounts.slice(12,22), borrowerOperations, _10_Ether)
    await withdrawCLV_allAccounts(accounts.slice(12,22), borrowerOperations, _180e18)

    //10 accts open CDP with 1 ether and withdraw 180 CLV
    await addColl_allAccounts(accounts.slice(1,12), borrowerOperations, _1_Ether)
    await withdrawCLV_allAccounts(accounts.slice(1,12), borrowerOperations, _180e18)

    // Price drops, account[1]'s ICR falls below MCR
    await priceFeed.setPrice(_100e18)

    // // Initial liquidation to make reward terms / Pool quantities non-zero
    // await cdpManager.liquidate(accounts[11])

    const tx = await cdpManager.liquidateCDPs(10, { from: accounts[0]})
    const gas = gasUsed(tx)
    logGas(gas, message)

    appendData({gas: gas}, message, data)
  })

  // 30 troves
  it("", async () => {
    const message = 'liquidateCDPs(). n = 30. Pure redistribution'
    // 10 accts each open CDP with 10 ether, withdraw 180 CLV, and provide 180 CLV to Stability Pool
    await addColl_allAccounts(accounts.slice(31,61), borrowerOperations, _100_Ether)
    await withdrawCLV_allAccounts(accounts.slice(31,61), borrowerOperations, _180e18)

    //30 accts open CDP with 1 ether and withdraw 180 CLV
    await addColl_allAccounts(accounts.slice(1,31), borrowerOperations, _1_Ether)
    await withdrawCLV_allAccounts(accounts.slice(1,31), borrowerOperations, _180e18)

    // Price drops, account[1]'s ICR falls below MCR
    await priceFeed.setPrice(_100e18)

    // Check all accounts have CDPs
    for (account of (accounts.slice(1,31))) {
      assert.isTrue(await sortedCDPs.contains(account))
    }

    const tx = await cdpManager.liquidateCDPs(30, { from: accounts[0]})

    // Check all accounts have been closed
    for (account of (accounts.slice(1,31))) {
      assert.isFalse(await sortedCDPs.contains(account))
    }

    const gas = gasUsed(tx)
    logGas(gas, message)

    appendData({gas: gas}, message, data)
  })

  // 50 troves
  it("", async () => {
    const message = 'liquidateCDPs(). n = 50. Pure redistribution'
    // 10 accts each open CDP with 10 ether, withdraw 180 CLV, and provide 180 CLV to Stability Pool
    await addColl_allAccounts(accounts.slice(52,102), borrowerOperations, _100_Ether)
    await withdrawCLV_allAccounts(accounts.slice(52,102), borrowerOperations, _180e18)

    //30 accts open CDP with 1 ether and withdraw 180 CLV
    await addColl_allAccounts(accounts.slice(1,52), borrowerOperations, _1_Ether)
    await withdrawCLV_allAccounts(accounts.slice(1,52), borrowerOperations, _180e18)

    // Price drops, account[1]'s ICR falls below MCR
    await priceFeed.setPrice(_100e18)

    // Initial liquidation to make reward terms / Pool quantities non-zero
    await cdpManager.liquidate(accounts[51])

    for (account of (accounts.slice(1,51))) {
      assert.isTrue(await sortedCDPs.contains(account))
    }
    const tx = await cdpManager.liquidateCDPs(50, { from: accounts[0]})

    for (account of (accounts.slice(1,51))) {
      assert.isFalse(await sortedCDPs.contains(account))
    }

    const gas = gasUsed(tx)
    logGas(gas, message)

    appendData({gas: gas}, message, data)
  })

  // 100 troves
  it("", async () => {
    const message = 'liquidateCDPs(). n = 100. Pure redistribution'
    // 10 accts each open CDP with 10 ether, withdraw 180 CLV, and provide 180 CLV to Stability Pool
    await addColl_allAccounts(accounts.slice(101,201), borrowerOperations, _100_Ether)
    await withdrawCLV_allAccounts(accounts.slice(101,201), borrowerOperations, _180e18)

    //30 accts open CDP with 1 ether and withdraw 180 CLV
    await addColl_allAccounts(accounts.slice(1,101), borrowerOperations, _1_Ether)
    await withdrawCLV_allAccounts(accounts.slice(1,101), borrowerOperations, _180e18)

    // Price drops, account[1]'s ICR falls below MCR
    await priceFeed.setPrice(_100e18)

    // Check CDPs are active
    for (account of (accounts.slice(1,101))) {
      assert.isTrue(await sortedCDPs.contains(account))
    }

    const tx = await cdpManager.liquidateCDPs(100, { from: accounts[0]})

    // Check CDPs are now closed
    for (account of (accounts.slice(1,101))) {
      assert.isFalse(await sortedCDPs.contains(account))
    }

    const gas = gasUsed(tx)

    logGas(gas, message)

    appendData({gas: gas}, message, data)
  })

  // --- liquidate CDPs - all troves offset by Stability Pool - No pending distribution rewards ---

  // 1 trove
  it("", async () => {
    const message = 'liquidateCDPs(). n = 1. All fully offset with Stability Pool. No pending distribution rewards.'
    // 10 accts each open CDP with 10 ether, withdraw 180 CLV, and provide 180 CLV to Stability Pool
    await addColl_allAccounts(accounts.slice(2,12), borrowerOperations, _10_Ether)
    await withdrawCLV_allAccounts(accounts.slice(2,12), borrowerOperations, _180e18)

    // Whale opens loan and fills SP with 1 billion CLV
    await borrowerOperations.openLoan(moneyVals._1e27, accounts[999], {from:accounts[999], value: moneyVals._1billion_Ether })
    await poolManager.provideToSP( moneyVals._1e27, {from:accounts[999]})

    //1 acct open CDP with 1 ether and withdraws 180 CLV
    await addColl_allAccounts([accounts[1]], borrowerOperations, _1_Ether)
    await borrowerOperations.withdrawCLV(_180e18, accounts[1], {from: accounts[1]} )

    // Price drops, account[1]'s ICR falls below MCR
    await priceFeed.setPrice(_100e18)

    const tx = await cdpManager.liquidateCDPs(1, { from: accounts[0]})
    const gas = gasUsed(tx)
    logGas(gas, message)

    appendData({gas: gas}, message, data)
  })

  // 2 troves
  it("", async () => {
    const message = 'liquidateCDPs(). n = 2. All fully offset with Stability Pool. No pending distribution rewards.'
    // 10 accts each open CDP with 10 ether, withdraw 180 CLV, and provide 180 CLV to Stability Pool
    await addColl_allAccounts(accounts.slice(3,13), borrowerOperations, _10_Ether)
    await withdrawCLV_allAccounts(accounts.slice(3,13), borrowerOperations, _180e18)

    // Whale opens loan and fills SP with 1 billion CLV
    await borrowerOperations.openLoan(moneyVals._1e27, accounts[999], {from:accounts[999], value: moneyVals._1billion_Ether })
    await poolManager.provideToSP( moneyVals._1e27, {from:accounts[999]})

    //2 accts open CDP with 1 ether and withdraw 180 CLV
    await addColl_allAccounts([accounts[1]], borrowerOperations, _1_Ether)
    await addColl_allAccounts([accounts[2]], borrowerOperations, _1_Ether)
    await borrowerOperations.withdrawCLV(_180e18, accounts[1], {from: accounts[1]} )
    await borrowerOperations.withdrawCLV(_180e18, accounts[2], {from: accounts[2]} )

    // Price drops, account[1]'s ICR falls below MCR
    await priceFeed.setPrice(_100e18)

    const tx = await cdpManager.liquidateCDPs(2, { from: accounts[0]})
    const gas = gasUsed(tx)
    logGas(gas, message)

    appendData({gas: gas}, message, data)
  })

  // 3 troves
  it("", async () => {
    const message = 'liquidateCDPs(). n = 3. All fully offset with Stability Pool. No pending distribution rewards.'
    // 10 accts each open CDP with 10 ether, withdraw 180 CLV, and provide 180 CLV to Stability Pool
    await addColl_allAccounts(accounts.slice(4,14), borrowerOperations, _10_Ether)
    await withdrawCLV_allAccounts(accounts.slice(4,14), borrowerOperations, _180e18)

    // Whale opens loan and fills SP with 1 billion CLV
    await borrowerOperations.openLoan(moneyVals._1e27, accounts[999], {from:accounts[999], value: moneyVals._1billion_Ether })
    await poolManager.provideToSP( moneyVals._1e27, {from:accounts[999]})

    //3 accts open CDP with 1 ether and withdraw 180 CLV
    await addColl_allAccounts(accounts.slice(1,4), borrowerOperations, _1_Ether)
    await withdrawCLV_allAccounts(accounts.slice(1,4), borrowerOperations, _180e18)

    // Price drops, account[1]'s ICR falls below MCR
    await priceFeed.setPrice(_100e18)

    const tx = await cdpManager.liquidateCDPs(3, { from: accounts[0]})
    const gas = gasUsed(tx)
    logGas(gas, message)

    appendData({gas: gas}, message, data)
  })

  // 10 troves
  it("", async () => {
    const message = 'liquidateCDPs(). n = 10. All fully offset with Stability Pool. No pending distribution rewards.'
    // 10 accts each open CDP with 10 ether, withdraw 180 CLV, and provide 180 CLV to Stability Pool
    await addColl_allAccounts(accounts.slice(11,21), borrowerOperations, _10_Ether)
    await withdrawCLV_allAccounts(accounts.slice(11,21), borrowerOperations, _180e18)

    // Whale opens loan and fills SP with 1 billion CLV
    await borrowerOperations.openLoan(moneyVals._1e27, accounts[999], {from:accounts[999], value: moneyVals._1billion_Ether })
    await poolManager.provideToSP( moneyVals._1e27, {from:accounts[999]})

    //10 accts open CDP with 1 ether and withdraw 180 CLV
    await addColl_allAccounts(accounts.slice(1,11), borrowerOperations, _1_Ether)
    await withdrawCLV_allAccounts(accounts.slice(1,11), borrowerOperations, _180e18)

    // Price drops, account[1]'s ICR falls below MCR
    await priceFeed.setPrice(_100e18)

    const tx = await cdpManager.liquidateCDPs(10, { from: accounts[0]})
    const gas = gasUsed(tx)
    logGas(gas, message)

    appendData({gas: gas}, message, data)
  })

  // 30 troves
  it("", async () => {
    const message = 'liquidateCDPs(). n = 30. All fully offset with Stability Pool. No pending distribution rewards.'
    // 10 accts each open CDP with 10 ether, withdraw 180 CLV, and provide 180 CLV to Stability Pool
    await addColl_allAccounts(accounts.slice(31,61), borrowerOperations, _100_Ether)
    await withdrawCLV_allAccounts(accounts.slice(31,61), borrowerOperations, _180e18)

    // Whale opens loan and fills SP with 1 billion CLV
   await borrowerOperations.openLoan(moneyVals._1e27, accounts[999], {from:accounts[999], value: moneyVals._1billion_Ether })
   await poolManager.provideToSP( moneyVals._1e27, {from:accounts[999]})

    //50 accts open CDP with 1 ether and withdraw 180 CLV
    await addColl_allAccounts(accounts.slice(1,31), borrowerOperations, _1_Ether)
    await withdrawCLV_allAccounts(accounts.slice(1,31), borrowerOperations, _180e18)

    // Price drops, account[1]'s ICR falls below MCR
    await priceFeed.setPrice(_100e18)

     // Check CDPs are active
     for (account of (accounts.slice(1,31))) {
      assert.isTrue(await sortedCDPs.contains(account))
    }
    const tx = await cdpManager.liquidateCDPs(30, { from: accounts[0]})

     // Check CDPs are closed
     for (account of (accounts.slice(1,31))) {
      assert.isFalse(await sortedCDPs.contains(account))
    }

    const gas = gasUsed(tx)
    logGas(gas, message)

    appendData({gas: gas}, message, data)
  })

  // 50 troves
  it("", async () => {
    const message = 'liquidateCDPs(). n = 50. All fully offset with Stability Pool. No pending distribution rewards.'

    // 10 accts each open CDP with 10 ether, withdraw 180 CLV, and provide 180 CLV to Stability Pool
    await addColl_allAccounts(accounts.slice(51,101), borrowerOperations, _100_Ether)
    await withdrawCLV_allAccounts(accounts.slice(51,101), borrowerOperations, _180e18)

    // Whale opens loan and fills SP with 1 billion CLV
    await borrowerOperations.openLoan(moneyVals._1e27, accounts[999], {from:accounts[999], value: moneyVals._1billion_Ether })
    await poolManager.provideToSP( moneyVals._1e27, {from:accounts[999]})

    //50 accts open CDP with 1 ether and withdraw 180 CLV
    await addColl_allAccounts(accounts.slice(1,51), borrowerOperations, _1_Ether)
    await withdrawCLV_allAccounts(accounts.slice(1,51), borrowerOperations, _180e18)

    // Price drops, account[1]'s ICR falls below MCR
    await priceFeed.setPrice(_100e18)

     // Check CDPs are active
     for (account of (accounts.slice(1,51))) {
      assert.isTrue(await sortedCDPs.contains(account))
    }
    const tx = await cdpManager.liquidateCDPs(50, { from: accounts[0]})

     // Check CDPs are closed
     for (account of (accounts.slice(1,51))) {
      assert.isFalse(await sortedCDPs.contains(account))
    }
    const gas = gasUsed(tx)
    logGas(gas, message)

    appendData({gas: gas}, message, data)
  })

  // 100 troves
  it("", async () => {
    const message = 'liquidateCDPs(). n = 100. All fully offset with Stability Pool. No pending distribution rewards.'

    // 100 accts each open CDP with 10 ether, withdraw 180 CLV, and provide 180 CLV to Stability Pool
    await addColl_allAccounts(accounts.slice(101,201), borrowerOperations, _100_Ether)
    await withdrawCLV_allAccounts(accounts.slice(101,201), borrowerOperations, _180e18)

   // Whale opens loan and fills SP with 1 billion CLV
   await borrowerOperations.openLoan(moneyVals._1e27, accounts[999], {from:accounts[999], value: moneyVals._1billion_Ether })
   await poolManager.provideToSP( moneyVals._1e27, {from:accounts[999]})

    //50 accts open CDP with 1 ether and withdraw 180 CLV
    await addColl_allAccounts(accounts.slice(1,101), borrowerOperations, _1_Ether)
    await withdrawCLV_allAccounts(accounts.slice(1,101), borrowerOperations, _180e18)

    // Price drops, account[1]'s ICR falls below MCR
    await priceFeed.setPrice(_100e18)

     // Check CDPs are active
     for (account of (accounts.slice(1,101))) {
      assert.isTrue(await sortedCDPs.contains(account))
    }
    const tx = await cdpManager.liquidateCDPs(100, { from: accounts[0]})

     // Check CDPs are active
     for (account of (accounts.slice(1,101))) {
      assert.isFalse(await sortedCDPs.contains(account))
    }

    const gas = gasUsed(tx)
    logGas(gas, message)

    appendData({gas: gas}, message, data)
  })

  // --- liquidate CDPs - all troves offset by Stability Pool - Has pending distribution rewards ---

  // 1 trove
  it("", async () => {0
    const message = 'liquidateCDPs(). n = 1. All fully offset with Stability Pool. Has pending distribution rewards.'
    // 10 accts each open CDP with 10 ether, withdraw 180 CLV, and provide 180 CLV to Stability Pool
    await addColl_allAccounts(accounts.slice(101,111), borrowerOperations, _10_Ether)
    await withdrawCLV_allAccounts(accounts.slice(101,111), borrowerOperations, _180e18)

    // Account 500 opens with 1 ether and withdraws 180 CLV
    await borrowerOperations.openLoan(moneyVals._180e18, accounts[500], {from:accounts[500], value: moneyVals._1_Ether })

     // --- Accounts to be liquidated in the test tx ---
    await addColl_allAccounts([accounts[1]], borrowerOperations, _1_Ether)
    await borrowerOperations.withdrawCLV(_180e18, accounts[1], {from: accounts[1]} )

    // Account 500 is liquidated, creates pending distribution rewards for all
    await priceFeed.setPrice(_100e18)
    await cdpManager.liquidate(accounts[500],{ from: accounts[0]})
    await priceFeed.setPrice(_200e18)

    // Whale opens loan and fills SP with 1 billion CLV
    await borrowerOperations.openLoan(moneyVals._1e27, accounts[999], {from:accounts[999], value: moneyVals._1billion_Ether })
    await poolManager.provideToSP( moneyVals._1e27, {from:accounts[999]})

    // Price drops, account[1]'s ICR falls below MCR
    await priceFeed.setPrice(_100e18)

    const tx = await cdpManager.liquidateCDPs(1, { from: accounts[0]})
    const gas = gasUsed(tx)
    logGas(gas, message)

    appendData({gas: gas}, message, data)
  })
   // 2 troves
  it("", async () => {
    const message = 'liquidateCDPs(). n = 2. All fully offset with Stability Pool. Have pending distribution rewards.'
    // 10 accts each open CDP with 10 ether, withdraw 180 CLV, and provide 180 CLV to Stability Pool
    await addColl_allAccounts(accounts.slice(101,111), borrowerOperations, _10_Ether)
    await withdrawCLV_allAccounts(accounts.slice(101,111), borrowerOperations, _180e18)

    // Account 500 opens with 1 ether and withdraws 180 CLV
    await borrowerOperations.openLoan(moneyVals._180e18, accounts[500], {from:accounts[500], value: moneyVals._1_Ether })

     // --- 2 Accounts to be liquidated in the test tx --
    await addColl_allAccounts(accounts.slice(1,3), borrowerOperations, _1_Ether)
    await withdrawCLV_allAccounts(accounts.slice(1,3), borrowerOperations, _180e18)

    // Account 500 is liquidated, creates pending distribution rewards for all
    await priceFeed.setPrice(_100e18)
    await cdpManager.liquidate(accounts[500],{ from: accounts[0]})
    await priceFeed.setPrice(_200e18)

    // Whale opens loan and fills SP with 1 billion CLV
    await borrowerOperations.openLoan(moneyVals._1e27, accounts[999], {from:accounts[999], value: moneyVals._1billion_Ether })
    await poolManager.provideToSP( moneyVals._1e27, {from:accounts[999]})

    // Price drops, account[1]'s ICR falls below MCR
    await priceFeed.setPrice(_100e18)

    const tx = await cdpManager.liquidateCDPs(2, { from: accounts[0]})
    const gas = gasUsed(tx)
    logGas(gas, message)

    appendData({gas: gas}, message, data)
  })

  // 3 troves
  it("", async () => {
    const message = 'liquidateCDPs(). n = 3. All fully offset with Stability Pool. Has pending distribution rewards.'
    // 10 accts each open CDP with 10 ether, withdraw 180 CLV, and provide 180 CLV to Stability Pool
    await addColl_allAccounts(accounts.slice(101,111), borrowerOperations, _10_Ether)
    await withdrawCLV_allAccounts(accounts.slice(101,111), borrowerOperations, _180e18)

    // Account 500 opens with 1 ether and withdraws 180 CLV
    await borrowerOperations.openLoan(moneyVals._180e18, accounts[500], {from:accounts[500], value: moneyVals._1_Ether })

     // --- 3 Accounts to be liquidated in the test tx --
    await addColl_allAccounts(accounts.slice(1,4), borrowerOperations, _1_Ether)
    await withdrawCLV_allAccounts(accounts.slice(1,4), borrowerOperations, _180e18)

    // Account 500 is liquidated, creates pending distribution rewards for all
    await priceFeed.setPrice(_100e18)
    await cdpManager.liquidate(accounts[500],{ from: accounts[0]})
    await priceFeed.setPrice(_200e18)

    // Whale opens loan and fills SP with 1 billion CLV
    await borrowerOperations.openLoan(moneyVals._1e27, accounts[999], {from:accounts[999], value: moneyVals._1billion_Ether })
    await poolManager.provideToSP( moneyVals._1e27, {from:accounts[999]})

    // Price drops, account[1]'s ICR falls below MCR
    await priceFeed.setPrice(_100e18)

    const tx = await cdpManager.liquidateCDPs(3, { from: accounts[0]})
    const gas = gasUsed(tx)
    logGas(gas, message)

    appendData({gas: gas}, message, data)
  })

  // 10 troves
  it("", async () => {
    const message = 'liquidateCDPs(). n = 10. All fully offset with Stability Pool. Has pending distribution rewards.'
    // 10 accts each open CDP with 10 ether, withdraw 180 CLV, and provide 180 CLV to Stability Pool
    await addColl_allAccounts(accounts.slice(101,111), borrowerOperations, _10_Ether)
    await withdrawCLV_allAccounts(accounts.slice(101,111), borrowerOperations, _180e18)

    // Account 500 opens with 1 ether and withdraws 180 CLV
    await borrowerOperations.openLoan(moneyVals._180e18, accounts[500], {from:accounts[500], value: moneyVals._1_Ether })

     // --- 10 Accounts to be liquidated in the test tx --
    await addColl_allAccounts(accounts.slice(1,11), borrowerOperations, _1_Ether)
    await withdrawCLV_allAccounts(accounts.slice(1,11), borrowerOperations, _180e18)

    // Account 500 is liquidated, creates pending distribution rewards for all
    await priceFeed.setPrice(_100e18)
    await cdpManager.liquidate(accounts[500],{ from: accounts[0]})
    await priceFeed.setPrice(_200e18)

    // Whale opens loan and fills SP with 1 billion CLV
    await borrowerOperations.openLoan(moneyVals._1e27, accounts[999], {from:accounts[999], value: moneyVals._1billion_Ether })
    await poolManager.provideToSP( moneyVals._1e27, {from:accounts[999]})

    // Price drops, account[1]'s ICR falls below MCR
    await priceFeed.setPrice(_100e18)

    const tx = await cdpManager.liquidateCDPs(10, { from: accounts[0]})
    const gas = gasUsed(tx)
    logGas(gas, message)

    appendData({gas: gas}, message, data)
  })

  // 30 troves
  it("", async () => {
    const message = 'liquidateCDPs(). n = 30. All fully offset with Stability Pool. Has pending distribution rewards.'
    // 10 accts each open CDP with 10 ether, withdraw 180 CLV, and provide 180 CLV to Stability Pool
    await addColl_allAccounts(accounts.slice(101,111), borrowerOperations, _10_Ether)
    await withdrawCLV_allAccounts(accounts.slice(101,111), borrowerOperations, _180e18)

    // Account 500 opens with 1 ether and withdraws 180 CLV
    await borrowerOperations.openLoan(moneyVals._180e18, accounts[500], {from:accounts[500], value: moneyVals._1_Ether })

     // --- 10 Accounts to be liquidated in the test tx --
    await addColl_allAccounts(accounts.slice(1,31), borrowerOperations, _1_Ether)
    await withdrawCLV_allAccounts(accounts.slice(1,31), borrowerOperations, _180e18)

    // Account 500 is liquidated, creates pending distribution rewards for all
    await priceFeed.setPrice(_100e18)
    await cdpManager.liquidate(accounts[500],{ from: accounts[0]})
    await priceFeed.setPrice(_200e18)

    // Whale opens loan and fills SP with 1 billion CLV
    await borrowerOperations.openLoan(moneyVals._1e27, accounts[999], {from:accounts[999], value: moneyVals._1billion_Ether })
    await poolManager.provideToSP( moneyVals._1e27, {from:accounts[999]})

    // Price drops, account[1]'s ICR falls below MCR
    await priceFeed.setPrice(_100e18)

    const tx = await cdpManager.liquidateCDPs(30, { from: accounts[0]})
    const gas = gasUsed(tx)
    logGas(gas, message)

    appendData({gas: gas}, message, data)
  })

  // 50 troves
  it("", async () => {
    const message = 'liquidateCDPs(). n = 50. All fully offset with Stability Pool. Has pending distribution rewards.'
    // 10 accts each open CDP with 10 ether, withdraw 180 CLV, and provide 180 CLV to Stability Pool
    await addColl_allAccounts(accounts.slice(101,111), borrowerOperations, _10_Ether)
    await withdrawCLV_allAccounts(accounts.slice(101,111), borrowerOperations, _180e18)

    // Account 500 opens with 1 ether and withdraws 180 CLV
    await borrowerOperations.openLoan(moneyVals._180e18, accounts[500], {from:accounts[500], value: moneyVals._1_Ether })

     // --- 10 Accounts to be liquidated in the test tx --
    await addColl_allAccounts(accounts.slice(1,51), borrowerOperations, _1_Ether)
    await withdrawCLV_allAccounts(accounts.slice(1,51), borrowerOperations, _180e18)

    // Account 500 is liquidated, creates pending distribution rewards for all
    await priceFeed.setPrice(_100e18)
    await cdpManager.liquidate(accounts[500],{ from: accounts[0]})
    await priceFeed.setPrice(_200e18)

    // Whale opens loan and fills SP with 1 billion CLV
    await borrowerOperations.openLoan(moneyVals._1e27, accounts[999], {from:accounts[999], value: moneyVals._1billion_Ether })
    await poolManager.provideToSP( moneyVals._1e27, {from:accounts[999]})

    // Price drops, account[1]'s ICR falls below MCR
    await priceFeed.setPrice(_100e18)

    const tx = await cdpManager.liquidateCDPs(50, { from: accounts[0]})
    const gas = gasUsed(tx)
    logGas(gas, message)

    appendData({gas: gas}, message, data)
  })

  // 100 troves
  it("", async () => {
    const message = 'liquidateCDPs(). n = 100. All fully offset with Stability Pool. Has pending distribution rewards.'
    // 10 accts each open CDP with 10 ether, withdraw 180 CLV, and provide 180 CLV to Stability Pool
    await addColl_allAccounts(accounts.slice(101,111), borrowerOperations, _10_Ether)
    await withdrawCLV_allAccounts(accounts.slice(101,111), borrowerOperations, _180e18)

    // Account 500 opens with 1 ether and withdraws 180 CLV
    await borrowerOperations.openLoan(moneyVals._180e18, accounts[500], {from:accounts[500], value: moneyVals._1_Ether })

     // --- 10 Accounts to be liquidated in the test tx --
    await addColl_allAccounts(accounts.slice(1,101), borrowerOperations, _1_Ether)
    await withdrawCLV_allAccounts(accounts.slice(1,101), borrowerOperations, _180e18)

    // Account 500 is liquidated, creates pending distribution rewards for all
    await priceFeed.setPrice(_100e18)
    await cdpManager.liquidate(accounts[500],{ from: accounts[0]})
    await priceFeed.setPrice(_200e18)

    // Whale opens loan and fills SP with 1 billion CLV
    await borrowerOperations.openLoan(moneyVals._1e27, accounts[999], {from:accounts[999], value: moneyVals._1billion_Ether })
    await poolManager.provideToSP( moneyVals._1e27, {from:accounts[999]})

    // Price drops, account[1]'s ICR falls below MCR
    await priceFeed.setPrice(_100e18)

    const tx = await cdpManager.liquidateCDPs(100, { from: accounts[0]})
    const gas = gasUsed(tx)
    logGas(gas, message)

    appendData({gas: gas}, message, data)
  })

  // --- findInsertPosition ---

  // --- Insert at head, 0 traversals ---

  it("", async () => {
    const message = 'findInsertPosition(), 10 CDPs with ICRs 200-209%, ICR > head ICR, no hint, 0 traversals'

    // makes 10 CDPs with ICRs 200 to 209%
    await makeCDPsIncreasingICR(_10_Accounts)

    // 300% ICR, higher than CDP at head of list
    const CR = web3.utils.toWei('3', 'ether')
    const address_0 = '0x0000000000000000000000000000000000000000'

    const price = await priceFeed.getPrice()
    const tx = await functionCaller.sortedCDPs_findInsertPosition(CR, price, address_0, address_0)
    const gas = gasUsed(tx) - 21000
    logGas(gas, message)

    appendData({ gas: gas }, message, data)
  })

  it("", async () => {
    const message = 'findInsertPosition(), 50 CDPs with ICRs 200-209%, ICR > head ICR, no hint, 0 traversals'

    // makes 10 CDPs with ICRs 200 to 209%
    await makeCDPsIncreasingICR(_50_Accounts)

    // 300% ICR, higher than CDP at head of list
    const CR = web3.utils.toWei('3', 'ether')
    const address_0 = '0x0000000000000000000000000000000000000000'

    const price = await priceFeed.getPrice()
    const tx = await functionCaller.sortedCDPs_findInsertPosition(CR, price, address_0, address_0)
    const gas = gasUsed(tx) - 21000
    logGas(gas, message)

    appendData({ gas: gas }, message, data)
  })

  // --- Insert at tail, so num. traversals = listSize ---

  it("", async () => {
    const message = 'findInsertPosition(), 10 CDPs with ICRs 200-209%, ICR < tail ICR, no hint, 10 traversals'

    // makes 10 CDPs with ICRs 200 to 209%
    await makeCDPsIncreasingICR(_10_Accounts)

    // 200% ICR, lower than CDP at tail of list
    const CR = web3.utils.toWei('2', 'ether')
    const address_0 = '0x0000000000000000000000000000000000000000'

    const price = await priceFeed.getPrice()
    const tx = await functionCaller.sortedCDPs_findInsertPosition(CR, price, address_0, address_0)
    const gas = gasUsed(tx) - 21000
    logGas(gas, message)

    appendData({ gas: gas }, message, data)
  })

  it("", async () => {
    const message = 'findInsertPosition(), 20 CDPs with ICRs 200-219%, ICR <  tail ICR, no hint, 20 traversals'

    // makes 20 CDPs with ICRs 200 to 219%
    await makeCDPsIncreasingICR(_20_Accounts)

    // 200% ICR, lower than CDP at tail of list
    const CR = web3.utils.toWei('2', 'ether')

    const price = await priceFeed.getPrice()
    const tx = await functionCaller.sortedCDPs_findInsertPosition(CR, price, address_0, address_0)
    const gas = gasUsed(tx) - 21000
    logGas(gas, message)

    appendData({ gas: gas }, message, data)
  })


  it("", async () => {
    const message = 'findInsertPosition(), 50 CDPs with ICRs 200-249%, ICR <  tail ICR, no hint, 50 traversals'

    // makes 50 CDPs with ICRs 200 to 249%
    await makeCDPsIncreasingICR(_50_Accounts)

    // 200% ICR, lower than CDP at tail of list
    const CR = web3.utils.toWei('2', 'ether')

    const price = await priceFeed.getPrice()
    const tx = await functionCaller.sortedCDPs_findInsertPosition(CR, price, address_0, address_0)
    const gas = gasUsed(tx) - 21000
    logGas(gas, message)

    appendData({ gas: gas }, message, data)
  })

  // --- withdrawPenaltyFromSP ---

  it("", async () => {
    const message = "withdrawPenaltyFromSP()"
    // Acct 1 withdraws 1500 CLV and provides to StabilityPool
    await borrowerOperations.addColl(accounts[1], accounts[1], { from: accounts[1], value: _100_Ether })
    await borrowerOperations.withdrawCLV(_1500e18, accounts[1], { from: accounts[1] })
    await poolManager.provideToSP(_1500e18, { from: accounts[1] })

    // 2 CDPs opened, each withdraws 1500 CLV
    await addColl_allAccounts(accounts.slice(2, 4), borrowerOperations, _10_Ether)
    await withdrawCLV_allAccounts(accounts.slice(2, 4), borrowerOperations, _1500e18)

    // Acct 4 makes deposit #1: 500 CLV
    await borrowerOperations.addColl(accounts[4], accounts[4], { from: accounts[4], value: _10_Ether })
    await borrowerOperations.withdrawCLV(_500e18, accounts[4], { from: accounts[4] })
    await poolManager.provideToSP(_500e18, { from: accounts[4] })

    // price drops
    await priceFeed.setPrice(_100e18);

    // account[2] closed
    await cdpManager.liquidate(accounts[2]);

    // Acct 5 provides another 2000 CLV to StabilityPool
    await borrowerOperations.addColl(accounts[5], accounts[5], { from: accounts[5], value: _100_Ether })
    await borrowerOperations.withdrawCLV(_2000e18, accounts[5], { from: accounts[5] })
    await poolManager.provideToSP(_2000e18, { from: accounts[5] })

    // // account[3] closed
    await cdpManager.liquidate(accounts[3]);

    // bob calls withdrawPenalty, clamims penalty
    const tx = await poolManager.withdrawPenaltyFromSP(accounts[4])
    const gas = gasUsed(tx)
    logGas(gas, message)

    appendData({ gas: gas }, message, data)
  })

  // --- DeciMath Functions - Embedded Library ---

  it("", async () => {
    const message = "DeciMath public decMul() with random args"
    const rand1 = randAmountInWei(1, 200)
    const rand2 = randAmountInWei(1, 200)
    const tx = await functionCaller.decimath_decMul(rand1, rand2)
    const gas = gasUsed(tx) - 21000
    logGas(gas, message)

    appendData({ gas: gas }, message, data)
  })

  it("", async () => {
    const message = "DeciMath public decDiv() with random args"
    const rand1 = randAmountInWei(1, 200)
    const rand2 = randAmountInWei(1, 200)
    const tx = await functionCaller.decimath_decDiv(rand1, rand2)
    const gas = gasUsed(tx) - 21000
    logGas(gas, message)

    appendData({ gas: gas }, message, data)
  })

  // it("", async () => {
  //   const message = "DeciMath public accurateMulDiv() with random args"
  //   const rand1 = randAmountInWei(1,200)
  //   const rand2 = randAmountInWei(1,200)
  //   const rand3 = randAmountInWei(1,200)
  //   const tx = await functionCaller.decimath_accurateMulDiv(rand1, rand2, rand3)
  //   const gas = gasUsed(tx) - 21000
  //   logGas(gas, message)

  //   appendData({gas: gas}, message, data)
  // })

  it("", async () => {
    const message = "DeciMath public div_toDuint() with random args"
    const rand1 = randAmountInWei(1, 200)
    const rand2 = randAmountInWei(1, 200)
    const tx = await functionCaller.decimath_div_toDuint(rand1, rand2)
    const gas = gasUsed(tx) - 21000
    logGas(gas, message)

    appendData({ gas: gas }, message, data)
  })

  it("", async () => {
    const message = "DeciMath public mul_uintByDuint() with random args"
    const rand1 = randAmountInWei(1, 200)
    const rand2 = randAmountInWei(1, 200)
    const tx = await functionCaller.decimath_mul_uintByDuint(rand1, rand2)
    const gas = gasUsed(tx) - 21000
    logGas(gas, message)

    appendData({ gas: gas }, message, data)
  })

  // --- ABDKMath64x64 functions - embedded library ---

  it("", async () => {
    const message = "ABDKMath mul() with random args"
    const rand1 = randAmountInWei(1, 200)
    const rand2 = randAmountInWei(1, 200)
    const tx = await functionCaller.abdkMath_mul(rand1, rand2)
    const gas = gasUsed(tx) - 21000
    logGas(gas, message)

    appendData({ gas: gas }, message, data)
  })

  it("", async () => {
    const message = "ABDKMath div() with random args"
    const rand1 = randAmountInWei(1, 200)
    const rand2 = randAmountInWei(1, 200)
    const tx = await functionCaller.abdkMath_div(rand1, rand2)
    const gas = gasUsed(tx) - 21000
    logGas(gas, message)

    appendData({ gas: gas }, message, data)
  })

  it("", async () => {
    const message = "ABDKMath mulu() with random args"
    const rand1 = randAmountInWei(1, 200)
    const rand2 = randAmountInWei(1, 200)
    const tx = await functionCaller.abdkMath_mulu(rand1, rand2)
    const gas = gasUsed(tx) - 21000
    logGas(gas, message)

    appendData({ gas: gas }, message, data)
  })

  it("", async () => {
    const message = "ABDKMath divu() with random args"
    const rand1 = randAmountInWei(1, 200)
    const rand2 = randAmountInWei(1, 200)
    const tx = await functionCaller.abdkMath_divu(rand1, rand2)
    const gas = gasUsed(tx) - 21000
    logGas(gas, message)

    appendData({ gas: gas }, message, data)
  })

  it("", async () => {
    const message = "ABDKMath fromUInt() with random args"
    const rand = randAmountInGwei(1, 200)
    console.log("rand is" + rand)
    // ABDK max arg is ( 2**64 - 1 ), i.e. 9223372036854775807 . 
    const tx = await functionCaller.abdkMath_fromUInt(rand)
    const gas = gasUsed(tx) - 21000
    logGas(gas, message)

    appendData({ gas: gas }, message, data)
  })

  it("", async () => {
    const message = "ABDKMath toUInt() with random args"
    const rand = randAmountInGwei(1, 200)
    console.log("rand is" + rand)

    const tx = await functionCaller.abdkMath_toUInt(rand)
    const gas = gasUsed(tx) - 21000
    logGas(gas, message)

    appendData({ gas: gas }, message, data)
  })

  // TODO abdkMath_divuu (returns uint128)


  // --- Write test output data to CSV file

  it("Export test data", async () => {
    fs.writeFile('gasTest/gasTestData.csv', data, (err) => {
      if (err) {console.log(err) } else {
        console.log("Gas test data written to /gasTestData.csv")
      }
    })
  })

})
/* TODO:

-Liquidations in Recovery Mode

---

Parameters to vary for gas tests:

- Number of accounts

- Function call parameters - low, high, random, average of many random

  -Pre-existing state:
  --- Rewards accumulated (or not)
  --- CLV in StabilityPool (or not)
  --- State variables non-zero e.g. CDP already opened, stake already made, etc

  - Steps in the the operation:
  --- number of liquidations to perform
  --- number of loans to redeem from
  --- number of trials to run

  Extremes/edges:
  - Lowest or highest ICR
  - empty list, max size list
  - the only CDP, the newest CDP

  etc.
*/<|MERGE_RESOLUTION|>--- conflicted
+++ resolved
@@ -1823,29 +1823,10 @@
 
     assert.isFalse(await sortedCDPs.contains(accounts[1]))
 
-<<<<<<< HEAD
-it("", async () => {
-  const message = 'Series of liquidate() calls. Liquidee has NO pending rewards. Pure redistribution'
-  
-  // 10 accts each open CDP with 10 ether, withdraw 180 CLV
-  
-  await addColl_allAccounts(accounts.slice(100,200), cdpManager, _10_Ether)
-  await withdrawCLV_allAccounts(accounts.slice(100,200), cdpManager, _180e18)
- 
-  const liquidationAcctRange = accounts.slice(1,10)
-
-  for (account of liquidationAcctRange) {
-    await priceFeed.setPrice(_200e18)
-    await cdpManager.openLoan(_180e18, account, {from: account, value: _1_Ether })
-   
-    const hasPendingRewards = await cdpManager.hasPendingRewards(account)
-    console.log("Liquidee has pending rewards: " + hasPendingRewards)
-=======
     // 5 active CDPs reduce their Stability Pool deposit by 180 CLV
     const gasResults = await withdrawFromSP_allAccounts(accounts.slice(7, 12), poolManager, _180e18)
     logGasMetrics(gasResults, message)
     logAllGasCosts(gasResults)
->>>>>>> ad452ed9
 
     appendData(gasResults, message, data)
   })
@@ -1884,220 +1865,12 @@
     await withdrawCLV_allAccounts(_10_Accounts, borrowerOperations, _180e18)
     await provideToSP_allAccounts_randomAmount(1, 179, _10_Accounts, poolManager)
 
-<<<<<<< HEAD
-//   const tx = await cdpManager.liquidate(accounts[99], { from: accounts[0]})
-//   assert.isFalse(await sortedCDPs.contains(accounts[99]))
-
-//   const gas = gasUsed(tx)
-//   logGas(gas, message)
-
-//   appendData({gas: gas}, message, data)
-// })
-
-// Liquidate a CDP with SP gains (still closes), full offset with SP
-
-// it("", async () => {
-//   const message = 'liquidate() 1 CDP, liquidated CDP has pending SP rewards, but gets liquidated anyway, pure offset with SP'
-//   let price = await priceFeed.getPrice()
-//   console.log("price is " + price)
-//   // 10 accts each open CDP with 10 ether
-//   await addColl_allAccounts(accounts.slice(1,11), cdpManager, _10_Ether)
- 
-//   //Account 99 open CDP with 1 ether and withdraws 180 CLV
-//   await addColl_allAccounts([accounts[99]], cdpManager, _1_Ether)
-//   await cdpManager.withdrawCLV(_180e18, accounts[99], {from: accounts[99]} )
-  
-//   // Acct 99 deposits 1 CLV to SP
-//   await poolManager.provideToSP(_1e18, {from: accounts[99]} )
-
-//   // Acct 7 withdraws 1800 CLV and deposits it to the SP
-//   await cdpManager.withdrawCLV(_1800e18, accounts[7], {from: accounts[7]} )
-//   await poolManager.provideToSP(_1800e18, {from: accounts[7]} )
-
-//    //Account 100 opens CDP with 1 ether and withdraws 180 CLV
-//    await addColl_allAccounts([accounts[100]], cdpManager, _1_Ether)
-//    await cdpManager.withdrawCLV(_180e18, accounts[100], {from: accounts[100]} )
-
-//   // Price drops too $100, accounts 99 and 100 ICR fall below MCR
-//   await priceFeed.setPrice(_100e18)
-//   price = await priceFeed.getPrice()
-
-//   // Liquidate account 100. Account 100 is removed from system.  Generates SP gains for all SP depositors
-//   await cdpManager.liquidate(accounts[100], { from: accounts[0]})
-//   assert.isFalse(await sortedCDPs.contains(accounts[100]))
-
-//   const tx = await cdpManager.liquidate(accounts[99], { from: accounts[0]})
-//   assert.isFalse(await sortedCDPs.contains(accounts[99]))
-
-//   console.log(`ICR acct 99 after liquidation is ${ await cdpManager.getCurrentICR(accounts[99], price)}`)
-
-//   const gas = gasUsed(tx)
-//   logGas(gas, message)
-
-//   appendData({gas: gas}, message, data)
-// })
-
-// // Liquidate a CDP with SP gains (still closes), partial offset with SP
-
-// it("", async () => {
-//   const message = 'liquidate() 1 CDP, liquidated CDP has pending SP rewards, but gets liquidated anyway, offset + redistribution'
-//   let price = await priceFeed.getPrice()
-//   // 10 accts each open CDP with 10 ether
-//   await addColl_allAccounts(accounts.slice(1,11), cdpManager, _10_Ether)
- 
-//   //Account 99 open CDP with 1 ether and withdraws 180 CLV
-//   await addColl_allAccounts([accounts[99]], cdpManager, _1_Ether)
-//   await cdpManager.withdrawCLV(_180e18, accounts[99], {from: accounts[99]} )
-  
-//   // Acct 99 deposits 1 CLV to SP
-//   await poolManager.provideToSP(_1e18, {from: accounts[99]} )
-
-//   // Acct 7 withdraws 1800 CLV and deposits it to the SP
-//   await cdpManager.withdrawCLV(_1800e18, accounts[7], {from: accounts[7]} )
-//   await poolManager.provideToSP(_1800e18, {from: accounts[7]} )
-
-//    //Account 100 opens CDP with 1 ether and withdraws 180 CLV
-//    await addColl_allAccounts([accounts[100]], cdpManager, _1_Ether)
-//    await cdpManager.withdrawCLV(_180e18, accounts[100], {from: accounts[100]} )
-
-//   // Price drops too $100, accounts 99 and 100 ICR fall below MCR
-//   await priceFeed.setPrice(_100e18)
-//   price = await priceFeed.getPrice()
-
-//   // Liquidate account 100. Account 100 is removed from system. Generates SP gains for all SP depositors
-//   await cdpManager.liquidate(accounts[100], { from: accounts[0]})
-//   assert.isFalse(await sortedCDPs.contains(accounts[100]))
-
-//   // Acct 7 withdraws 1500 CLV from SP, leaving ~121 CLV in the  SP)
-//   await poolManager.withdrawFromSP(_1500e18, {from: accounts[7]} )
-
-//   console.log(`Remaining CLV in SP is ${await poolManager.getStabilityPoolCLV()}`)
-
-//   const tx = await cdpManager.liquidate(accounts[99], { from: accounts[0]})
-//   assert.isFalse(await sortedCDPs.contains(accounts[99]))
-
-//   const gas = gasUsed(tx)
-//   logGas(gas, message)
-
-//   appendData({gas: gas}, message, data)
-// })
-
-
-// // With pending dist. rewards and SP gains (still closes) - partial offset (Highest gas cost scenario in Normal Mode)
-// it("", async () => {
-//   const message = 'liquidate() 1 CDP, liquidated CDP has pending SP rewards and redistribution rewards, offset + redistribution.'
-//   // 10 accts each open CDP with 10 ether
-//   await addColl_allAccounts(accounts.slice(1,11), cdpManager, _10_Ether)
-//   // await withdrawCLV_allAccounts(accounts.slice(1,11), cdpManager, _180e18)
- 
-//   //Account 99 and 98 each open CDP with 1 ether, and withdraw 180 CLV
-//   await addColl_allAccounts([accounts[99]], cdpManager, _1_Ether)
-//   await cdpManager.withdrawCLV(_180e18, accounts[99], {from: accounts[99]} )
-//   await addColl_allAccounts([accounts[98]], cdpManager, _1_Ether)
-//   await cdpManager.withdrawCLV(_180e18, accounts[98], {from: accounts[98]} )
-  
-//   // Acct 99 deposits 1 CLV to SP
-//   await poolManager.provideToSP(_1e18, {from: accounts[99]} )
-
-//    //Account 97 opens CDP with 1 ether and withdraws 180 CLV
-//    await addColl_allAccounts([accounts[97]], cdpManager, _1_Ether)
-//    await cdpManager.withdrawCLV(_180e18, accounts[97], {from: accounts[97]} )
-
-//   // Price drops too $100, accounts 99 and 100 ICR fall below MCR
-//   await priceFeed.setPrice(_100e18)
-//   const price = await priceFeed.getPrice()
-
-//   // Acct 7 adds 10 ether, withdraws 1800 CLV and deposits it to the SP
-//   await addColl_allAccounts([accounts[7]], cdpManager, _10_Ether)
-//   await cdpManager.withdrawCLV(_1800e18, accounts[7], {from: accounts[7]} )
-//   await poolManager.provideToSP(_1800e18, {from: accounts[7]} )
-
-//   /* Liquidate account 97. Account 97 is completely offset against SP and removed from system.
-
-//   This creates SP gains for accounts 99 and 7. */
-//   await cdpManager.liquidate(accounts[97], { from: accounts[0]})
-//   assert.isFalse(await sortedCDPs.contains(accounts[97]))
-
-//   // Acct 7 withdraws deposit and gains from SP
-// //  await poolManager.withdrawFromSPtoCDP(accounts[7], {from: accounts[7]})
-
-//  await poolManager.withdrawFromSP(_1800e18, {from: accounts[7]})
-
-//   // Account 98 is liquidated, with nothing in SP pool.  This creates pending rewards from distribution.
-//   await cdpManager.liquidate(accounts[98], { from: accounts[0]})
-
-//   // Account 7 deposits 1 CLV in the Stability Pool
-//   await poolManager.provideToSP(_1e18, {from: accounts[7]} )
-
-//   const tx = await cdpManager.liquidate(accounts[99], { from: accounts[0]})
-//   assert.isFalse(await sortedCDPs.contains(accounts[99]))
-
-//   const gas = gasUsed(tx)
-//   logGas(gas, message)
-
-//   appendData({gas: gas}, message, data)
-// })
-
-// // pure offset
-// it("", async () => {
-//   const message = 'liquidate() 1 CDP Normal Mode, 30 active CDPs, no ETH gain in pool, pure offset with SP'
-//   // 10 accts each open CDP with 10 ether, withdraw 180 CLV, and provide 180 CLV to Stability Pool
-//   await addColl_allAccounts(accounts.slice(2,32), cdpManager, _10_Ether)
-//   await withdrawCLV_allAccounts(accounts.slice(2,32), cdpManager, _180e18)
- 
-//   await poolManager.provideToSP( _180e18, {from:accounts[2]})
-
-//   //1 acct open CDP with 1 ether and withdraws 180 CLV
-//   await addColl_allAccounts([accounts[1]], cdpManager, _1_Ether)
-//   await cdpManager.withdrawCLV(_180e18, accounts[1], {from: accounts[1]} )
-  
-//   // Price drops, account[1]'s ICR falls below MCR
-//   await priceFeed.setPrice(_100e18)
-
-//   const tx = await cdpManager.liquidate(accounts[1], { from: accounts[0]})
-//   const gas = gasUsed(tx)
-//   logGas(gas, message)
-
-//   appendData({gas: gas}, message, data)
-// })
-
-// // --- liquidateCDPs() -  pure redistributions ---
-
-// 1 trove
-it.only("", async () => {
-  const message = 'liquidateCDPs(). n = 1. Pure redistribution'
-  // 10 accts each open CDP with 10 ether, withdraw 180 CLV, and provide 180 CLV to Stability Pool
-  await addColl_allAccounts(accounts.slice(2,12), cdpManager, _10_Ether)
-  await withdrawCLV_allAccounts(accounts.slice(2,12), cdpManager, _180e18)
-
-  //1 acct open CDP with 1 ether and withdraws 180 CLV
-  await addColl_allAccounts([accounts[1]], cdpManager, _1_Ether)
-  await cdpManager.withdrawCLV(_180e18, accounts[1], {from: accounts[1]} )
-  
-  // Price drops, account[1]'s ICR falls below MCR
-  await priceFeed.setPrice(_100e18)
-
-  const tx = await cdpManager.liquidateCDPs(1, { from: accounts[0]})
-  const gas = gasUsed(tx)
-  logGas(gas, message)
-
-  appendData({gas: gas}, message, data)
-})
-
-// 2 troves
-it.only("", async () => {
-  const message = 'liquidateCDPs(). n = 2. Pure redistribution'
-  // 10 accts each open CDP with 10 ether, withdraw 180 CLV, and provide 180 CLV to Stability Pool
-  await addColl_allAccounts(accounts.slice(3,13), cdpManager, _10_Ether)
-  await withdrawCLV_allAccounts(accounts.slice(3,13), cdpManager, _180e18)
-=======
     const gasResults = await withdrawFromSPtoCDP_allAccounts(accounts.slice(5, 10), poolManager)
     logGasMetrics(gasResults, message)
     logAllGasCosts(gasResults)
 
     appendData(gasResults, message, data)
   })
->>>>>>> ad452ed9
 
   it("", async () => {
     const message = 'withdrawFromSPtoCDP(), no pending rewards. All accounts withdraw 180 CLV, provide 180 CLV, then withdraw all to SP'
@@ -2120,35 +1893,6 @@
     await withdrawCLV_allAccounts(accounts.slice(2, 12), borrowerOperations, _180e18)
     await provideToSP_allAccounts(accounts.slice(2, 12), poolManager, _180e18)
 
-<<<<<<< HEAD
-// 3 troves
-it.only("", async () => {
-  const message = 'liquidateCDPs(). n = 3. Pure redistribution'
-  // 10 accts each open CDP with 10 ether, withdraw 180 CLV, and provide 180 CLV to Stability Pool
-  await addColl_allAccounts(accounts.slice(4,14), cdpManager, _10_Ether)
-  await withdrawCLV_allAccounts(accounts.slice(4,14), cdpManager, _180e18)
-
-  //3 accts open CDP with 1 ether and withdraw 180 CLV
-  await addColl_allAccounts(accounts.slice(1,4), cdpManager, _1_Ether)
-  await withdrawCLV_allAccounts(accounts.slice(1,4), cdpManager, _180e18)
- 
-  // Price drops, account[1]'s ICR falls below MCR
-  await priceFeed.setPrice(_100e18)
-
-  const tx = await cdpManager.liquidateCDPs(10, { from: accounts[0]})
-  const gas = gasUsed(tx)
-  logGas(gas, message)
-
-  appendData({gas: gas}, message, data)
-})
-
-// 10 troves
-it.only("", async () => {
-  const message = 'liquidateCDPs(). n = 10. Pure redistribution'
-  // 10 accts each open CDP with 10 ether, withdraw 180 CLV, and provide 180 CLV to Stability Pool
-  await addColl_allAccounts(accounts.slice(12,22), cdpManager, _10_Ether)
-  await withdrawCLV_allAccounts(accounts.slice(12,22), cdpManager, _180e18)
-=======
     //1 acct open CDP with 1 ether and withdraws 180 CLV
     await addColl_allAccounts([accounts[1]], borrowerOperations, _1_Ether)
     await borrowerOperations.withdrawCLV(_180e18, accounts[1], { from: accounts[1] })
@@ -2156,7 +1900,6 @@
     // Price drops, account[0]'s ICR falls below MCR
     await priceFeed.setPrice(_100e18)
     await cdpManager.liquidate(accounts[1], { from: accounts[0] })
->>>>>>> ad452ed9
 
     assert.isFalse(await sortedCDPs.contains(accounts[1]))
 
@@ -2175,62 +1918,9 @@
     await withdrawCLV_allAccounts(accounts.slice(2, 12), borrowerOperations, _180e18)
     await await provideToSP_allAccounts_randomAmount(1, 179, accounts.slice(2, 12), poolManager)
 
-<<<<<<< HEAD
-// 20 troves
-it.only("", async () => {
-  const message = 'liquidateCDPs(). n = 20. Pure redistribution'
-  // 10 accts each open CDP with 10 ether, withdraw 180 CLV, and provide 180 CLV to Stability Pool
-  await addColl_allAccounts(accounts.slice(101,111), cdpManager, _100_Ether)
-  await withdrawCLV_allAccounts(accounts.slice(101,111), cdpManager, _180e18)
- 
-  //30 accts open CDP with 1 ether and withdraw 180 CLV
-  await addColl_allAccounts(accounts.slice(1,21), cdpManager, _1_Ether)
-  await withdrawCLV_allAccounts(accounts.slice(1,21), cdpManager, _180e18)
- 
-  // Price drops, account[1]'s ICR falls below MCR
-  await priceFeed.setPrice(_100e18)
-
-  // Check all accounts have CDPs
-  for (account of (accounts.slice(1,21))) {
-    assert.isTrue(await sortedCDPs.contains(account))
-  }
-
-  const tx = await cdpManager.liquidateCDPs(20, { from: accounts[0]})
-
-  // Check all accounts have been closed
-  for (account of (accounts.slice(1,21))) {
-    assert.isFalse(await sortedCDPs.contains(account))
-  }
-
-  const gas = gasUsed(tx)
-  logGas(gas, message)
-
-  appendData({gas: gas}, message, data)
-})
-
-// 30 troves
-it.only("", async () => {
-  const message = 'liquidateCDPs(). n = 30. Pure redistribution'
-  // 10 accts each open CDP with 10 ether, withdraw 180 CLV, and provide 180 CLV to Stability Pool
-  await addColl_allAccounts(accounts.slice(31,61), cdpManager, _100_Ether)
-  await withdrawCLV_allAccounts(accounts.slice(31,61), cdpManager, _180e18)
- 
-  //30 accts open CDP with 1 ether and withdraw 180 CLV
-  await addColl_allAccounts(accounts.slice(1,31), cdpManager, _1_Ether)
-  await withdrawCLV_allAccounts(accounts.slice(1,31), cdpManager, _180e18)
- 
-  // Price drops, account[1]'s ICR falls below MCR
-  await priceFeed.setPrice(_100e18)
-
-  // Check all accounts have CDPs
-  for (account of (accounts.slice(1,31))) {
-    assert.isTrue(await sortedCDPs.contains(account))
-  }
-=======
     //1 acct open CDP with 1 ether and withdraws 180 CLV
     await addColl_allAccounts([accounts[1]], borrowerOperations, _1_Ether)
     await borrowerOperations.withdrawCLV(_180e18, accounts[1], { from: accounts[1] })
->>>>>>> ad452ed9
 
     // Price drops, account[1]'s ICR falls below MCR
     await priceFeed.setPrice(_100e18)
@@ -2246,63 +1936,7 @@
     appendData(gasResults, message, data)
   })
 
-<<<<<<< HEAD
-// 40 troves
-it.only("", async () => {
-  const message = 'liquidateCDPs(). n = 40. Pure redistribution'
-  // 10 accts each open CDP with 10 ether, withdraw 180 CLV, and provide 180 CLV to Stability Pool
-  await addColl_allAccounts(accounts.slice(101,111), cdpManager, _100_Ether)
-  await withdrawCLV_allAccounts(accounts.slice(101,111), cdpManager, _180e18)
- 
-  //30 accts open CDP with 1 ether and withdraw 180 CLV
-  await addColl_allAccounts(accounts.slice(1,41), cdpManager, _1_Ether)
-  await withdrawCLV_allAccounts(accounts.slice(1,41), cdpManager, _180e18)
- 
-  // Price drops, account[1]'s ICR falls below MCR
-  await priceFeed.setPrice(_100e18)
-
-  // Check all accounts have CDPs
-  for (account of (accounts.slice(1,41))) {
-    assert.isTrue(await sortedCDPs.contains(account))
-  }
-
-  const tx = await cdpManager.liquidateCDPs(40, { from: accounts[0]})
-
-  // Check all accounts have been closed
-  for (account of (accounts.slice(1,41))) {
-    assert.isFalse(await sortedCDPs.contains(account))
-  }
-
-  const gas = gasUsed(tx)
-  logGas(gas, message)
-
-  appendData({gas: gas}, message, data)
-})
-
-// 50 troves
-it.only("", async () => {
-  const message = 'liquidateCDPs(). n = 50. Pure redistribution'
-  // 10 accts each open CDP with 10 ether, withdraw 180 CLV, and provide 180 CLV to Stability Pool
-  await addColl_allAccounts(accounts.slice(52,102), cdpManager, _100_Ether)
-  await withdrawCLV_allAccounts(accounts.slice(52,102), cdpManager, _180e18)
- 
-  //30 accts open CDP with 1 ether and withdraw 180 CLV
-  await addColl_allAccounts(accounts.slice(1,52), cdpManager, _1_Ether)
-  await withdrawCLV_allAccounts(accounts.slice(1,52), cdpManager, _180e18)
- 
-  // Price drops, account[1]'s ICR falls below MCR
-  await priceFeed.setPrice(_100e18)
-
-  // Initial liquidation to make reward terms / Pool quantities non-zero
-  await cdpManager.liquidate(accounts[51])
-
-  for (account of (accounts.slice(1,51))) {
-    assert.isTrue(await sortedCDPs.contains(account))
-  }
-  const tx = await cdpManager.liquidateCDPs(50, { from: accounts[0]})
-=======
   // --- liquidate() ---
->>>>>>> ad452ed9
 
   // Pure redistribution WITH pending rewards
   it("", async () => {
@@ -2330,28 +1964,7 @@
 
     assert.isTrue(await sortedCDPs.contains(accounts[1]))
 
-<<<<<<< HEAD
-// 100 troves
-it.only("", async () => {
-  const message = 'liquidateCDPs(). n = 100. Pure redistribution'
-  // 10 accts each open CDP with 10 ether, withdraw 180 CLV, and provide 180 CLV to Stability Pool
-  await addColl_allAccounts(accounts.slice(101,201), cdpManager, _100_Ether)
-  await withdrawCLV_allAccounts(accounts.slice(101,201), cdpManager, _180e18)
- 
-  //30 accts open CDP with 1 ether and withdraw 180 CLV
-  await addColl_allAccounts(accounts.slice(1,101), cdpManager, _1_Ether)
-  await withdrawCLV_allAccounts(accounts.slice(1,101), cdpManager, _180e18)
- 
-  // Price drops, account[1]'s ICR falls below MCR
-  await priceFeed.setPrice(_100e18)
-
-  // Check CDPs are active
-  for (account of (accounts.slice(1,101))) {
-    assert.isTrue(await sortedCDPs.contains(account))
-  }
-=======
     const tx5 = await cdpManager.liquidate(accounts[1], { from: accounts[0] })
->>>>>>> ad452ed9
 
     assert.isFalse(await sortedCDPs.contains(accounts[1]))
     const gas5 = gasUsed(tx5)
@@ -2372,17 +1985,8 @@
     await addColl_allAccounts(liquidationAcctRange, borrowerOperations, _1_Ether)
     await withdrawCLV_allAccounts(liquidationAcctRange, borrowerOperations, _180e18)
 
-<<<<<<< HEAD
-// 1 trove
-it.only("", async () => {
-  const message = 'liquidateCDPs(). n = 1. All fully offset with Stability Pool. No pending distribution rewards.'
-  // 10 accts each open CDP with 10 ether, withdraw 180 CLV, and provide 180 CLV to Stability Pool
-  await addColl_allAccounts(accounts.slice(2,12), cdpManager, _10_Ether)
-  await withdrawCLV_allAccounts(accounts.slice(2,12), cdpManager, _180e18)
-=======
     // Price drops, account[1]'s ICR falls below MCR
     await priceFeed.setPrice(_100e18)
->>>>>>> ad452ed9
 
     // All loans are liquidated
     for (account of liquidationAcctRange) {
@@ -2399,21 +2003,12 @@
     // appendData({gas: gas}, message, data)
   })
 
-<<<<<<< HEAD
-// 2 troves
-it.only("", async () => {
-  const message = 'liquidateCDPs(). n = 2. All fully offset with Stability Pool. No pending distribution rewards.'
-  // 10 accts each open CDP with 10 ether, withdraw 180 CLV, and provide 180 CLV to Stability Pool
-  await addColl_allAccounts(accounts.slice(3,13), cdpManager, _10_Ether)
-  await withdrawCLV_allAccounts(accounts.slice(3,13), cdpManager, _180e18)
-=======
   // Pure redistribution with NO pending rewards
   it("", async () => {
     const message = 'Single liquidate() call. Liquidee has NO pending rewards. Pure redistribution'
     // 10 accts each open CDP with 10 ether, withdraw 180 CLV
     await addColl_allAccounts(accounts.slice(6, 16), borrowerOperations, _10_Ether)
     await withdrawCLV_allAccounts(accounts.slice(6, 16), borrowerOperations, _180e18)
->>>>>>> ad452ed9
 
     //2 acct open CDP with 1 ether and withdraws 180 CLV
     await addColl_allAccounts(accounts.slice(2, 4), borrowerOperations, _1_Ether)
@@ -2433,116 +2028,6 @@
     // Price drops, account[1]'s ICR falls below MCR
     await priceFeed.setPrice(_50e18)
 
-<<<<<<< HEAD
-// 3 troves
-it.only("", async () => {
-  const message = 'liquidateCDPs(). n = 3. All fully offset with Stability Pool. No pending distribution rewards.'
-  // 10 accts each open CDP with 10 ether, withdraw 180 CLV, and provide 180 CLV to Stability Pool
-  await addColl_allAccounts(accounts.slice(4,14), cdpManager, _10_Ether)
-  await withdrawCLV_allAccounts(accounts.slice(4,14), cdpManager, _180e18)
-  
-  // Whale opens loan and fills SP with 1 billion CLV
-  await cdpManager.openLoan(moneyVals._1e27, accounts[999], {from:accounts[999], value: moneyVals._1billion_Ether })
-  await poolManager.provideToSP( moneyVals._1e27, {from:accounts[999]})
-
-  //3 accts open CDP with 1 ether and withdraw 180 CLV
-  await addColl_allAccounts(accounts.slice(1,4), cdpManager, _1_Ether)
-  await withdrawCLV_allAccounts(accounts.slice(1,4), cdpManager, _180e18)
- 
-  // Price drops, account[1]'s ICR falls below MCR
-  await priceFeed.setPrice(_100e18)
-
-  const tx = await cdpManager.liquidateCDPs(3, { from: accounts[0]})
-  const gas = gasUsed(tx)
-  logGas(gas, message)
-
-  appendData({gas: gas}, message, data)
-})
-
-// 10 troves
-it.only("", async () => {
-  const message = 'liquidateCDPs(). n = 10. All fully offset with Stability Pool. No pending distribution rewards.'
-  // 10 accts each open CDP with 10 ether, withdraw 180 CLV, and provide 180 CLV to Stability Pool
-  await addColl_allAccounts(accounts.slice(11,21), cdpManager, _10_Ether)
-  await withdrawCLV_allAccounts(accounts.slice(11,21), cdpManager, _180e18)
-
-  // Whale opens loan and fills SP with 1 billion CLV
-  await cdpManager.openLoan(moneyVals._1e27, accounts[999], {from:accounts[999], value: moneyVals._1billion_Ether })
-  await poolManager.provideToSP( moneyVals._1e27, {from:accounts[999]})
-
-  //10 accts open CDP with 1 ether and withdraw 180 CLV
-  await addColl_allAccounts(accounts.slice(1,11), cdpManager, _1_Ether)
-  await withdrawCLV_allAccounts(accounts.slice(1,11), cdpManager, _180e18)
- 
-  // Price drops, account[1]'s ICR falls below MCR
-  await priceFeed.setPrice(_100e18)
-
-  const tx = await cdpManager.liquidateCDPs(10, { from: accounts[0]})
-  const gas = gasUsed(tx)
-  logGas(gas, message)
-
-  appendData({gas: gas}, message, data)
-})
-
-//20 troves
-it.only("", async () => {
-  const message = 'liquidateCDPs(). n = 20. All fully offset with Stability Pool. No pending distribution rewards.'
-  // 10 accts each open CDP with 10 ether, withdraw 180 CLV, and provide 180 CLV to Stability Pool
-  await addColl_allAccounts(accounts.slice(101,111), cdpManager, _100_Ether)
-  await withdrawCLV_allAccounts(accounts.slice(101,111), cdpManager, _180e18)
- 
-  // Whale opens loan and fills SP with 1 billion CLV
- await cdpManager.openLoan(moneyVals._1e27, accounts[999], {from:accounts[999], value: moneyVals._1billion_Ether })
- await poolManager.provideToSP( moneyVals._1e27, {from:accounts[999]})
-
-  //50 accts open CDP with 1 ether and withdraw 180 CLV
-  await addColl_allAccounts(accounts.slice(1,21), cdpManager, _1_Ether)
-  await withdrawCLV_allAccounts(accounts.slice(1,21), cdpManager, _180e18)
- 
-  // Price drops, account[1]'s ICR falls below MCR
-  await priceFeed.setPrice(_100e18)
-
-   // Check CDPs are active
-   for (account of (accounts.slice(1,21))) {
-    assert.isTrue(await sortedCDPs.contains(account))
-  }
-  const tx = await cdpManager.liquidateCDPs(20, { from: accounts[0]})
-
-   // Check CDPs are closed
-   for (account of (accounts.slice(1,21))) {
-    assert.isFalse(await sortedCDPs.contains(account))
-  }
-
-  const gas = gasUsed(tx)
-  logGas(gas, message)
-
-  appendData({gas: gas}, message, data)
-})
-
-// 30 troves
-it.only("", async () => {
-  const message = 'liquidateCDPs(). n = 30. All fully offset with Stability Pool. No pending distribution rewards.'
-  // 10 accts each open CDP with 10 ether, withdraw 180 CLV, and provide 180 CLV to Stability Pool
-  await addColl_allAccounts(accounts.slice(101,111), cdpManager, _100_Ether)
-  await withdrawCLV_allAccounts(accounts.slice(101,111), cdpManager, _180e18)
- 
-  // Whale opens loan and fills SP with 1 billion CLV
- await cdpManager.openLoan(moneyVals._1e27, accounts[999], {from:accounts[999], value: moneyVals._1billion_Ether })
- await poolManager.provideToSP( moneyVals._1e27, {from:accounts[999]})
-
-  //50 accts open CDP with 1 ether and withdraw 180 CLV
-  await addColl_allAccounts(accounts.slice(1,31), cdpManager, _1_Ether)
-  await withdrawCLV_allAccounts(accounts.slice(1,31), cdpManager, _180e18)
- 
-  // Price drops, account[1]'s ICR falls below MCR
-  await priceFeed.setPrice(_100e18)
-
-   // Check CDPs are active
-   for (account of (accounts.slice(1,31))) {
-    assert.isTrue(await sortedCDPs.contains(account))
-  }
-  const tx = await cdpManager.liquidateCDPs(30, { from: accounts[0]})
-=======
     assert.isTrue(await sortedCDPs.contains(accounts[1]))
 
     const tx3 = await cdpManager.liquidate(accounts[1], { from: accounts[0] })
@@ -2550,7 +2035,6 @@
     assert.isFalse(await sortedCDPs.contains(accounts[1]))
     const gas = gasUsed(tx3)
     logGas(gas, message)
->>>>>>> ad452ed9
 
     appendData({ gas: gas }, message, data)
   })
@@ -2560,70 +2044,8 @@
 
     // 10 accts each open CDP with 10 ether, withdraw 180 CLV
 
-<<<<<<< HEAD
-// 40 troves
-it.only("", async () => {
-  const message = 'liquidateCDPs(). n = 40. All fully offset with Stability Pool. No pending distribution rewards.'
-  // 10 accts each open CDP with 10 ether, withdraw 180 CLV, and provide 180 CLV to Stability Pool
-  await addColl_allAccounts(accounts.slice(101,111), cdpManager, _100_Ether)
-  await withdrawCLV_allAccounts(accounts.slice(101,111), cdpManager, _180e18)
- 
-  // Whale opens loan and fills SP with 1 billion CLV
- await cdpManager.openLoan(moneyVals._1e27, accounts[999], {from:accounts[999], value: moneyVals._1billion_Ether })
- await poolManager.provideToSP( moneyVals._1e27, {from:accounts[999]})
-
-  //50 accts open CDP with 1 ether and withdraw 180 CLV
-  await addColl_allAccounts(accounts.slice(1,41), cdpManager, _1_Ether)
-  await withdrawCLV_allAccounts(accounts.slice(1,41), cdpManager, _180e18)
- 
-  // Price drops, account[1]'s ICR falls below MCR
-  await priceFeed.setPrice(_100e18)
-
-   // Check CDPs are active
-   for (account of (accounts.slice(1,41))) {
-    assert.isTrue(await sortedCDPs.contains(account))
-  }
-  const tx = await cdpManager.liquidateCDPs(40, { from: accounts[0]})
-
-   // Check CDPs are closed
-   for (account of (accounts.slice(1,41))) {
-    assert.isFalse(await sortedCDPs.contains(account))
-  }
-
-  const gas = gasUsed(tx)
-  logGas(gas, message)
-
-  appendData({gas: gas}, message, data)
-})
-
-// 50 troves
-it.only("", async () => {
-  const message = 'liquidateCDPs(). n = 50. All fully offset with Stability Pool. No pending distribution rewards.'
-
-  // 10 accts each open CDP with 10 ether, withdraw 180 CLV, and provide 180 CLV to Stability Pool
-  await addColl_allAccounts(accounts.slice(51,101), cdpManager, _100_Ether)
-  await withdrawCLV_allAccounts(accounts.slice(51,101), cdpManager, _180e18)
- 
-  // Whale opens loan and fills SP with 1 billion CLV
-  await cdpManager.openLoan(moneyVals._1e27, accounts[999], {from:accounts[999], value: moneyVals._1billion_Ether })
-  await poolManager.provideToSP( moneyVals._1e27, {from:accounts[999]})
-
-  //50 accts open CDP with 1 ether and withdraw 180 CLV
-  await addColl_allAccounts(accounts.slice(1,51), cdpManager, _1_Ether)
-  await withdrawCLV_allAccounts(accounts.slice(1,51), cdpManager, _180e18)
- 
-  // Price drops, account[1]'s ICR falls below MCR
-  await priceFeed.setPrice(_100e18)
-
-   // Check CDPs are active
-   for (account of (accounts.slice(1,51))) {
-    assert.isTrue(await sortedCDPs.contains(account))
-  }
-  const tx = await cdpManager.liquidateCDPs(50, { from: accounts[0]})
-=======
     await addColl_allAccounts(accounts.slice(100, 200), borrowerOperations, _10_Ether)
     await withdrawCLV_allAccounts(accounts.slice(100, 200), borrowerOperations, _180e18)
->>>>>>> ad452ed9
 
     const liquidationAcctRange = accounts.slice(1, 20)
 
@@ -2631,35 +2053,8 @@
       await priceFeed.setPrice(_200e18)
       await borrowerOperations.openLoan(_180e18, account, { from: account, value: _1_Ether })
 
-<<<<<<< HEAD
-// 100 troves
-it.only("", async () => {
-  const message = 'liquidateCDPs(). n = 100. All fully offset with Stability Pool. No pending distribution rewards.'
-
-  // 100 accts each open CDP with 10 ether, withdraw 180 CLV, and provide 180 CLV to Stability Pool
-  await addColl_allAccounts(accounts.slice(101,201), cdpManager, _100_Ether)
-  await withdrawCLV_allAccounts(accounts.slice(101,201), cdpManager, _180e18)
- 
- // Whale opens loan and fills SP with 1 billion CLV
- await cdpManager.openLoan(moneyVals._1e27, accounts[999], {from:accounts[999], value: moneyVals._1billion_Ether })
- await poolManager.provideToSP( moneyVals._1e27, {from:accounts[999]})
-
-  //100 accts open CDP with 1 ether and withdraw 180 CLV
-  await addColl_allAccounts(accounts.slice(1,101), cdpManager, _1_Ether)
-  await withdrawCLV_allAccounts(accounts.slice(1,101), cdpManager, _180e18)
- 
-  // Price drops, account[1]'s ICR falls below MCR
-  await priceFeed.setPrice(_100e18)
-
-   // Check CDPs are active
-   for (account of (accounts.slice(1,101))) {
-    assert.isTrue(await sortedCDPs.contains(account))
-  }
-  const tx = await cdpManager.liquidateCDPs(100, { from: accounts[0]})
-=======
       const hasPendingRewards = await cdpManager.hasPendingRewards(account)
       console.log("Liquidee has pending rewards: " + hasPendingRewards)
->>>>>>> ad452ed9
 
       await priceFeed.setPrice(_100e18)
       const tx = await cdpManager.liquidate(account, { from: accounts[0] })
@@ -2733,145 +2128,11 @@
     await cdpManager.liquidate(accounts[2], { from: accounts[0] })
     await cdpManager.liquidate(accounts[3], { from: accounts[0] })
 
-<<<<<<< HEAD
-// 20 troves
-it.only("", async () => {
-  const message = 'liquidateCDPs(). n = 20. All fully offset with Stability Pool. Has pending distribution rewards.'
-  // 10 accts each open CDP with 10 ether, withdraw 180 CLV, and provide 180 CLV to Stability Pool
-  await addColl_allAccounts(accounts.slice(101,111), cdpManager, _10_Ether)
-  await withdrawCLV_allAccounts(accounts.slice(101,111), cdpManager, _180e18)
-
-  // Account 500 opens with 1 ether and withdraws 180 CLV
-  await cdpManager.openLoan(moneyVals._180e18, accounts[500], {from:accounts[500], value: moneyVals._1_Ether })
-
-   // --- 10 Accounts to be liquidated in the test tx --
-  await addColl_allAccounts(accounts.slice(1,21), cdpManager, _1_Ether)
-  await withdrawCLV_allAccounts(accounts.slice(1,21), cdpManager, _180e18)
-  
-  // Account 500 is liquidated, creates pending distribution rewards for all
-  await priceFeed.setPrice(_100e18)
-  await cdpManager.liquidate(accounts[500],{ from: accounts[0]})
-  await priceFeed.setPrice(_200e18)
-
-  // Whale opens loan and fills SP with 1 billion CLV
-  await cdpManager.openLoan(moneyVals._1e27, accounts[999], {from:accounts[999], value: moneyVals._1billion_Ether })
-  await poolManager.provideToSP( moneyVals._1e27, {from:accounts[999]})
-
-  // Price drops, account[1]'s ICR falls below MCR
-  await priceFeed.setPrice(_100e18)
-
-  const tx = await cdpManager.liquidateCDPs(20, { from: accounts[0]})
-  const gas = gasUsed(tx)
-  logGas(gas, message)
-
-  appendData({gas: gas}, message, data)
-})
-
-// 30 troves
-it.only("", async () => {
-  const message = 'liquidateCDPs(). n = 30. All fully offset with Stability Pool. Has pending distribution rewards.'
-  // 10 accts each open CDP with 10 ether, withdraw 180 CLV, and provide 180 CLV to Stability Pool
-  await addColl_allAccounts(accounts.slice(101,111), cdpManager, _10_Ether)
-  await withdrawCLV_allAccounts(accounts.slice(101,111), cdpManager, _180e18)
-
-  // Account 500 opens with 1 ether and withdraws 180 CLV
-  await cdpManager.openLoan(moneyVals._180e18, accounts[500], {from:accounts[500], value: moneyVals._1_Ether })
-
-   // --- 10 Accounts to be liquidated in the test tx --
-  await addColl_allAccounts(accounts.slice(1,31), cdpManager, _1_Ether)
-  await withdrawCLV_allAccounts(accounts.slice(1,31), cdpManager, _180e18)
-  
-  // Account 500 is liquidated, creates pending distribution rewards for all
-  await priceFeed.setPrice(_100e18)
-  await cdpManager.liquidate(accounts[500],{ from: accounts[0]})
-  await priceFeed.setPrice(_200e18)
-
-  // Whale opens loan and fills SP with 1 billion CLV
-  await cdpManager.openLoan(moneyVals._1e27, accounts[999], {from:accounts[999], value: moneyVals._1billion_Ether })
-  await poolManager.provideToSP( moneyVals._1e27, {from:accounts[999]})
-
-  // Price drops, account[1]'s ICR falls below MCR
-  await priceFeed.setPrice(_100e18)
-
-  const tx = await cdpManager.liquidateCDPs(30, { from: accounts[0]})
-  const gas = gasUsed(tx)
-  logGas(gas, message)
-
-  appendData({gas: gas}, message, data)
-})
-
-// 40 troves
-it.only("", async () => {
-  const message = 'liquidateCDPs(). n = 40. All fully offset with Stability Pool. Has pending distribution rewards.'
-  // 10 accts each open CDP with 10 ether, withdraw 180 CLV, and provide 180 CLV to Stability Pool
-  await addColl_allAccounts(accounts.slice(101,111), cdpManager, _10_Ether)
-  await withdrawCLV_allAccounts(accounts.slice(101,111), cdpManager, _180e18)
-
-  // Account 500 opens with 1 ether and withdraws 180 CLV
-  await cdpManager.openLoan(moneyVals._180e18, accounts[500], {from:accounts[500], value: moneyVals._1_Ether })
-
-   // --- 10 Accounts to be liquidated in the test tx --
-  await addColl_allAccounts(accounts.slice(1,41), cdpManager, _1_Ether)
-  await withdrawCLV_allAccounts(accounts.slice(1,41), cdpManager, _180e18)
-  
-  // Account 500 is liquidated, creates pending distribution rewards for all
-  await priceFeed.setPrice(_100e18)
-  await cdpManager.liquidate(accounts[500],{ from: accounts[0]})
-  await priceFeed.setPrice(_200e18)
-
-  // Whale opens loan and fills SP with 1 billion CLV
-  await cdpManager.openLoan(moneyVals._1e27, accounts[999], {from:accounts[999], value: moneyVals._1billion_Ether })
-  await poolManager.provideToSP( moneyVals._1e27, {from:accounts[999]})
-
-  // Price drops, account[1]'s ICR falls below MCR
-  await priceFeed.setPrice(_100e18)
-
-  const tx = await cdpManager.liquidateCDPs(40, { from: accounts[0]})
-  const gas = gasUsed(tx)
-  logGas(gas, message)
-
-  appendData({gas: gas}, message, data)
-})
-
-// 50 troves
-it.only("", async () => {
-  const message = 'liquidateCDPs(). n = 50. All fully offset with Stability Pool. Has pending distribution rewards.'
-  // 10 accts each open CDP with 10 ether, withdraw 180 CLV, and provide 180 CLV to Stability Pool
-  await addColl_allAccounts(accounts.slice(101,111), cdpManager, _10_Ether)
-  await withdrawCLV_allAccounts(accounts.slice(101,111), cdpManager, _180e18)
-
-  // Account 500 opens with 1 ether and withdraws 180 CLV
-  await cdpManager.openLoan(moneyVals._180e18, accounts[500], {from:accounts[500], value: moneyVals._1_Ether })
-
-   // --- 10 Accounts to be liquidated in the test tx --
-  await addColl_allAccounts(accounts.slice(1,51), cdpManager, _1_Ether)
-  await withdrawCLV_allAccounts(accounts.slice(1,51), cdpManager, _180e18)
-  
-  // Account 500 is liquidated, creates pending distribution rewards for all
-  await priceFeed.setPrice(_100e18)
-  await cdpManager.liquidate(accounts[500],{ from: accounts[0]})
-  await priceFeed.setPrice(_200e18)
-
-  // Whale opens loan and fills SP with 1 billion CLV
-  await cdpManager.openLoan(moneyVals._1e27, accounts[999], {from:accounts[999], value: moneyVals._1billion_Ether })
-  await poolManager.provideToSP( moneyVals._1e27, {from:accounts[999]})
-
-  // Price drops, account[1]'s ICR falls below MCR
-  await priceFeed.setPrice(_100e18)
-
-  const tx = await cdpManager.liquidateCDPs(50, { from: accounts[0]})
-  const gas = gasUsed(tx)
-  logGas(gas, message)
-
-  appendData({gas: gas}, message, data)
-})
-=======
     // Pure redistribution - creates pending dist. rewards for account 1
     await cdpManager.liquidate(accounts[4], { from: accounts[0] })
 
     // Account 5 provides another 200 to the SP
     await poolManager.provideToSP(_200e18, { from: accounts[5] })
->>>>>>> ad452ed9
 
     const hasPendingRewards = await cdpManager.hasPendingRewards(accounts[1])
     console.log("Liquidee has pending rewards: " + hasPendingRewards)
@@ -2970,7 +2231,7 @@
   it("", async () => {
     const message = 'liquidate() 1 CDP, liquidated CDP has pending SP rewards that keep it active'
     // 10 accts each open CDP with 10 ether
-    await addColl_allAccounts(accounts.slice(1,11), cdpManager, _10_Ether)
+    await addColl_allAccounts(accounts.slice(1,11), borrowerOperations, _10_Ether)
 
     //Account 99 open CDP with 1 ether and withdraws 180 CLV
     await addColl_allAccounts([accounts[99]], cdpManager, _1_Ether)
@@ -2980,7 +2241,7 @@
     await poolManager.provideToSP(_180e18, {from: accounts[99]} )
 
      //Account 100 opens CDP with 1 ether and withdraws 180 CLV
-     await addColl_allAccounts([accounts[100]], cdpManager, _1_Ether)
+     await addColl_allAccounts([accounts[100]], borrowerOperations, _1_Ether)
      await borrowerOperations.withdrawCLV(_180e18, accounts[100], {from: accounts[100]} )
 
     // Price drops too $100, accounts 99 and 100 ICR fall below MCR
@@ -3006,10 +2267,10 @@
     let price = await priceFeed.getPrice()
     console.log("price is " + price)
     // 10 accts each open CDP with 10 ether
-    await addColl_allAccounts(accounts.slice(1,11), cdpManager, _10_Ether)
+    await addColl_allAccounts(accounts.slice(1,11), borrowerOperations, _10_Ether)
 
     //Account 99 open CDP with 1 ether and withdraws 180 CLV
-    await addColl_allAccounts([accounts[99]], cdpManager, _1_Ether)
+    await addColl_allAccounts([accounts[99]], borrowerOperations, _1_Ether)
     await borrowerOperations.withdrawCLV(_180e18, accounts[99], {from: accounts[99]} )
 
     // Acct 99 deposits 1 CLV to SP
@@ -3020,7 +2281,7 @@
     await poolManager.provideToSP(_1800e18, {from: accounts[7]} )
 
      //Account 100 opens CDP with 1 ether and withdraws 180 CLV
-     await addColl_allAccounts([accounts[100]], cdpManager, _1_Ether)
+     await addColl_allAccounts([accounts[100]], borrowerOperations, _1_Ether)
      await borrowerOperations.withdrawCLV(_180e18, accounts[100], {from: accounts[100]} )
 
     // Price drops too $100, accounts 99 and 100 ICR fall below MCR
@@ -3048,10 +2309,10 @@
     const message = 'liquidate() 1 CDP, liquidated CDP has pending SP rewards, but gets liquidated anyway, offset + redistribution'
     let price = await priceFeed.getPrice()
     // 10 accts each open CDP with 10 ether
-    await addColl_allAccounts(accounts.slice(1,11), cdpManager, _10_Ether)
+    await addColl_allAccounts(accounts.slice(1,11), borrowerOperations, _10_Ether)
 
     //Account 99 open CDP with 1 ether and withdraws 180 CLV
-    await addColl_allAccounts([accounts[99]], cdpManager, _1_Ether)
+    await addColl_allAccounts([accounts[99]], borrowerOperations, _1_Ether)
     await borrowerOperations.withdrawCLV(_180e18, accounts[99], {from: accounts[99]} )
 
     // Acct 99 deposits 1 CLV to SP
@@ -3062,7 +2323,7 @@
     await poolManager.provideToSP(_1800e18, {from: accounts[7]} )
 
      //Account 100 opens CDP with 1 ether and withdraws 180 CLV
-     await addColl_allAccounts([accounts[100]], cdpManager, _1_Ether)
+     await addColl_allAccounts([accounts[100]], borrowerOperations, _1_Ether)
      await borrowerOperations.withdrawCLV(_180e18, accounts[100], {from: accounts[100]} )
 
     // Price drops too $100, accounts 99 and 100 ICR fall below MCR
@@ -3092,20 +2353,20 @@
   it("", async () => {
     const message = 'liquidate() 1 CDP, liquidated CDP has pending SP rewards and redistribution rewards, offset + redistribution.'
     // 10 accts each open CDP with 10 ether
-    await addColl_allAccounts(accounts.slice(1,11), cdpManager, _10_Ether)
+    await addColl_allAccounts(accounts.slice(1,11), borrowerOperations, _10_Ether)
     // await withdrawCLV_allAccounts(accounts.slice(1,11), cdpManager, _180e18)
 
     //Account 99 and 98 each open CDP with 1 ether, and withdraw 180 CLV
-    await addColl_allAccounts([accounts[99]], cdpManager, _1_Ether)
+    await addColl_allAccounts([accounts[99]], borrowerOperations, _1_Ether)
     await borrowerOperations.withdrawCLV(_180e18, accounts[99], {from: accounts[99]} )
-    await addColl_allAccounts([accounts[98]], cdpManager, _1_Ether)
+    await addColl_allAccounts([accounts[98]], borrowerOperations, _1_Ether)
     await borrowerOperations.withdrawCLV(_180e18, accounts[98], {from: accounts[98]} )
 
     // Acct 99 deposits 1 CLV to SP
     await poolManager.provideToSP(_1e18, {from: accounts[99]} )
 
      //Account 97 opens CDP with 1 ether and withdraws 180 CLV
-     await addColl_allAccounts([accounts[97]], cdpManager, _1_Ether)
+     await addColl_allAccounts([accounts[97]], borrowerOperations, _1_Ether)
      await borrowerOperations.withdrawCLV(_180e18, accounts[97], {from: accounts[97]} )
 
     // Price drops too $100, accounts 99 and 100 ICR fall below MCR
@@ -3113,7 +2374,7 @@
     const price = await priceFeed.getPrice()
 
     // Acct 7 adds 10 ether, withdraws 1800 CLV and deposits it to the SP
-    await addColl_allAccounts([accounts[7]], cdpManager, _10_Ether)
+    await addColl_allAccounts([accounts[7]], borrowerOperations, _10_Ether)
     await borrowerOperations.withdrawCLV(_1800e18, accounts[7], {from: accounts[7]} )
     await poolManager.provideToSP(_1800e18, {from: accounts[7]} )
 
@@ -3147,13 +2408,13 @@
   it("", async () => {
     const message = 'liquidate() 1 CDP Normal Mode, 30 active CDPs, no ETH gain in pool, pure offset with SP'
     // 10 accts each open CDP with 10 ether, withdraw 180 CLV, and provide 180 CLV to Stability Pool
-    await addColl_allAccounts(accounts.slice(2,32), cdpManager, _10_Ether)
-    await withdrawCLV_allAccounts(accounts.slice(2,32), cdpManager, _180e18)
+    await addColl_allAccounts(accounts.slice(2,32), borrowerOperations, _10_Ether)
+    await withdrawCLV_allAccounts(accounts.slice(2,32), borrowerOperations, _180e18)
 
     await poolManager.provideToSP( _180e18, {from:accounts[2]})
 
     //1 acct open CDP with 1 ether and withdraws 180 CLV
-    await addColl_allAccounts([accounts[1]], cdpManager, _1_Ether)
+    await addColl_allAccounts([accounts[1]], borrowerOperations, _1_Ether)
     await borrowerOperations.withdrawCLV(_180e18, accounts[1], {from: accounts[1]} )
 
     // Price drops, account[1]'s ICR falls below MCR
@@ -3893,43 +3154,43 @@
 
   // --- withdrawPenaltyFromSP ---
 
-  it("", async () => {
-    const message = "withdrawPenaltyFromSP()"
-    // Acct 1 withdraws 1500 CLV and provides to StabilityPool
-    await borrowerOperations.addColl(accounts[1], accounts[1], { from: accounts[1], value: _100_Ether })
-    await borrowerOperations.withdrawCLV(_1500e18, accounts[1], { from: accounts[1] })
-    await poolManager.provideToSP(_1500e18, { from: accounts[1] })
-
-    // 2 CDPs opened, each withdraws 1500 CLV
-    await addColl_allAccounts(accounts.slice(2, 4), borrowerOperations, _10_Ether)
-    await withdrawCLV_allAccounts(accounts.slice(2, 4), borrowerOperations, _1500e18)
-
-    // Acct 4 makes deposit #1: 500 CLV
-    await borrowerOperations.addColl(accounts[4], accounts[4], { from: accounts[4], value: _10_Ether })
-    await borrowerOperations.withdrawCLV(_500e18, accounts[4], { from: accounts[4] })
-    await poolManager.provideToSP(_500e18, { from: accounts[4] })
-
-    // price drops
-    await priceFeed.setPrice(_100e18);
-
-    // account[2] closed
-    await cdpManager.liquidate(accounts[2]);
-
-    // Acct 5 provides another 2000 CLV to StabilityPool
-    await borrowerOperations.addColl(accounts[5], accounts[5], { from: accounts[5], value: _100_Ether })
-    await borrowerOperations.withdrawCLV(_2000e18, accounts[5], { from: accounts[5] })
-    await poolManager.provideToSP(_2000e18, { from: accounts[5] })
-
-    // // account[3] closed
-    await cdpManager.liquidate(accounts[3]);
-
-    // bob calls withdrawPenalty, clamims penalty
-    const tx = await poolManager.withdrawPenaltyFromSP(accounts[4])
-    const gas = gasUsed(tx)
-    logGas(gas, message)
-
-    appendData({ gas: gas }, message, data)
-  })
+  // it("", async () => {
+  //   const message = "withdrawPenaltyFromSP()"
+  //   // Acct 1 withdraws 1500 CLV and provides to StabilityPool
+  //   await borrowerOperations.addColl(accounts[1], accounts[1], { from: accounts[1], value: _100_Ether })
+  //   await borrowerOperations.withdrawCLV(_1500e18, accounts[1], { from: accounts[1] })
+  //   await poolManager.provideToSP(_1500e18, { from: accounts[1] })
+
+  //   // 2 CDPs opened, each withdraws 1500 CLV
+  //   await addColl_allAccounts(accounts.slice(2, 4), borrowerOperations, _10_Ether)
+  //   await withdrawCLV_allAccounts(accounts.slice(2, 4), borrowerOperations, _1500e18)
+
+  //   // Acct 4 makes deposit #1: 500 CLV
+  //   await borrowerOperations.addColl(accounts[4], accounts[4], { from: accounts[4], value: _10_Ether })
+  //   await borrowerOperations.withdrawCLV(_500e18, accounts[4], { from: accounts[4] })
+  //   await poolManager.provideToSP(_500e18, { from: accounts[4] })
+
+  //   // price drops
+  //   await priceFeed.setPrice(_100e18);
+
+  //   // account[2] closed
+  //   await cdpManager.liquidate(accounts[2]);
+
+  //   // Acct 5 provides another 2000 CLV to StabilityPool
+  //   await borrowerOperations.addColl(accounts[5], accounts[5], { from: accounts[5], value: _100_Ether })
+  //   await borrowerOperations.withdrawCLV(_2000e18, accounts[5], { from: accounts[5] })
+  //   await poolManager.provideToSP(_2000e18, { from: accounts[5] })
+
+  //   // // account[3] closed
+  //   await cdpManager.liquidate(accounts[3]);
+
+  //   // bob calls withdrawPenalty, clamims penalty
+  //   const tx = await poolManager.withdrawPenaltyFromSP(accounts[4])
+  //   const gas = gasUsed(tx)
+  //   logGas(gas, message)
+
+  //   appendData({ gas: gas }, message, data)
+  // })
 
   // --- DeciMath Functions - Embedded Library ---
 
