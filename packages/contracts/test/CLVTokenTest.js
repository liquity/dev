const { keccak256 } = require('@ethersproject/keccak256');
const { defaultAbiCoder } = require('@ethersproject/abi');
const { toUtf8Bytes } = require('@ethersproject/strings');
const { pack } = require('@ethersproject/solidity');
const { BigNumberish } = require('@ethersproject/bignumber');
const { ecsign } = require('ethereumjs-util');

const deploymentHelper = require('../utils/deploymentHelpers.js')
const testHelpers = require('../utils/testHelpers.js')

const getDifference = testHelpers.getDifference
const moneyVals = testHelpers.MoneyValues
const dec = testHelpers.TestHelper.dec
const assertRevert = testHelpers.TestHelper.assertRevert
const ZERO_ADDRESS = testHelpers.TestHelper.ZERO_ADDRESS

const CLVTokenTester = artifacts.require('CLVTokenTester')
const CLVTokenCaller = artifacts.require('CLVTokenCaller')

contract('CLVToken', async accounts => {
  const [owner, alice, bob, carol] = accounts;
<<<<<<< HEAD

  // from https://github.com/liquity/dev/blob/main/packages/contracts/buidlerAccountsList2k.js#L3
  // the first account our buidlerenv creates
  const ownerPrivateKey = Buffer.from(
    '0x60ddFE7f579aB6867cbE7A2Dc03853dC141d7A4aB6DBEFc0Dae2d2B1Bd4e487F', 'hex'
  )
  const chainId = await web3.eth.getChainId()
  console.log("CHAINID", chainId)

  let clvToken
  let tokenName
  let poolManager  
  let cdpManager
  let activePool
=======
  let clvToken
  let clvTokenCaller
>>>>>>> 351a8f1e79e71a1c4522ac90d97460153604b47f
  let stabilityPool

  describe('Basic token functions', async () => {
    beforeEach(async () => {
<<<<<<< HEAD
      contracts = await deploymentHelper.deployLiquityCore()
      contracts.poolManager = await PoolManagerTester.new()
      contracts.clvToken = await CLVTokenTester.new(
        contracts.cdpManager.address,
        contracts.stabilityPool.address,
        contracts.borrowerOperations.address
      )
      clvToken = contracts.clvToken
      tokenName = clvToken.name()
      hintHelpers = contracts.hintHelpers
      poolManager = contracts.poolManager
      cdpManager = contracts.cdpManager
      activePool = contracts.activePool
      stabilityPool = contracts.stabilityPool
      defaultPool = contracts.defaultPool
      borrowerOperations = contracts.borrowerOperations

      const GTContracts = await deploymentHelper.deployGTContracts()
      lqtyStaking = GTContracts.lqtyStaking
      growthToken = GTContracts.growthToken
      communityIssuance = GTContracts.communityIssuance
      lockupContractFactory = GTContracts.lockupContractFactory
=======
      const contracts = await deploymentHelper.deployLiquityCore()
      clvToken = await CLVTokenTester.new()
      clvTokenCaller = await CLVTokenCaller.new(clvToken.address)
      await clvToken.setAddresses(
        clvTokenCaller.address,
        clvTokenCaller.address,
        clvTokenCaller.address
      )
      stabilityPool = clvTokenCaller
      
      const GTContracts = await deploymentHelper.deployGTContracts()
>>>>>>> 351a8f1e79e71a1c4522ac90d97460153604b47f
  
      await deploymentHelper.connectCoreContracts(contracts, GTContracts)
      await deploymentHelper.connectGTContracts(GTContracts)
      await deploymentHelper.connectGTContractsToCore(GTContracts, contracts)

      contracts.clvToken = clvToken
      contracts.stabilityPool = stabilityPool

      // mint some tokens
      await clvTokenCaller.clvMint(alice, 150)
      await clvTokenCaller.clvMint(bob, 100)
      await clvTokenCaller.clvMint(carol, 50)
    })

    it('balanceOf: gets the balance of the account', async () => {
      const aliceBalance = (await clvToken.balanceOf(alice)).toNumber()
      const bobBalance = (await clvToken.balanceOf(bob)).toNumber()
      const carolBalance = (await clvToken.balanceOf(carol)).toNumber()

      assert.equal(aliceBalance, 150)
      assert.equal(bobBalance, 100)
      assert.equal(carolBalance, 50)
    })

    it('_totalSupply(): gets the total supply', async () => {
      const total = (await clvToken._totalSupply()).toString()
      assert.equal(total, '300') // 300
    })

    it('mint(): issues correct amount of tokens to the given address', async () => {
      const alice_balanceBefore = await clvToken.balanceOf(alice)
      assert.equal(alice_balanceBefore, 150)

      await clvTokenCaller.clvMint(alice, 100)

      const alice_BalanceAfter = await clvToken.balanceOf(alice)
      assert.equal(alice_BalanceAfter, 250)
    })

    it('burn(): burns correct amount of tokens from the given address', async () => {
      const alice_balanceBefore = await clvToken.balanceOf(alice)
      assert.equal(alice_balanceBefore, 150)

      await clvTokenCaller.clvBurn(alice, 70)

      const alice_BalanceAfter = await clvToken.balanceOf(alice)
      assert.equal(alice_BalanceAfter, 80)
    })

    // TODO: Rewrite this test - it should check the actual clvTokenCaller's balance.
    it('sendToPool(): changes balances of Stability pool and user by the correct amounts', async () => {
      const stabilityPool_BalanceBefore = await clvToken.balanceOf(stabilityPool.address)
      const bob_BalanceBefore = await clvToken.balanceOf(bob)
      assert.equal(stabilityPool_BalanceBefore, 0)
      assert.equal(bob_BalanceBefore, 100)

      await clvTokenCaller.clvSendToPool(bob, stabilityPool.address, 75)

      const stabilityPool_BalanceAfter = await clvToken.balanceOf(stabilityPool.address)
      const bob_BalanceAfter = await clvToken.balanceOf(bob)
      assert.equal(stabilityPool_BalanceAfter, 75)
      assert.equal(bob_BalanceAfter, 25)
    })

    it('returnFromPool(): changes balances of Stability pool and user by the correct amounts', async () => {
      /// --- SETUP --- give pool 100 CLV
      await clvTokenCaller.clvMint(stabilityPool.address, 100)
      
      /// --- TEST --- 
      const stabilityPool_BalanceBefore = await clvToken.balanceOf(stabilityPool.address)
      const  bob_BalanceBefore = await clvToken.balanceOf(bob)
      assert.equal(stabilityPool_BalanceBefore, 100)
      assert.equal(bob_BalanceBefore, 100)

      await clvTokenCaller.clvReturnFromPool(stabilityPool.address, bob, 75)

      const stabilityPool_BalanceAfter = await clvToken.balanceOf(stabilityPool.address)
      const bob_BalanceAfter = await clvToken.balanceOf(bob)
      assert.equal(stabilityPool_BalanceAfter, 25)
      assert.equal(bob_BalanceAfter, 175)
    })

    it('transfer(): all of these transfers should fail due to inappropriate recipient', async () => {
      await assertRevert(clvToken.transfer(clvToken.address, 1, { from: alice }))
      await assertRevert(clvToken.transfer(alice.address, 1, { from: alice }))
      await assertRevert(clvToken.transfer(ZERO_ADDRESS, 1, { from: alice }))
      await assertRevert(clvToken.transfer(cdpManager.address, 1, { from: alice }))
      await assertRevert(clvToken.transfer(stabilityPool.address, 1, { from: alice }))
      await assertRevert(clvToken.transfer(borrowerOperations.address, 1, { from: alice }))
    })
    
    it('initializes DOMAIN_SEPARATOR and PERMIT_TYPEHASH correctly', async () => {
      assert.equal(await clvToken.permitTypeHash(), PERMIT_TYPEHASH)
      assert.equal(await clvToken.domainSeparator(), getDomainSeparator(name, clvToken.address, chainId))
      console.log("tokenName", tokenName)
    })

    it('initial nonce is 0', async function () {
      expect(await this.token.nonces(spender)).to.be.bignumber.equal('0');
    });
  

    /*
    it('permits and emits Approval (replay safe)', async () => {
      // Create the approval request
      const approve = {
        owner: owner,
        spender: user,
        value: 100,
      }
      // deadline as much as you want in the future
      const deadline = 100000000000000
      // Get the user's nonce
      const nonce = await token.nonces(owner)
      // Get the EIP712 digest
      const digest = getPermitDigest(name, token.address, chainId, approve, nonce, deadline)
      
      // NOTE: Using web3.eth.sign will hash the message internally again which
      // we do not want, so we're manually signing here
      const { v, r, s } = sign(digest, ownerPrivateKey)
  
      // Approve it
      const receipt = await token.permit(approve.owner, approve.spender, approve.value, deadline, v, r, s)
      const event = receipt.logs[0]
      // It worked!
      assert.equal(event.event, 'Approval')
      assert.equal(await token.nonces(owner), 1)
      assert.equal(await token.allowance(approve.owner, approve.spender), approve.value)
      // Re-using the same sig doesn't work since the nonce has been incremented
      // on the contract level for replay-protection
      await expectRevert(
        token.permit(approve.owner, approve.spender, approve.value, deadline, v, r, s),
        'ERC20Permit: invalid signature'
      )
      // invalid ecrecover's return address(0x0), so we must also guarantee that
      // this case fails
      await expectRevert(token.permit(
          '0x0000000000000000000000000000000000000000',
          approve.spender, approve.value, deadline, '0x99',
          r, s), 'ERC20Permit: invalid signature')
    })
    */
  })
})
const sign = (digest, privateKey) => {
  return ecsign(Buffer.from(digest.slice(2), 'hex'), privateKey)
}
const PERMIT_TYPEHASH = keccak256(
  toUtf8Bytes('Permit(address owner,address spender,uint256 value,uint256 nonce,uint256 deadline)')
)
// Gets the EIP712 domain separator
const getDomainSeparator = (name, contractAddress, chainId)  => {
  return keccak256(
    defaultAbiCoder.encode(
      ['bytes32', 'bytes32', 'bytes32', 'uint256', 'address'],
      [keccak256(toUtf8Bytes('EIP712Domain(string name,string version,uint256 chainId,address verifyingContract)')),
       keccak256(toUtf8Bytes(name)),
       keccak256(toUtf8Bytes('1')),
       chainId, contractAddress,
      ]))
}
// Returns the EIP712 hash which should be signed by the user
// in order to make a call to `permit`
const getPermitDigest = ( name, address, chainId, 
                          owner, spender, value , 
                          nonce, deadline ) => {

  const DOMAIN_SEPARATOR = getDomainSeparator(name, address, chainId)
  return keccak256(pack(['bytes1', 'bytes1', 'bytes32', 'bytes32'],
    ['0x19', '0x01', 
      DOMAIN_SEPARATOR, 
      keccak256(defaultAbiCoder.encode(
        ['bytes32', 'address', 'address', 'uint256', 'uint256', 'uint256'],
        [PERMIT_TYPEHASH, owner, spender, approve, nonce, deadline])),
    ]))
}
contract('Reset chain state', async accounts => {})<|MERGE_RESOLUTION|>--- conflicted
+++ resolved
@@ -19,7 +19,6 @@
 
 contract('CLVToken', async accounts => {
   const [owner, alice, bob, carol] = accounts;
-<<<<<<< HEAD
 
   // from https://github.com/liquity/dev/blob/main/packages/contracts/buidlerAccountsList2k.js#L3
   // the first account our buidlerenv creates
@@ -30,54 +29,25 @@
   console.log("CHAINID", chainId)
 
   let clvToken
+  let clvTokenCaller
   let tokenName
   let poolManager  
   let cdpManager
   let activePool
-=======
-  let clvToken
-  let clvTokenCaller
->>>>>>> 351a8f1e79e71a1c4522ac90d97460153604b47f
   let stabilityPool
 
   describe('Basic token functions', async () => {
     beforeEach(async () => {
-<<<<<<< HEAD
-      contracts = await deploymentHelper.deployLiquityCore()
-      contracts.poolManager = await PoolManagerTester.new()
-      contracts.clvToken = await CLVTokenTester.new(
+      const contracts = await deploymentHelper.deployLiquityCore()
+      clvToken = await CLVTokenTester.new(
         contracts.cdpManager.address,
         contracts.stabilityPool.address,
         contracts.borrowerOperations.address
       )
-      clvToken = contracts.clvToken
-      tokenName = clvToken.name()
-      hintHelpers = contracts.hintHelpers
-      poolManager = contracts.poolManager
-      cdpManager = contracts.cdpManager
-      activePool = contracts.activePool
-      stabilityPool = contracts.stabilityPool
-      defaultPool = contracts.defaultPool
-      borrowerOperations = contracts.borrowerOperations
-
-      const GTContracts = await deploymentHelper.deployGTContracts()
-      lqtyStaking = GTContracts.lqtyStaking
-      growthToken = GTContracts.growthToken
-      communityIssuance = GTContracts.communityIssuance
-      lockupContractFactory = GTContracts.lockupContractFactory
-=======
-      const contracts = await deploymentHelper.deployLiquityCore()
-      clvToken = await CLVTokenTester.new()
       clvTokenCaller = await CLVTokenCaller.new(clvToken.address)
-      await clvToken.setAddresses(
-        clvTokenCaller.address,
-        clvTokenCaller.address,
-        clvTokenCaller.address
-      )
       stabilityPool = clvTokenCaller
       
       const GTContracts = await deploymentHelper.deployGTContracts()
->>>>>>> 351a8f1e79e71a1c4522ac90d97460153604b47f
   
       await deploymentHelper.connectCoreContracts(contracts, GTContracts)
       await deploymentHelper.connectGTContracts(GTContracts)
