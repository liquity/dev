const deploymentHelper = require("../utils/deploymentHelpers.js")
const testHelpers = require("../utils/testHelpers.js")
const CDPManagerTester = artifacts.require("./CDPManagerTester.sol")

const th = testHelpers.TestHelper
const dec = th.dec
const mv = testHelpers.MoneyValues
const timeValues = testHelpers.TimeValues

contract('CDPManager', async accounts => {

  const _18_zeros = '000000000000000000'

  const [
    owner,
    alice, bob, carol, dennis, erin, flyn, graham, harriet, ida,
    defaulter_1, defaulter_2, defaulter_3, defaulter_4, whale,
    A, B, C, D, E] = accounts;

  let priceFeed
  let clvToken
  let poolManager
  let sortedCDPs
  let cdpManager
  let activePool
  let stabilityPool
  let defaultPool
  let borrowerOperations
  let hintHelpers

  let contracts
  let cdpManagerTester

  before(async () => {
    cdpManagerTester = await CDPManagerTester.new()
    CDPManagerTester.setAsDeployed(cdpManagerTester)
  })

  beforeEach(async () => {
    contracts = await deploymentHelper.deployLiquityCore()
    const GTContracts = await deploymentHelper.deployGTContracts()

    priceFeed = contracts.priceFeed
    clvToken = contracts.clvToken
    poolManager = contracts.poolManager
    sortedCDPs = contracts.sortedCDPs
    cdpManager = contracts.cdpManager
    activePool = contracts.activePool
    stabilityPool = contracts.stabilityPool
    defaultPool = contracts.defaultPool
    borrowerOperations = contracts.borrowerOperations
    hintHelpers = contracts.hintHelpers

    gtStaking = GTContracts.gtStaking
    growthToken = GTContracts.growthToken
    communityIssuance = GTContracts.communityIssuance
    lockupContractFactory = GTContracts.lockupContractFactory

    await deploymentHelper.connectCoreContracts(contracts)
    await deploymentHelper.connectGTContracts(GTContracts)
    await deploymentHelper.connectGTContractsToCore(GTContracts, contracts)
  })

  it('liquidate(): closes a CDP that has ICR < MCR', async () => {
    await borrowerOperations.openLoan(0, whale, { from: whale, value: dec(50, 'ether') })
    await borrowerOperations.openLoan(0, alice, { from: alice, value: dec(1, 'ether') })

    const price = await priceFeed.getPrice()
    const ICR_Before = web3.utils.toHex(await cdpManager.getCurrentICR(alice, price))
    const maxBytes32 = '0xffffffffffffffffffffffffffffffffffffffffffffffffffffffffffffffff'
    assert.equal(ICR_Before, maxBytes32)

    const MCR = (await cdpManager.MCR()).toString()
    assert.equal(MCR.toString(), '1100000000000000000')

    // Alice withdraws to 180 CLV, lowering her ICR to 1.11
    const A_CLVWithdrawal = await th.getActualDebtFromComposite(dec(180, 18), contracts)

    console.log(`A_CLVWithdrawal ${A_CLVWithdrawal}`)
    await borrowerOperations.withdrawCLV(A_CLVWithdrawal, alice, { from: alice })


    const ICR_AfterWithdrawal = await cdpManager.getCurrentICR(alice, price)
    assert.isAtMost(th.getDifference(ICR_AfterWithdrawal, '1111111111111111111'), 100)

    // price drops to 1ETH:100CLV, reducing Alice's ICR below MCR
    await priceFeed.setPrice('100000000000000000000');

    // Confirm system is not in Recovery Mode
    assert.isFalse(await cdpManager.checkRecoveryMode());

    // close CDP
    await cdpManager.liquidate(alice, { from: owner });

    // check the CDP is successfully closed, and removed from sortedList
    const status = (await cdpManager.CDPs(alice))[3]
    assert.equal(status, 2)  // status enum  2 corresponds to "Closed"
    const alice_CDP_isInSortedList = await sortedCDPs.contains(alice)
    assert.isFalse(alice_CDP_isInSortedList)
  })

  it("liquidate(): decreases ActivePool ETH and CLVDebt by correct amounts", async () => {
    // --- SETUP ---
    await borrowerOperations.openLoan(0, alice, { from: alice, value: dec(10, 'ether') })
    await borrowerOperations.openLoan(0, bob, { from: bob, value: dec(1, 'ether') })
    // Alice withdraws 100CLV, Bob withdraws 180CLV
    const A_CLVWithdrawal = await th.getActualDebtFromComposite(dec(100, 18), contracts)
    const B_CLVWithdrawal = await th.getActualDebtFromComposite(dec(180, 18), contracts)
    await borrowerOperations.withdrawCLV(A_CLVWithdrawal, alice, { from: alice })
    await borrowerOperations.withdrawCLV(B_CLVWithdrawal, bob, { from: bob })

    // --- TEST ---

    // check ActivePool ETH and CLV debt before
    const activePool_ETH_Before = (await activePool.getETH()).toString()
    const activePool_RawEther_Before = (await web3.eth.getBalance(activePool.address)).toString()
    const activePool_CLVDebt_Before = (await activePool.getCLVDebt()).toString()

    assert.equal(activePool_ETH_Before, dec(11, 'ether'))
    assert.equal(activePool_RawEther_Before, dec(11, 'ether'))
    assert.equal(activePool_CLVDebt_Before, '280000000000000000000')

    // price drops to 1ETH:100CLV, reducing Bob's ICR below MCR
    await priceFeed.setPrice('100000000000000000000');

    // Confirm system is not in Recovery Mode
    assert.isFalse(await cdpManager.checkRecoveryMode());

    /* close Bob's CDP. Should liquidate his 1 ether and 180CLV, 
    leaving 10 ether and 100 CLV debt in the ActivePool. */
    await cdpManager.liquidate(bob, { from: owner });

    // check ActivePool ETH and CLV debt 
    const activePool_ETH_After = (await activePool.getETH()).toString()
    const activePool_RawEther_After = (await web3.eth.getBalance(activePool.address)).toString()
    const activePool_CLVDebt_After = (await activePool.getCLVDebt()).toString()

    assert.equal(activePool_ETH_After, dec(10, 'ether'))
    assert.equal(activePool_RawEther_After, dec(10, 'ether'))
    assert.equal(activePool_CLVDebt_After, '100000000000000000000')
  })

  it("liquidate(): increases DefaultPool ETH and CLV debt by correct amounts", async () => {
    // --- SETUP ---
    await borrowerOperations.openLoan(0, alice, { from: alice, value: dec(10, 'ether') })
    await borrowerOperations.openLoan(0, bob, { from: bob, value: dec(1, 'ether') })

    await borrowerOperations.withdrawCLV('1000000000000000000', alice, { from: alice })
    await borrowerOperations.withdrawCLV('180000000000000000000', bob, { from: bob })

    // --- TEST ---

    // check DefaultPool ETH and CLV debt before
    const defaultPool_ETH_Before = (await defaultPool.getETH())
    const defaultPool_RawEther_Before = (await web3.eth.getBalance(defaultPool.address)).toString()
    const defaultPool_CLVDebt_Before = (await defaultPool.getCLVDebt()).toString()

    assert.equal(defaultPool_ETH_Before, '0')
    assert.equal(defaultPool_RawEther_Before, '0')
    assert.equal(defaultPool_CLVDebt_Before, '0')

    // price drops to 1ETH:100CLV, reducing Bob's ICR below MCR
    await priceFeed.setPrice('100000000000000000000');

    // Confirm system is not in Recovery Mode
    assert.isFalse(await cdpManager.checkRecoveryMode());

    // close Bob's CDP
    await cdpManager.liquidate(bob, { from: owner });

    // check after
    const defaultPool_ETH_After = (await defaultPool.getETH()).toString()
    const defaultPool_RawEther_After = (await web3.eth.getBalance(defaultPool.address)).toString()
    const defaultPool_CLVDebt_After = (await defaultPool.getCLVDebt()).toString()

    assert.equal(defaultPool_ETH_After, dec(1, 'ether'))
    assert.equal(defaultPool_RawEther_After, dec(1, 'ether'))
    assert.equal(defaultPool_CLVDebt_After, '180000000000000000000')
  })

  it("liquidate(): removes the CDP's stake from the total stakes", async () => {
    // --- SETUP ---
    await borrowerOperations.openLoan(0, alice, { from: alice, value: dec(10, 'ether') })
    await borrowerOperations.openLoan(0, bob, { from: bob, value: dec(1, 'ether') })

    const A_CLVWithdrawal = await th.getActualDebtFromComposite(dec(100, 18), contracts)
    const B_CLVWithdrawal = await th.getActualDebtFromComposite(dec(180, 18), contracts)
    await borrowerOperations.withdrawCLV(A_CLVWithdrawal, alice, { from: alice })
    await borrowerOperations.withdrawCLV(B_CLVWithdrawal, bob, { from: bob })

    // --- TEST ---

    // check totalStakes before
    const totalStakes_Before = (await cdpManager.totalStakes()).toString()
    assert.equal(totalStakes_Before, dec(11, 'ether'))

    // price drops to 1ETH:100CLV, reducing Bob's ICR below MCR
    await priceFeed.setPrice('100000000000000000000');

    // Confirm system is not in Recovery Mode
    assert.isFalse(await cdpManager.checkRecoveryMode());

    // Close Bob's CDP
    await cdpManager.liquidate(bob, { from: owner });

    // check totalStakes after
    const totalStakes_After = (await cdpManager.totalStakes()).toString()
    assert.equal(totalStakes_After, dec(10, 'ether'))
  })

  it("liquidate(): Removes the correct trove from the CDPOwners array, and moves the last array element to the new empty slot", async () => {
    // --- SETUP --- 
    await borrowerOperations.openLoan(0, whale, { from: whale, value: dec(100, 'ether') })

    // Alice, Bob, Carol, Dennis, Erin open troves with consecutively decreasing collateral ratio
    await borrowerOperations.openLoan(dec(100, 18), alice, { from: alice, value: dec(1, 'ether') })
    await borrowerOperations.openLoan('101000000000000000000', bob, { from: bob, value: dec(1, 'ether') })
    await borrowerOperations.openLoan('102000000000000000000', carol, { from: carol, value: dec(1, 'ether') })
    await borrowerOperations.openLoan('103000000000000000000', dennis, { from: dennis, value: dec(1, 'ether') })
    await borrowerOperations.openLoan('104000000000000000000', erin, { from: erin, value: dec(1, 'ether') })

    // At this stage, CDPOwners array should be: [W, A, B, C, D, E] 

    // Drop price
    await priceFeed.setPrice(dec(100, 18))

    const arrayLength_Before = await cdpManager.getCDPOwnersCount()
    assert.equal(arrayLength_Before, 6)

    // Confirm system is not in Recovery Mode
    assert.isFalse(await cdpManager.checkRecoveryMode());

    // Liquidate carol
    await cdpManager.liquidate(carol)

    // Check Carol no longer has an active trove
    assert.isFalse(await sortedCDPs.contains(carol))

    // Check length of array has decreased by 1
    const arrayLength_After = await cdpManager.getCDPOwnersCount()
    assert.equal(arrayLength_After, 5)

    /* After Carol is removed from array, the last element (Erin's address) should have been moved to fill 
    the empty slot left by Carol, and the array length decreased by one.  The final CDPOwners array should be:
  
    [W, A, B, E, D] 

    Check all remaining troves in the array are in the correct order */
    const trove_0 = await cdpManager.CDPOwners(0)
    const trove_1 = await cdpManager.CDPOwners(1)
    const trove_2 = await cdpManager.CDPOwners(2)
    const trove_3 = await cdpManager.CDPOwners(3)
    const trove_4 = await cdpManager.CDPOwners(4)

    assert.equal(trove_0, whale)
    assert.equal(trove_1, alice)
    assert.equal(trove_2, bob)
    assert.equal(trove_3, erin)
    assert.equal(trove_4, dennis)

    // Check correct indices recorded on the active trove structs
    const whale_arrayIndex = (await cdpManager.CDPs(whale))[4]
    const alice_arrayIndex = (await cdpManager.CDPs(alice))[4]
    const bob_arrayIndex = (await cdpManager.CDPs(bob))[4]
    const dennis_arrayIndex = (await cdpManager.CDPs(dennis))[4]
    const erin_arrayIndex = (await cdpManager.CDPs(erin))[4]

    // [W, A, B, E, D] 
    assert.equal(whale_arrayIndex, 0)
    assert.equal(alice_arrayIndex, 1)
    assert.equal(bob_arrayIndex, 2)
    assert.equal(erin_arrayIndex, 3)
    assert.equal(dennis_arrayIndex, 4)
  })


  it("liquidate(): updates the snapshots of total stakes and total collateral", async () => {
    // --- SETUP ---
    await borrowerOperations.openLoan(0, alice, { from: alice, value: dec(10, 'ether') })
    await borrowerOperations.openLoan(0, bob, { from: bob, value: dec(1, 'ether') })

    await borrowerOperations.withdrawCLV('1000000000000000000', alice, { from: alice })
    await borrowerOperations.withdrawCLV('180000000000000000000', bob, { from: bob })

    // --- TEST ---

    // check snapshots before 
    const totalStakesSnapshot_Before = (await cdpManager.totalStakesSnapshot()).toString()
    const totalCollateralSnapshot_Before = (await cdpManager.totalCollateralSnapshot()).toString()
    assert.equal(totalStakesSnapshot_Before, '0')
    assert.equal(totalCollateralSnapshot_Before, '0')

    // price drops to 1ETH:100CLV, reducing Bob's ICR below MCR
    await priceFeed.setPrice('100000000000000000000');

    // Confirm system is not in Recovery Mode
    assert.isFalse(await cdpManager.checkRecoveryMode());

    // close Bob's CDP.  His 1 ether and 180 CLV should be added to the DefaultPool.
    await cdpManager.liquidate(bob, { from: owner });

    /* check snapshots after. Total stakes should be equal to the  remaining stake then the system: 
    10 ether, Alice's stake.
     
    Total collateral should be equal to Alice's collateral (10 ether) plus her pending ETH reward (1 ether), earned
    from the liquidation of Bob's CDP */
    const totalStakesSnapshot_After = (await cdpManager.totalStakesSnapshot()).toString()
    const totalCollateralSnapshot_After = (await cdpManager.totalCollateralSnapshot()).toString()

    assert.equal(totalStakesSnapshot_After, dec(10, 'ether'))
    assert.equal(totalCollateralSnapshot_After, dec(11, 'ether'))
  })

  it("liquidate(): updates the L_ETH and L_CLVDebt reward-per-unit-staked totals", async () => {
    // --- SETUP ---
    await borrowerOperations.openLoan(0, alice, { from: alice, value: dec(10, 'ether') })
    await borrowerOperations.openLoan(0, bob, { from: bob, value: dec(10, 'ether') })
    await borrowerOperations.openLoan(0, carol, { from: carol, value: dec(1, 'ether') })

    // Carol withdraws 180CLV, lowering her ICR to 1.11
    await borrowerOperations.withdrawCLV('180000000000000000000', carol, { from: carol })

    // --- TEST ---

    // price drops to 1ETH:100CLV, reducing Carols's ICR below MCR
    await priceFeed.setPrice('100000000000000000000');

    // Confirm system is not in Recovery Mode
    assert.isFalse(await cdpManager.checkRecoveryMode());

    // close Carol's CDP.  
    assert.isTrue(await sortedCDPs.contains(carol))
    await cdpManager.liquidate(carol, { from: owner });
    assert.isFalse(await sortedCDPs.contains(carol))

    /* Alice and Bob have the  active stakes. totalStakes in the system is (10 + 10) = 20 ether.
    
    Carol's 1 ether and 180 CLV should be added to the DefaultPool. The system rewards-per-unit-staked should now be:
    
    L_ETH = (1 / 20) = 0.05 ETH
    L_CLVDebt = (180 / 20) = 9 CLV */
    const L_ETH_AfterCarolLiquidated = await cdpManager.L_ETH()
    const L_CLVDebt_AfterCarolLiquidated = await cdpManager.L_CLVDebt()

    assert.isAtMost(th.getDifference(L_ETH_AfterCarolLiquidated, '50000000000000000'), 100)
    assert.isAtMost(th.getDifference(L_CLVDebt_AfterCarolLiquidated, '9000000000000000000'), 100)

    // Bob now withdraws 800 CLV, bringing his ICR to 1.11
    await borrowerOperations.withdrawCLV('800000000000000000000', bob, { from: bob })

    // Confirm system is in Recovery Mode
    assert.isFalse(await cdpManager.checkRecoveryMode());

    // price drops to 1ETH:50CLV, reducing Bob's ICR below MCR
    await priceFeed.setPrice(dec(50, 18));
    const price = await priceFeed.getPrice()

    // close Bob's CDP 
    assert.isTrue(await sortedCDPs.contains(bob))
    await cdpManager.liquidate(bob, { from: owner });
    assert.isFalse(await sortedCDPs.contains(bob))

    /* Alice now has the  active stake. totalStakes in the system is now 10 ether.
   
   Bob's pending collateral reward (10 * 0.05 = 0.5 ETH) and debt reward (10 * 9 = 90 CLV) are applied to his CDP
   before his liquidation.
   His total collateral (10 + 0.5 = 10.5 ETH) and debt (800 + 90 = 890 CLV) are then added to the DefaultPool. 
   
   The system rewards-per-unit-staked should now be:
   
   L_ETH = (1 / 20) + (10.5  / 10) = 1.10 ETH
   L_CLVDebt = (180 / 20) + (890 / 10) = 98 CLV */
    const L_ETH_AfterBobLiquidated = await cdpManager.L_ETH()
    const L_CLVDebt_AfterBobLiquidated = await cdpManager.L_CLVDebt()

    assert.isAtMost(th.getDifference(L_ETH_AfterBobLiquidated, '1100000000000000000'), 100)
    assert.isAtMost(th.getDifference(L_CLVDebt_AfterBobLiquidated, '98000000000000000000'), 100)
  })

  it("liquidate(): Liquidates undercollateralized trove if there are two troves in the system", async () => {
    await borrowerOperations.openLoan(dec(50, 18), bob, { from: bob, value: dec(100, 'ether') })

    // Alice creates a single trove with 0.5 ETH and a debt of 50 LQTY,  and provides 10 CLV to SP

    const A_CLVWithdrawal = await th.getActualDebtFromComposite(dec(50, 18), contracts)
    await borrowerOperations.openLoan(A_CLVWithdrawal, alice, { from: alice, value: dec(500, 'finney') })

    // Alice proves 10 CLV to SP
    await poolManager.provideToSP(dec(10, 18), { from: alice })

    // Set ETH:USD price to 105
    await priceFeed.setPrice('105000000000000000000')
    const price = await priceFeed.getPrice()

    assert.isFalse(await cdpManager.checkRecoveryMode())

    const alice_ICR = (await cdpManager.getCurrentICR(alice, price)).toString()
    assert.equal(alice_ICR, '1050000000000000000')

    const activeTrovesCount_Before = await cdpManager.getCDPOwnersCount()

    assert.equal(activeTrovesCount_Before, 2)

    // Confirm system is not in Recovery Mode
    assert.isFalse(await cdpManager.checkRecoveryMode());

    // Liquidate the trove
    await cdpManager.liquidate(alice, { from: owner })

    // Check Alice's trove is removed, and bob remains
    const activeTrovesCount_After = await cdpManager.getCDPOwnersCount()
    assert.equal(activeTrovesCount_After, 1)

    const alice_isInSortedList = await sortedCDPs.contains(alice)
    assert.isFalse(alice_isInSortedList)

    const bob_isInSortedList = await sortedCDPs.contains(bob)
    assert.isTrue(bob_isInSortedList)
  })

  it("liquidate(): reverts if trove is non-existent", async () => {
    await borrowerOperations.openLoan(0, alice, { from: alice, value: dec(10, 'ether') })
    await borrowerOperations.openLoan(dec(100, 18), bob, { from: bob, value: dec(10, 'ether') })

    assert.equal(await cdpManager.getCDPStatus(carol), 0) // check trove non-existent

    assert.isFalse(await sortedCDPs.contains(carol))

    // Confirm system is not in Recovery Mode
    assert.isFalse(await cdpManager.checkRecoveryMode());

    try {
      const txCarol = await cdpManager.liquidate(carol)

      assert.isFalse(txCarol.receipt.status)
    } catch (err) {
      assert.include(err.message, "revert")
      assert.include(err.message, "Trove does not exist or is closed")
    }
  })

  it("liquidate(): reverts if trove has been closed", async () => {
    await borrowerOperations.openLoan(0, alice, { from: alice, value: dec(10, 'ether') })
    await borrowerOperations.openLoan(dec(180, 18), bob, { from: bob, value: dec(10, 'ether') })
    await borrowerOperations.openLoan(dec(100, 18), carol, { from: carol, value: dec(1, 'ether') })

    assert.isTrue(await sortedCDPs.contains(carol))

    // price drops, Carol ICR falls below MCR
    await priceFeed.setPrice(dec(100, 18))

    // Carol liquidated, and her trove is closed
    const txCarol_L1 = await cdpManager.liquidate(carol)
    assert.isTrue(txCarol_L1.receipt.status)

    assert.isFalse(await sortedCDPs.contains(carol))

    assert.equal(await cdpManager.getCDPStatus(carol), 2)  // check trove closed

    // Confirm system is not in Recovery Mode
    assert.isFalse(await cdpManager.checkRecoveryMode());

    try {
      const txCarol_L2 = await cdpManager.liquidate(carol)

      assert.isFalse(txCarol_L2.receipt.status)
    } catch (err) {
      assert.include(err.message, "revert")
      assert.include(err.message, "Trove does not exist or is closed")
    }
  })

  it("liquidate(): does nothing if trove has >= 110% ICR", async () => {
    await borrowerOperations.openLoan(0, whale, { from: whale, value: dec(10, 'ether') })
    await borrowerOperations.openLoan(dec(180, 18), bob, { from: bob, value: dec(10, 'ether') })

    const TCR_Before = (await cdpManager.getTCR()).toString()
    const listSize_Before = (await sortedCDPs.getSize()).toString()

    const price = await priceFeed.getPrice()

    // Check Bob's ICR > 110%
    const bob_ICR = await cdpManager.getCurrentICR(bob, price)
    assert.isTrue(bob_ICR.gte(mv._MCR))

    // Confirm system is not in Recovery Mode
    assert.isFalse(await cdpManager.checkRecoveryMode());

    // Attempt to liquidate bob
    await cdpManager.liquidate(bob)

    // Check bob active, check whale active
    assert.isTrue((await sortedCDPs.contains(bob)))
    assert.isTrue((await sortedCDPs.contains(whale)))

    const TCR_After = (await cdpManager.getTCR()).toString()
    const listSize_After = (await sortedCDPs.getSize()).toString()

    assert.equal(TCR_Before, TCR_After)
    assert.equal(listSize_Before, listSize_After)
  })

  it("liquidate(): does nothing if trove has non-zero coll, zero debt, and infinite ICR", async () => {
    await borrowerOperations.openLoan(0, whale, { from: whale, value: dec(10, 'ether') })
    await borrowerOperations.openLoan(0, bob, { from: bob, value: dec(10, 'ether') })

    const TCR_Before = (await cdpManager.getTCR()).toString()
    const listSize_Before = (await sortedCDPs.getSize()).toString()

    await priceFeed.setPrice('0')
    const price = await priceFeed.getPrice()

    const bob_ICR = web3.utils.toHex(await cdpManager.getCurrentICR(bob, price))
    const maxBytes32 = '0xffffffffffffffffffffffffffffffffffffffffffffffffffffffffffffffff'

    assert.equal(bob_ICR, maxBytes32)

    // Confirm system is not in Recovery Mode
    assert.isFalse(await cdpManager.checkRecoveryMode());

    // Attempt to liquidate bob
    await cdpManager.liquidate(bob)

    // check bob active, check whale active
    assert.isTrue((await sortedCDPs.contains(bob)))
    assert.isTrue((await sortedCDPs.contains(whale)))

    const TCR_After = (await cdpManager.getTCR()).toString()
    const listSize_After = (await sortedCDPs.getSize()).toString()

    assert.equal(TCR_Before, TCR_After)
    assert.equal(listSize_Before, listSize_After)
  })

  it("liquidate(): Given the same price and no other loan changes, complete Pool offsets restore the TCR to its value prior to the defaulters opening troves", async () => {
    // Whale provides 2000 CLV to SP
    await borrowerOperations.openLoan(dec(2000, 18), whale, { from: whale, value: dec(100, 'ether') })
    await poolManager.provideToSP(dec(2000, 18), { from: whale })

    await borrowerOperations.openLoan(0, alice, { from: alice, value: dec(1, 'ether') })
    await borrowerOperations.openLoan(0, bob, { from: bob, value: dec(7, 'ether') })
    await borrowerOperations.openLoan(0, carol, { from: carol, value: dec(2, 'ether') })
    await borrowerOperations.openLoan(0, dennis, { from: dennis, value: dec(20, 'ether') })

    const TCR_Before = (await cdpManager.getTCR()).toString()

    await borrowerOperations.openLoan('101000000000000000000', defaulter_1, { from: defaulter_1, value: dec(1, 'ether') })
    await borrowerOperations.openLoan('257000000000000000000', defaulter_2, { from: defaulter_2, value: dec(2, 'ether') })
    await borrowerOperations.openLoan('328000000000000000000', defaulter_3, { from: defaulter_3, value: dec(3, 'ether') })
    await borrowerOperations.openLoan('480000000000000000000', defaulter_4, { from: defaulter_4, value: dec(4, 'ether') })

    assert.isTrue((await sortedCDPs.contains(defaulter_1)))
    assert.isTrue((await sortedCDPs.contains(defaulter_2)))
    assert.isTrue((await sortedCDPs.contains(defaulter_3)))
    assert.isTrue((await sortedCDPs.contains(defaulter_4)))

    // Price drop
    await priceFeed.setPrice(dec(100, 18))

    // Confirm system is not in Recovery Mode
    assert.isFalse(await cdpManager.checkRecoveryMode());

    // All defaulters liquidated
    await cdpManager.liquidate(defaulter_1)
    assert.isFalse((await sortedCDPs.contains(defaulter_1)))

    await cdpManager.liquidate(defaulter_2)
    assert.isFalse((await sortedCDPs.contains(defaulter_2)))

    await cdpManager.liquidate(defaulter_3)
    assert.isFalse((await sortedCDPs.contains(defaulter_3)))

    await cdpManager.liquidate(defaulter_4)
    assert.isFalse((await sortedCDPs.contains(defaulter_4)))

    // Price bounces back
    await priceFeed.setPrice(dec(200, 18))

    const TCR_After = (await cdpManager.getTCR()).toString()
    assert.equal(TCR_Before, TCR_After)
  })


  it("liquidate(): Pool offsets increase the TCR", async () => {
    // Whale provides 2000 CLV to SP
    await borrowerOperations.openLoan(dec(2000, 18), whale, { from: whale, value: dec(100, 'ether') })
    await poolManager.provideToSP(dec(2000, 18), { from: whale })

    await borrowerOperations.openLoan(0, alice, { from: alice, value: dec(1, 'ether') })
    await borrowerOperations.openLoan(0, bob, { from: bob, value: dec(7, 'ether') })
    await borrowerOperations.openLoan(0, carol, { from: carol, value: dec(2, 'ether') })
    await borrowerOperations.openLoan(0, dennis, { from: dennis, value: dec(20, 'ether') })

    await borrowerOperations.openLoan('101000000000000000000', defaulter_1, { from: defaulter_1, value: dec(1, 'ether') })
    await borrowerOperations.openLoan('257000000000000000000', defaulter_2, { from: defaulter_2, value: dec(2, 'ether') })
    await borrowerOperations.openLoan('328000000000000000000', defaulter_3, { from: defaulter_3, value: dec(3, 'ether') })
    await borrowerOperations.openLoan('480000000000000000000', defaulter_4, { from: defaulter_4, value: dec(4, 'ether') })

    assert.isTrue((await sortedCDPs.contains(defaulter_1)))
    assert.isTrue((await sortedCDPs.contains(defaulter_2)))
    assert.isTrue((await sortedCDPs.contains(defaulter_3)))
    assert.isTrue((await sortedCDPs.contains(defaulter_4)))

    await priceFeed.setPrice(dec(100, 18))

    const TCR_1 = await cdpManager.getTCR()

    // Confirm system is not in Recovery Mode
    assert.isFalse(await cdpManager.checkRecoveryMode());

    // Check TCR improves with each liquidation that is offset with Pool
    await cdpManager.liquidate(defaulter_1)
    assert.isFalse((await sortedCDPs.contains(defaulter_1)))
    const TCR_2 = await cdpManager.getTCR()
    assert.isTrue(TCR_2.gte(TCR_1))

    await cdpManager.liquidate(defaulter_2)
    assert.isFalse((await sortedCDPs.contains(defaulter_2)))
    const TCR_3 = await cdpManager.getTCR()
    assert.isTrue(TCR_3.gte(TCR_2))

    await cdpManager.liquidate(defaulter_3)
    assert.isFalse((await sortedCDPs.contains(defaulter_3)))
    const TCR_4 = await cdpManager.getTCR()
    assert.isTrue(TCR_4.gte(TCR_4))

    await cdpManager.liquidate(defaulter_4)
    assert.isFalse((await sortedCDPs.contains(defaulter_4)))
    const TCR_5 = await cdpManager.getTCR()
    assert.isTrue(TCR_5.gte(TCR_5))
  })

  it("liquidate(): a pure redistribution reduces the TCR only as a result of compensation", async () => {
    await borrowerOperations.openLoan(dec(2000, 18), whale, { from: whale, value: dec(100, 'ether') })

    await borrowerOperations.openLoan(0, alice, { from: alice, value: dec(1, 'ether') })
    await borrowerOperations.openLoan(0, bob, { from: bob, value: dec(7, 'ether') })
    await borrowerOperations.openLoan(0, carol, { from: carol, value: dec(2, 'ether') })
    await borrowerOperations.openLoan(0, dennis, { from: dennis, value: dec(20, 'ether') })

    await borrowerOperations.openLoan('101000000000000000000', defaulter_1, { from: defaulter_1, value: dec(1, 'ether') })
    await borrowerOperations.openLoan('257000000000000000000', defaulter_2, { from: defaulter_2, value: dec(2, 'ether') })
    await borrowerOperations.openLoan('328000000000000000000', defaulter_3, { from: defaulter_3, value: dec(3, 'ether') })
    await borrowerOperations.openLoan('480000000000000000000', defaulter_4, { from: defaulter_4, value: dec(4, 'ether') })

    assert.isTrue((await sortedCDPs.contains(defaulter_1)))
    assert.isTrue((await sortedCDPs.contains(defaulter_2)))
    assert.isTrue((await sortedCDPs.contains(defaulter_3)))
    assert.isTrue((await sortedCDPs.contains(defaulter_4)))

    await priceFeed.setPrice(dec(100, 18))
    const price = await priceFeed.getPrice()

    const TCR_0 = await cdpManager.getTCR()

    const entireSystemCollBefore = await cdpManager.getEntireSystemColl()
    const entireSystemDebtBefore = await cdpManager.getEntireSystemDebt()

    const expectedTCR_0 = entireSystemCollBefore.mul(price).div(entireSystemDebtBefore)

    assert.isTrue(expectedTCR_0.eq(TCR_0))

    // Confirm system is not in Recovery Mode
    assert.isFalse(await cdpManager.checkRecoveryMode());

    // Check TCR does not decrease with each liquidation 
    const liquidationTx_1 = await cdpManager.liquidate(defaulter_1)
    const [liquidatedDebt_1, liquidatedColl_1, gasComp_1] = th.getEmittedLiquidationValues(liquidationTx_1)
    assert.isFalse((await sortedCDPs.contains(defaulter_1)))
    const TCR_1 = await cdpManager.getTCR()

    // Expect only change to TCR to be due to the issued gas compensation
    const expectedTCR_1 = (entireSystemCollBefore
      .sub(gasComp_1))
      .mul(price)
      .div(entireSystemDebtBefore)

    console.log(`expectedTCR_1, TCR_1 ${expectedTCR_1}, ${TCR_1}`)
    assert.isTrue(expectedTCR_1.eq(TCR_1))

    const liquidationTx_2 = await cdpManager.liquidate(defaulter_2)
    const [liquidatedDebt_2, liquidatedColl_2, gasComp_2] = th.getEmittedLiquidationValues(liquidationTx_2)
    assert.isFalse((await sortedCDPs.contains(defaulter_2)))

    const TCR_2 = await cdpManager.getTCR()

    const expectedTCR_2 = (entireSystemCollBefore
      .sub(gasComp_1)
      .sub(gasComp_2))
      .mul(price)
      .div(entireSystemDebtBefore)

    assert.isTrue(expectedTCR_2.eq(TCR_2))

    const liquidationTx_3 = await cdpManager.liquidate(defaulter_3)
    const [liquidatedDebt_3, liquidatedColl_3, gasComp_3] = th.getEmittedLiquidationValues(liquidationTx_3)
    assert.isFalse((await sortedCDPs.contains(defaulter_3)))

    const TCR_3 = await cdpManager.getTCR()

    const expectedTCR_3 = (entireSystemCollBefore
      .sub(gasComp_1)
      .sub(gasComp_2)
      .sub(gasComp_3))
      .mul(price)
      .div(entireSystemDebtBefore)

    assert.isTrue(expectedTCR_3.eq(TCR_3))


    const liquidationTx_4 = await cdpManager.liquidate(defaulter_4)
    const [liquidatedDebt_4, liquidatedColl_4, gasComp_4] = th.getEmittedLiquidationValues(liquidationTx_4)
    assert.isFalse((await sortedCDPs.contains(defaulter_4)))

    const TCR_4 = await cdpManager.getTCR()

    const expectedTCR_4 = (entireSystemCollBefore
      .sub(gasComp_1)
      .sub(gasComp_2)
      .sub(gasComp_3)
      .sub(gasComp_4))
      .mul(price)
      .div(entireSystemDebtBefore)

    assert.isTrue(expectedTCR_4.eq(TCR_4))
  })

  it("liquidate(): does not affect the SP deposit or ETH gain when called on an SP depositor's address that has no trove", async () => {
    await borrowerOperations.openLoan(0, whale, { from: whale, value: dec(10, 'ether') })
    await borrowerOperations.openLoan(dec(200, 18), bob, { from: bob, value: dec(2, 'ether') })
    await borrowerOperations.openLoan(dec(100, 18), carol, { from: carol, value: dec(1, 'ether') })

    // Bob sends tokens to Dennis, who has no trove
    await clvToken.transfer(dennis, dec(200, 18), { from: bob })

    //Dennis provides 200 CLV to SP
    await poolManager.provideToSP(dec(200, 18), { from: dennis })

    // Carol gets liquidated
    await priceFeed.setPrice(dec(100, 18))
    const liquidationTX_C = await cdpManager.liquidate(carol)
    const [liquidatedDebt, liquidatedColl, gasComp] = th.getEmittedLiquidationValues(liquidationTX_C)

    assert.isFalse(await sortedCDPs.contains(carol))
    // Check Dennis' SP deposit has absorbed Carol's debt, and he has received her liquidated ETH
    const dennis_Deposit_Before = (await poolManager.getCompoundedCLVDeposit(dennis)).toString()
    const dennis_ETHGain_Before = (await poolManager.getCurrentETHGain(dennis)).toString()
    assert.isAtMost(th.getDifference(dennis_Deposit_Before, th.toBN(dec(200, 18)).sub(liquidatedDebt)), 1000)
    assert.isAtMost(th.getDifference(dennis_ETHGain_Before, liquidatedColl), 1000)

    // Confirm system is not in Recovery Mode
    assert.isFalse(await cdpManager.checkRecoveryMode());

    // Attempt to liquidate Dennis
    try {
      const txDennis = await cdpManager.liquidate(dennis)
      assert.isFalse(txDennis.receipt.status)
    } catch (err) {
      assert.include(err.message, "revert")
      assert.include(err.message, "Trove does not exist or is closed")
    }

    // Check Dennis' SP deposit does not change after liquidation attempt
    const dennis_Deposit_After = (await poolManager.getCompoundedCLVDeposit(dennis)).toString()
    const dennis_ETHGain_After = (await poolManager.getCurrentETHGain(dennis)).toString()
    assert.equal(dennis_Deposit_Before, dennis_Deposit_After)
    assert.equal(dennis_ETHGain_Before, dennis_ETHGain_After)
  })

  it("liquidate(): does not liquidate a SP depositor's trove with ICR > 110%, and does not affect their SP deposit or ETH gain", async () => {
    await borrowerOperations.openLoan(0, whale, { from: whale, value: dec(10, 'ether') })
    await borrowerOperations.openLoan(dec(200, 18), bob, { from: bob, value: dec(2, 'ether') })
    await borrowerOperations.openLoan(dec(100, 18), carol, { from: carol, value: dec(1, 'ether') })

    //Bob provides 200 CLV to SP
    await poolManager.provideToSP(dec(200, 18), { from: bob })

    // Carol gets liquidated
    await priceFeed.setPrice(dec(100, 18))
    const liquidationTX_C = await cdpManager.liquidate(carol)
    const [liquidatedDebt, liquidatedColl, gasComp] = th.getEmittedLiquidationValues(liquidationTX_C)
    assert.isFalse(await sortedCDPs.contains(carol))

    // price bounces back - Bob's trove is >110% ICR again
    await priceFeed.setPrice(dec(200, 18))
    const price = await priceFeed.getPrice()
    assert.isTrue((await cdpManager.getCurrentICR(bob, price)).gt(mv._MCR))

    // Check Bob' SP deposit has absorbed Carol's debt, and he has received her liquidated ETH
    const bob_Deposit_Before = (await poolManager.getCompoundedCLVDeposit(bob)).toString()
    const bob_ETHGain_Before = (await poolManager.getCurrentETHGain(bob)).toString()
    assert.isAtMost(th.getDifference(bob_Deposit_Before, th.toBN(dec(200, 18)).sub(liquidatedDebt)), 1000)
    assert.isAtMost(th.getDifference(bob_ETHGain_Before, liquidatedColl), 1000)

    // Confirm system is not in Recovery Mode
    assert.isFalse(await cdpManager.checkRecoveryMode());

    // Attempt to liquidate Bob
    await cdpManager.liquidate(bob)

    // Confirm Bob's trove is still active
    assert.isTrue(await sortedCDPs.contains(bob))

    // Check Bob' SP deposit does not change after liquidation attempt
    const bob_Deposit_After = (await poolManager.getCompoundedCLVDeposit(bob)).toString()
    const bob_ETHGain_After = (await poolManager.getCurrentETHGain(bob)).toString()
    assert.equal(bob_Deposit_Before, bob_Deposit_After)
    assert.equal(bob_ETHGain_Before, bob_ETHGain_After)
  })

  it("liquidate(): liquidates a SP depositor's trove with ICR < 110%, and the liquidation correctly impacts their SP deposit and ETH gain", async () => {
    await borrowerOperations.openLoan(0, whale, { from: whale, value: dec(10, 'ether') })
    await borrowerOperations.openLoan(dec(300, 18), alice, { from: alice, value: dec(3, 'ether') })
    await borrowerOperations.openLoan(dec(200, 18), bob, { from: bob, value: dec(2, 'ether') })
    await borrowerOperations.openLoan(dec(100, 18), carol, { from: carol, value: dec(1, 'ether') })

    //Bob provides 200 CLV to SP
    await poolManager.provideToSP(dec(200, 18), { from: bob })

    // Carol gets liquidated
    await priceFeed.setPrice(dec(100, 18))
    await cdpManager.liquidate(carol)

    // Check Bob' SP deposit has absorbed Carol's debt, and he has received her liquidated ETH
    const bob_Deposit_Before = (await poolManager.getCompoundedCLVDeposit(bob)).toString()
    const bob_ETHGain_Before = (await poolManager.getCurrentETHGain(bob)).toString()
    assert.isAtMost(th.getDifference(bob_Deposit_Before, dec(100, 18)), 1000)
    assert.isAtMost(th.getDifference(bob_ETHGain_Before, dec(1, 'ether')), 1000)

    // Alice provides 300 CLV to SP
    await poolManager.provideToSP(dec(300, 18), { from: alice })

    // Confirm system is not in Recovery Mode
    assert.isFalse(await cdpManager.checkRecoveryMode());

    // Liquidate Bob. 200 CLV and 2 ETH is liquidated
    await cdpManager.liquidate(bob)

    // Confirm Bob's trove has been closed
    assert.isFalse(await sortedCDPs.contains(bob))
    const bob_Trove_Status = ((await cdpManager.CDPs(bob))[3]).toString()
    assert.equal(bob_Trove_Status, 2) // check closed

    /* Alice's CLV Loss = (300 / 400) * 200 = 150 CLV
       Alice's ETH gain = (300 / 400) * 2 = 1.5 ETH

       Bob's CLVLoss = (300 / 400) * 200 = 50 CLV
       Bob's ETH gain = (300 / 400) * 2 = 0.5 ETH

     Check Bob' SP deposit has been reduced to 50 CLV, and his ETH gain has increased to 1.5 ETH. */
    const bob_Deposit_After = (await poolManager.getCompoundedCLVDeposit(bob)).toString()
    const bob_ETHGain_After = (await poolManager.getCurrentETHGain(bob)).toString()

    assert.isAtMost(th.getDifference(bob_Deposit_After, dec(50, 18)), 1000)
    assert.isAtMost(th.getDifference(bob_ETHGain_After, '1500000000000000000'), 1000)
  })

  it("liquidate(): does not alter the liquidated user's token balance", async () => {
    await borrowerOperations.openLoan(0, whale, { from: whale, value: dec(10, 'ether') })
    await borrowerOperations.openLoan(dec(300, 18), alice, { from: alice, value: dec(3, 'ether') })
    await borrowerOperations.openLoan(dec(200, 18), bob, { from: bob, value: dec(2, 'ether') })
    await borrowerOperations.openLoan(dec(100, 18), carol, { from: carol, value: dec(1, 'ether') })
    await priceFeed.setPrice(dec(100, 18))

    // Check token balances 
    assert.equal((await clvToken.balanceOf(alice)).toString(), dec(300, 18))
    assert.equal((await clvToken.balanceOf(bob)).toString(), dec(200, 18))
    assert.equal((await clvToken.balanceOf(carol)).toString(), dec(100, 18))

    // Check sortedList size
    assert.equal((await sortedCDPs.getSize()).toString(), '4')

    // Confirm system is not in Recovery Mode
    assert.isFalse(await cdpManager.checkRecoveryMode());

    // Liquidate A, B and C
    const activeCLVDebt_0 = await activePool.getCLVDebt()
    const defaultCLVDebt_0 = await defaultPool.getCLVDebt()

    await cdpManager.liquidate(alice)
    const activeCLVDebt_A = await activePool.getCLVDebt()
    const defaultCLVDebt_A = await defaultPool.getCLVDebt()

    await cdpManager.liquidate(bob)
    const activeCLVDebt_B = await activePool.getCLVDebt()
    const defaultCLVDebt_B = await defaultPool.getCLVDebt()

    await cdpManager.liquidate(carol)

    // Confirm A, B, C closed
    assert.isFalse(await sortedCDPs.contains(alice))
    assert.isFalse(await sortedCDPs.contains(bob))
    assert.isFalse(await sortedCDPs.contains(carol))

    // Check sortedList size reduced to 1
    assert.equal((await sortedCDPs.getSize()).toString(), '1')

    // Confirm token balances have not changed
    assert.equal((await clvToken.balanceOf(alice)).toString(), dec(300, 18))
    assert.equal((await clvToken.balanceOf(bob)).toString(), dec(200, 18))
    assert.equal((await clvToken.balanceOf(carol)).toString(), dec(100, 18))
  })

  it("liquidate(): liquidates based on entire/collateral debt (including pending rewards), not raw collateral/debt", async () => {
    const withdrawal_A = await th.getActualDebtFromComposite(dec(50, 18), contracts)
    const withdrawal_B = await th.getActualDebtFromComposite('90500000000000000000', contracts)
    const withdrawal_C = await th.getActualDebtFromComposite(dec(100, 18), contracts)

    await borrowerOperations.openLoan(withdrawal_A, alice, { from: alice, value: dec(2, 'ether') })
    await borrowerOperations.openLoan(withdrawal_B, bob, { from: bob, value: dec(1, 'ether') })  // 90.5 CLV, 1 ETH
    await borrowerOperations.openLoan(withdrawal_C, carol, { from: carol, value: dec(1, 'ether') })

    // Defaulter opens with 30 CLV, 0.3 ETH
    await borrowerOperations.openLoan(dec(30, 18), defaulter_1, { from: defaulter_1, value: dec(300, 'finney') })

    // Price drops
    await priceFeed.setPrice(dec(100, 18))
    const price = await priceFeed.getPrice()

    const alice_ICR_Before = await cdpManager.getCurrentICR(alice, price)
    const bob_ICR_Before = await cdpManager.getCurrentICR(bob, price)
    const carol_ICR_Before = await cdpManager.getCurrentICR(carol, price)

    /* Before liquidation: 
    Alice ICR: = (2 * 100 / 50) = 400%
    Bob ICR: (1 * 100 / 90.5) = 110.5%
    Carol ICR: (1 * 100 / 100 ) =  100%

    Therefore Alice and Bob above the MCR, Carol is below */
    assert.isTrue(alice_ICR_Before.gte(mv._MCR))
    assert.isTrue(bob_ICR_Before.gte(mv._MCR))
    assert.isTrue(carol_ICR_Before.lte(mv._MCR))

    // Confirm system is not in Recovery Mode
    assert.isFalse(await cdpManager.checkRecoveryMode());

    /* Liquidate defaulter. 30 CLV and 0.3 ETH is distributed between A, B and C.

    A receives (30 * 2/4) = 15 CLV, and (0.3*2/4) = 0.15 ETH
    B receives (30 * 1/4) = 7.5 CLV, and (0.3*1/4) = 0.075 ETH
    C receives (30 * 1/4) = 7.5 CLV, and (0.3*1/4) = 0.075 ETH
    */
    await cdpManager.liquidate(defaulter_1)

    const alice_ICR_After = await cdpManager.getCurrentICR(alice, price)
    const bob_ICR_After = await cdpManager.getCurrentICR(bob, price)
    const carol_ICR_After = await cdpManager.getCurrentICR(carol, price)

    /* After liquidation: 

    Alice ICR: (10.15 * 100 / 60) = 183.33%
    Bob ICR:(1.075 * 100 / 98) =  109.69%
    Carol ICR: (1.075 *100 /  107.5 ) = 100.0%

    Check Alice is above MCR, Bob below, Carol below. */


    assert.isTrue(alice_ICR_After.gte(mv._MCR))
    assert.isTrue(bob_ICR_After.lte(mv._MCR))
    assert.isTrue(carol_ICR_After.lte(mv._MCR))

    /* Though Bob's true ICR (including pending rewards) is below the MCR, 
    check that Bob's raw coll and debt has not changed, and that his "raw" ICR is above the MCR */
    const bob_Coll = (await cdpManager.CDPs(bob))[1]
    const bob_Debt = (await cdpManager.CDPs(bob))[0]

    const bob_rawICR = bob_Coll.mul(th.toBN(dec(100, 18))).div(bob_Debt)
    assert.isTrue(bob_rawICR.gte(mv._MCR))

    // Whale enters system, pulling it into Normal Mode
    await borrowerOperations.openLoan(0, whale, { from: whale, value: dec(10, 'ether') })
    assert.isFalse(await cdpManager.checkRecoveryMode())

    // Liquidate Alice, Bob, Carol
    await cdpManager.liquidate(alice)
    await cdpManager.liquidate(bob)
    await cdpManager.liquidate(carol)

    /* Check Alice stays active, Carol gets liquidated, and Bob gets liquidated 
   (because his pending rewards bring his ICR < MCR) */
    assert.isTrue(await sortedCDPs.contains(alice))
    assert.isFalse(await sortedCDPs.contains(bob))
    assert.isFalse(await sortedCDPs.contains(carol))

    // Check trove statuses - A active (1),  B and C closed (2)
    assert.equal((await cdpManager.CDPs(alice))[3].toString(), '1')
    assert.equal((await cdpManager.CDPs(bob))[3].toString(), '2')
    assert.equal((await cdpManager.CDPs(carol))[3].toString(), '2')
  })

  it('liquidateCDPs(): closes every CDP with ICR < MCR, when n > number of undercollateralized troves', async () => {
    // --- SETUP ---
    await borrowerOperations.openLoan(dec(500, 18), whale, { from: whale, value: dec(100, 'ether') })

    // create 5 CDPs with varying ICRs
    await borrowerOperations.openLoan(dec(200, 18), alice, { from: alice, value: dec(2, 'ether') })
    await borrowerOperations.openLoan(dec(150, 18), bob, { from: bob, value: dec(1, 'ether') })
    await borrowerOperations.openLoan(dec(300, 18), carol, { from: carol, value: dec(3, 'ether') })
    await borrowerOperations.openLoan(dec(110, 18), erin, { from: erin, value: dec(1, 'ether') })
    await borrowerOperations.openLoan(dec(180, 18), flyn, { from: flyn, value: dec(1, 'ether') })

    // G,H, I open high-ICR loans
    await borrowerOperations.openLoan(dec(100, 18), graham, { from: graham, value: dec(100, 'ether') })
    await borrowerOperations.openLoan(dec(200, 18), harriet, { from: harriet, value: dec(100, 'ether') })
    await borrowerOperations.openLoan(dec(300, 18), ida, { from: ida, value: dec(100, 'ether') })

    // Whale puts some tokens in Stability Pool
    await poolManager.provideToSP(dec(300, 18), { from: whale })

    // --- TEST ---

    // Price drops to 1ETH:100CLV, reducing Bob and Carol's ICR below MCR
    await priceFeed.setPrice(dec(100, 18));
    const price = await priceFeed.getPrice()

    // Confirm system is not in Recovery Mode
    assert.isFalse(await cdpManager.checkRecoveryMode());

    // Confirm troves A-E are ICR < 110%
    assert.isTrue((await cdpManager.getCurrentICR(alice, price)).lte(mv._MCR))
    assert.isTrue((await cdpManager.getCurrentICR(bob, price)).lte(mv._MCR))
    assert.isTrue((await cdpManager.getCurrentICR(carol, price)).lte(mv._MCR))
    assert.isTrue((await cdpManager.getCurrentICR(erin, price)).lte(mv._MCR))
    assert.isTrue((await cdpManager.getCurrentICR(flyn, price)).lte(mv._MCR))

    // Confirm troves G, H, I are ICR > 110%
    assert.isTrue((await cdpManager.getCurrentICR(graham, price)).gte(mv._MCR))
    assert.isTrue((await cdpManager.getCurrentICR(harriet, price)).gte(mv._MCR))
    assert.isTrue((await cdpManager.getCurrentICR(ida, price)).gte(mv._MCR))

    // Confirm Whale is ICR > 110% 
    assert.isTrue((await cdpManager.getCurrentICR(whale, price)).gte(mv._MCR))

    // Liquidate 5 troves
    await cdpManager.liquidateCDPs(5);

    // Confirm troves A-E have been removed from the system
    assert.isFalse(await sortedCDPs.contains(alice))
    assert.isFalse(await sortedCDPs.contains(bob))
    assert.isFalse(await sortedCDPs.contains(carol))
    assert.isFalse(await sortedCDPs.contains(erin))
    assert.isFalse(await sortedCDPs.contains(flyn))

    // Check all troves A-E are now closed
    assert.equal((await cdpManager.CDPs(alice))[3].toString(), '2')
    assert.equal((await cdpManager.CDPs(bob))[3].toString(), '2')
    assert.equal((await cdpManager.CDPs(carol))[3].toString(), '2')
    assert.equal((await cdpManager.CDPs(erin))[3].toString(), '2')
    assert.equal((await cdpManager.CDPs(flyn))[3].toString(), '2')

    // Check sorted list has been reduced to length 4 
    assert.equal((await sortedCDPs.getSize()).toString(), '4')
  })

  it('liquidateCDPs(): liquidates  up to the requested number of undercollateralized troves', async () => {
    await borrowerOperations.openLoan(0, whale, { from: whale, value: dec(100, 'ether') })

    // --- SETUP --- 
    // Alice, Bob, Carol, Dennis, Erin open troves with consecutively decreasing collateral ratio
    await borrowerOperations.openLoan('105000000000000000000', alice, { from: alice, value: dec(1, 'ether') })
    await borrowerOperations.openLoan('104000000000000000000', bob, { from: bob, value: dec(1, 'ether') })
    await borrowerOperations.openLoan('103000000000000000000', carol, { from: carol, value: dec(1, 'ether') })
    await borrowerOperations.openLoan('102000000000000000000', dennis, { from: dennis, value: dec(1, 'ether') })
    await borrowerOperations.openLoan('101000000000000000000', erin, { from: erin, value: dec(1, 'ether') })

    // --- TEST --- 

    // Price drops
    await priceFeed.setPrice(dec(100, 18))

    // Confirm system is not in Recovery Mode
    assert.isFalse(await cdpManager.checkRecoveryMode());

    await cdpManager.liquidateCDPs(3)

    const CDPOwnersArrayLength = await cdpManager.getCDPOwnersCount()
    assert.equal(CDPOwnersArrayLength, '3')

    // Check Alice, Bob, Carol troves have been closed
    const aliceCDPStatus = (await cdpManager.getCDPStatus(alice)).toString()
    const bobCDPStatus = (await cdpManager.getCDPStatus(bob)).toString()
    const carolCDPStatus = (await cdpManager.getCDPStatus(carol)).toString()

    assert.equal(aliceCDPStatus, '2')
    assert.equal(bobCDPStatus, '2')
    assert.equal(carolCDPStatus, '2')

    //  Check Alice, Bob, and Carol's trove are no longer in the sorted list
    const alice_isInSortedList = await sortedCDPs.contains(alice)
    const bob_isInSortedList = await sortedCDPs.contains(bob)
    const carol_isInSortedList = await sortedCDPs.contains(carol)

    assert.isFalse(alice_isInSortedList)
    assert.isFalse(bob_isInSortedList)
    assert.isFalse(carol_isInSortedList)

    // Check Dennis, Erin still have active troves
    const dennisCDPStatus = (await cdpManager.getCDPStatus(dennis)).toString()
    const erinCDPStatus = (await cdpManager.getCDPStatus(erin)).toString()

    assert.equal(dennisCDPStatus, '1')
    assert.equal(erinCDPStatus, '1')

    // Check Dennis, Erin still in sorted list
    const dennis_isInSortedList = await sortedCDPs.contains(dennis)
    const erin_isInSortedList = await sortedCDPs.contains(erin)

    assert.isTrue(dennis_isInSortedList)
    assert.isTrue(erin_isInSortedList)
  })

  it('liquidateCDPs(): does nothing if all troves have ICR > 110%', async () => {

    const CLVwithdrawal_A = await th.getActualDebtFromComposite(dec(90, 18), contracts)
    const CLVwithdrawal_B = await th.getActualDebtFromComposite(dec(20, 18), contracts)
    const CLVwithdrawal_C = await th.getActualDebtFromComposite('37398509798897897897', contracts)
    await borrowerOperations.openLoan(0, whale, { from: whale, value: dec(10, 'ether') })
    await borrowerOperations.openLoan(CLVwithdrawal_A, alice, { from: alice, value: dec(1, 'ether') })
    await borrowerOperations.openLoan(CLVwithdrawal_B, bob, { from: bob, value: dec(1, 'ether') })
    await borrowerOperations.openLoan(CLVwithdrawal_C, carol, { from: carol, value: dec(1, 'ether') })

    // Price drops, but all troves remain active at 111% ICR
    await priceFeed.setPrice(dec(100, 18))
    const price = await priceFeed.getPrice()

    assert.isTrue((await sortedCDPs.contains(whale)))
    assert.isTrue((await sortedCDPs.contains(alice)))
    assert.isTrue((await sortedCDPs.contains(bob)))
    assert.isTrue((await sortedCDPs.contains(carol)))

    const TCR_Before = (await cdpManager.getTCR()).toString()
    const listSize_Before = (await sortedCDPs.getSize()).toString()

    assert.isTrue((await cdpManager.getCurrentICR(whale, price)).gte(mv._MCR))
    assert.isTrue((await cdpManager.getCurrentICR(alice, price)).gte(mv._MCR))
    assert.isTrue((await cdpManager.getCurrentICR(bob, price)).gte(mv._MCR))
    assert.isTrue((await cdpManager.getCurrentICR(carol, price)).gte(mv._MCR))

    // Confirm system is not in Recovery Mode
    assert.isFalse(await cdpManager.checkRecoveryMode());

    // Attempt liqudation sequence
    await cdpManager.liquidateCDPs(10)

    // Check all troves remain active
    assert.isTrue((await sortedCDPs.contains(whale)))
    assert.isTrue((await sortedCDPs.contains(alice)))
    assert.isTrue((await sortedCDPs.contains(bob)))
    assert.isTrue((await sortedCDPs.contains(carol)))

    const TCR_After = (await cdpManager.getTCR()).toString()
    const listSize_After = (await sortedCDPs.getSize()).toString()

    assert.equal(TCR_Before, TCR_After)
    assert.equal(listSize_Before, listSize_After)
  })

  it("liquidateCDPs(): liquidates based on entire/collateral debt (including pending rewards), not raw collateral/debt", async () => {
    await borrowerOperations.openLoan(dec(50, 18), alice, { from: alice, value: dec(1, 'ether') })
    await borrowerOperations.openLoan('90500000000000000000', bob, { from: bob, value: dec(1, 'ether') })  // 90.5 CLV, 1 ETH
    await borrowerOperations.openLoan(dec(100, 18), carol, { from: carol, value: dec(1, 'ether') })

    // Defaulter opens with 30 CLV, 0.3 ETH
    await borrowerOperations.openLoan(dec(30, 18), defaulter_1, { from: defaulter_1, value: dec(300, 'finney') })

    // Price drops
    await priceFeed.setPrice(dec(100, 18))
    const price = await priceFeed.getPrice()

    const alice_ICR_Before = await cdpManager.getCurrentICR(alice, price)
    const bob_ICR_Before = await cdpManager.getCurrentICR(bob, price)
    const carol_ICR_Before = await cdpManager.getCurrentICR(carol, price)

    /* Before liquidation: 
    Alice ICR: = (1 * 100 / 50) = 200%
    Bob ICR: (1 * 100 / 90.5) = 110.5%
    Carol ICR: (1 * 100 / 100 ) =  100%

    Therefore Alice and Bob above the MCR, Carol is below */
    assert.isTrue(alice_ICR_Before.gte(mv._MCR))
    assert.isTrue(bob_ICR_Before.gte(mv._MCR))
    assert.isTrue(carol_ICR_Before.lte(mv._MCR))

    // Liquidate defaulter. 30 CLV and 0.3 ETH is distributed uniformly between A, B and C. Each receive 10 CLV, 0.1 ETH
    await cdpManager.liquidate(defaulter_1)

    const alice_ICR_After = await cdpManager.getCurrentICR(alice, price)
    const bob_ICR_After = await cdpManager.getCurrentICR(bob, price)
    const carol_ICR_After = await cdpManager.getCurrentICR(carol, price)

    /* After liquidation: 

    Alice ICR: (1.1 * 100 / 60) = 183.33%
    Bob ICR:(1.1 * 100 / 100.5) =  109.45%
    Carol ICR: (1.1 * 100 ) 100%

    Check Alice is above MCR, Bob below, Carol below. */
    assert.isTrue(alice_ICR_After.gte(mv._MCR))
    assert.isTrue(bob_ICR_After.lte(mv._MCR))
    assert.isTrue(carol_ICR_After.lte(mv._MCR))

    /* Though Bob's true ICR (including pending rewards) is below the MCR, check that Bob's raw coll and debt has not changed */
    const bob_Coll = (await cdpManager.CDPs(bob))[1]
    const bob_Debt = (await cdpManager.CDPs(bob))[0]

    const bob_rawICR = bob_Coll.mul(th.toBN(dec(100, 18))).div(bob_Debt)
    assert.isTrue(bob_rawICR.gte(mv._MCR))

    // Whale enters system, pulling it into Normal Mode
    await borrowerOperations.openLoan(0, whale, { from: whale, value: dec(10, 'ether') })

    // Confirm system is not in Recovery Mode
    assert.isFalse(await cdpManager.checkRecoveryMode());

    //liquidate A, B, C
    await cdpManager.liquidateCDPs(10)

    // Check A stays active, B and C get liquidated
    assert.isTrue(await sortedCDPs.contains(alice))
    assert.isFalse(await sortedCDPs.contains(bob))
    assert.isFalse(await sortedCDPs.contains(carol))

    // check trove statuses - A active (1),  B and C closed (2)
    assert.equal((await cdpManager.CDPs(alice))[3].toString(), '1')
    assert.equal((await cdpManager.CDPs(bob))[3].toString(), '2')
    assert.equal((await cdpManager.CDPs(carol))[3].toString(), '2')
  })

  it("liquidateCDPs(): does nothing if n = 0", async () => {
    await borrowerOperations.openLoan(0, whale, { from: whale, value: dec(10, 'ether') })
    await borrowerOperations.openLoan(dec(100, 18), alice, { from: alice, value: dec(1, 'ether') })
    await borrowerOperations.openLoan(dec(100, 18), bob, { from: bob, value: dec(1, 'ether') })
    await borrowerOperations.openLoan(dec(100, 18), carol, { from: carol, value: dec(1, 'ether') })

    await priceFeed.setPrice(dec(100, 18))
    const price = await priceFeed.getPrice()

    const TCR_Before = (await cdpManager.getTCR()).toString()

    // Confirm A, B, C ICRs are below 110%
    const alice_ICR = await cdpManager.getCurrentICR(alice, price)
    const bob_ICR = await cdpManager.getCurrentICR(bob, price)
    const carol_ICR = await cdpManager.getCurrentICR(carol, price)
    assert.isTrue(alice_ICR.lte(mv._MCR))
    assert.isTrue(bob_ICR.lte(mv._MCR))
    assert.isTrue(carol_ICR.lte(mv._MCR))

    // Confirm system is not in Recovery Mode
    assert.isFalse(await cdpManager.checkRecoveryMode());

    // Liquidation with n = 0
    await cdpManager.liquidateCDPs(0)

    // Check all troves are still in the system
    assert.isTrue(await sortedCDPs.contains(whale))
    assert.isTrue(await sortedCDPs.contains(alice))
    assert.isTrue(await sortedCDPs.contains(bob))
    assert.isTrue(await sortedCDPs.contains(carol))

    const TCR_After = (await cdpManager.getTCR()).toString()

    // Check TCR has not changed after liquidation
    assert.equal(TCR_Before, TCR_After)
  })

  it("liquidateCDPs():  liquidates troves with ICR < MCR", async () => {
    await borrowerOperations.openLoan(0, whale, { from: whale, value: dec(10, 'ether') })

    // A, B, C open loans that will remain active when price drops to 100

    const A_CLVWithdrawal = await th.getActualDebtFromComposite('88000000000000000000', contracts)
    const B_CLVWithdrawal = await th.getActualDebtFromComposite('89000000000000000000', contracts)
    const C_CLVWithdrawal = await th.getActualDebtFromComposite('90000000000000000000', contracts)

    await borrowerOperations.openLoan(A_CLVWithdrawal, alice, { from: alice, value: dec(1, 'ether') })
    await borrowerOperations.openLoan(B_CLVWithdrawal, bob, { from: bob, value: dec(1, 'ether') })
    await borrowerOperations.openLoan(C_CLVWithdrawal, carol, { from: carol, value: dec(1, 'ether') })

    const D_CLVWithdrawal = await th.getActualDebtFromComposite('91000000000000000000', contracts)
    const E_CLVWithdrawal = await th.getActualDebtFromComposite('92000000000000000000', contracts)
    const F_CLVWithdrawal = await th.getActualDebtFromComposite('93000000000000000000', contracts)

    // D, E, F open loans that will fall below MCR when price drops to 100
    await borrowerOperations.openLoan('91000000000000000000', dennis, { from: dennis, value: dec(1, 'ether') })
    await borrowerOperations.openLoan('92000000000000000000', erin, { from: erin, value: dec(1, 'ether') })
    await borrowerOperations.openLoan('93000000000000000000', flyn, { from: flyn, value: dec(1, 'ether') })

    // Check list size is 7
    assert.equal((await sortedCDPs.getSize()).toString(), '7')

    // Price drops
    await priceFeed.setPrice(dec(100, 18))
    const price = await priceFeed.getPrice()

    const alice_ICR = await cdpManager.getCurrentICR(alice, price)
    const bob_ICR = await cdpManager.getCurrentICR(bob, price)
    const carol_ICR = await cdpManager.getCurrentICR(carol, price)
    const dennis_ICR = await cdpManager.getCurrentICR(dennis, price)
    const erin_ICR = await cdpManager.getCurrentICR(erin, price)
    const flyn_ICR = await cdpManager.getCurrentICR(flyn, price)

    // Check A, B, C have ICR above MCR
    assert.isTrue(alice_ICR.gte(mv._MCR))
    assert.isTrue(bob_ICR.gte(mv._MCR))
    assert.isTrue(carol_ICR.gte(mv._MCR))

    // Check D, E, F have ICR below MCR
    assert.isTrue(dennis_ICR.lte(mv._MCR))
    assert.isTrue(erin_ICR.lte(mv._MCR))
    assert.isTrue(flyn_ICR.lte(mv._MCR))

    // Confirm system is not in Recovery Mode
    assert.isFalse(await cdpManager.checkRecoveryMode());

    //Liquidate sequence
    await cdpManager.liquidateCDPs(10)

    // check list size reduced to 4
    assert.equal((await sortedCDPs.getSize()).toString(), '4')

    // Check Whale and A, B, C remain in the system
    assert.isTrue(await sortedCDPs.contains(whale))
    assert.isTrue(await sortedCDPs.contains(alice))
    assert.isTrue(await sortedCDPs.contains(bob))
    assert.isTrue(await sortedCDPs.contains(carol))

    // Check D, E, F have been removed
    assert.isFalse(await sortedCDPs.contains(dennis))
    assert.isFalse(await sortedCDPs.contains(erin))
    assert.isFalse(await sortedCDPs.contains(flyn))
  })

  it("liquidateCDPs(): does not affect the liquidated user's token balances", async () => {
    await borrowerOperations.openLoan(0, whale, { from: whale, value: dec(10, 'ether') })

    const A_CLVWithdrawal = await th.getActualDebtFromComposite(dec(100, 18), contracts)
    const B_CLVWithdrawal = await th.getActualDebtFromComposite(dec(150, 18), contracts)
    const C_CLVWithdrawal = await th.getActualDebtFromComposite(dec(180, 18), contracts)

    // D, E, F open loans that will fall below MCR when price drops to 100
    await borrowerOperations.openLoan(A_CLVWithdrawal, dennis, { from: dennis, value: dec(1, 'ether') })
    await borrowerOperations.openLoan(B_CLVWithdrawal, erin, { from: erin, value: dec(1, 'ether') })
    await borrowerOperations.openLoan(C_CLVWithdrawal, flyn, { from: flyn, value: dec(1, 'ether') })

    // Check list size is 4
    assert.equal((await sortedCDPs.getSize()).toString(), '4')

    // Check token balances before
    assert.equal((await clvToken.balanceOf(dennis)).toString(), A_CLVWithdrawal)
    assert.equal((await clvToken.balanceOf(erin)).toString(), B_CLVWithdrawal)
    assert.equal((await clvToken.balanceOf(flyn)).toString(), C_CLVWithdrawal)

    // Price drops
    await priceFeed.setPrice(dec(100, 18))
    const price = await priceFeed.getPrice()

    // Confirm system is not in Recovery Mode
    assert.isFalse(await cdpManager.checkRecoveryMode());

    //Liquidate sequence
    await cdpManager.liquidateCDPs(10)

    // check list size reduced to 1
    assert.equal((await sortedCDPs.getSize()).toString(), '1')

    // Check Whale remains in the system
    assert.isTrue(await sortedCDPs.contains(whale))

    // Check D, E, F have been removed
    assert.isFalse(await sortedCDPs.contains(dennis))
    assert.isFalse(await sortedCDPs.contains(erin))
    assert.isFalse(await sortedCDPs.contains(flyn))

    // Check token balances of users whose troves were liquidated, have not changed
    assert.equal((await clvToken.balanceOf(dennis)).toString(), A_CLVWithdrawal)
    assert.equal((await clvToken.balanceOf(erin)).toString(), B_CLVWithdrawal)
    assert.equal((await clvToken.balanceOf(flyn)).toString(), C_CLVWithdrawal)
  })

  it("liquidateCDPs(): A liquidation sequence containing Pool offsets increases the TCR", async () => {
    // Whale provides 500 CLV to SP
    await borrowerOperations.openLoan(dec(2000, 18), whale, { from: whale, value: dec(100, 'ether') })
    await poolManager.provideToSP(dec(500, 18), { from: whale })

    await borrowerOperations.openLoan(0, alice, { from: alice, value: dec(1, 'ether') })
    await borrowerOperations.openLoan(0, bob, { from: bob, value: dec(7, 'ether') })
    await borrowerOperations.openLoan(0, carol, { from: carol, value: dec(2, 'ether') })
    await borrowerOperations.openLoan(0, dennis, { from: dennis, value: dec(20, 'ether') })

    await borrowerOperations.openLoan('101000000000000000000', defaulter_1, { from: defaulter_1, value: dec(1, 'ether') })
    await borrowerOperations.openLoan('257000000000000000000', defaulter_2, { from: defaulter_2, value: dec(2, 'ether') })
    await borrowerOperations.openLoan('328000000000000000000', defaulter_3, { from: defaulter_3, value: dec(3, 'ether') })
    await borrowerOperations.openLoan('480000000000000000000', defaulter_4, { from: defaulter_4, value: dec(4, 'ether') })

    assert.isTrue((await sortedCDPs.contains(defaulter_1)))
    assert.isTrue((await sortedCDPs.contains(defaulter_2)))
    assert.isTrue((await sortedCDPs.contains(defaulter_3)))
    assert.isTrue((await sortedCDPs.contains(defaulter_4)))

    assert.equal((await sortedCDPs.getSize()).toString(), '9')

    // Price drops
    await priceFeed.setPrice(dec(100, 18))

    const TCR_Before = await cdpManager.getTCR()

    // Check pool has 500 CLV
    assert.equal((await stabilityPool.getCLV()).toString(), dec(500, 18))

    // Confirm system is not in Recovery Mode
    assert.isFalse(await cdpManager.checkRecoveryMode());

    // Liquidate troves
    await cdpManager.liquidateCDPs(10)

    // Check pool has been emptied by the liquidations
    assert.equal((await stabilityPool.getCLV()).toString(), '0')

    // Check all defaulters have been liquidated
    assert.isFalse((await sortedCDPs.contains(defaulter_1)))
    assert.isFalse((await sortedCDPs.contains(defaulter_2)))
    assert.isFalse((await sortedCDPs.contains(defaulter_3)))
    assert.isFalse((await sortedCDPs.contains(defaulter_4)))

    // check system sized reduced to 5 troves
    assert.equal((await sortedCDPs.getSize()).toString(), '5')

    // Check that the liquidation sequence has improved the TCR
    const TCR_After = await cdpManager.getTCR()
    assert.isTrue(TCR_After.gte(TCR_Before))
  })

  it("liquidateCDPs(): A liquidation sequence of pure redistributions does not decrease the TCR", async () => {
    await borrowerOperations.openLoan(dec(2000, 18), whale, { from: whale, value: dec(100, 'ether') })
    await borrowerOperations.openLoan(0, alice, { from: alice, value: dec(1, 'ether') })
    await borrowerOperations.openLoan(0, bob, { from: bob, value: dec(7, 'ether') })
    await borrowerOperations.openLoan(0, carol, { from: carol, value: dec(2, 'ether') })
    await borrowerOperations.openLoan(0, dennis, { from: dennis, value: dec(20, 'ether') })

    await borrowerOperations.openLoan('101000000000000000000', defaulter_1, { from: defaulter_1, value: dec(1, 'ether') })
    await borrowerOperations.openLoan('257000000000000000000', defaulter_2, { from: defaulter_2, value: dec(2, 'ether') })
    await borrowerOperations.openLoan('328000000000000000000', defaulter_3, { from: defaulter_3, value: dec(3, 'ether') })
    await borrowerOperations.openLoan('480000000000000000000', defaulter_4, { from: defaulter_4, value: dec(4, 'ether') })

    assert.isTrue((await sortedCDPs.contains(defaulter_1)))
    assert.isTrue((await sortedCDPs.contains(defaulter_2)))
    assert.isTrue((await sortedCDPs.contains(defaulter_3)))
    assert.isTrue((await sortedCDPs.contains(defaulter_4)))

    assert.equal((await sortedCDPs.getSize()).toString(), '9')

    // Price drops
    await priceFeed.setPrice(dec(100, 18))

    const TCR_Before = await cdpManager.getTCR()

    // Check pool is empty before liquidation
    assert.equal((await stabilityPool.getCLV()).toString(), '0')

    // Confirm system is not in Recovery Mode
    assert.isFalse(await cdpManager.checkRecoveryMode());

    // Liquidate
    await cdpManager.liquidateCDPs(10)

    // Check all defaulters have been liquidated
    assert.isFalse((await sortedCDPs.contains(defaulter_1)))
    assert.isFalse((await sortedCDPs.contains(defaulter_2)))
    assert.isFalse((await sortedCDPs.contains(defaulter_3)))
    assert.isFalse((await sortedCDPs.contains(defaulter_4)))

    // check system sized reduced to 5 troves
    assert.equal((await sortedCDPs.getSize()).toString(), '5')

    // Check that the liquidation sequence has not reduced the TCR
    const TCR_After = await cdpManager.getTCR()
    assert.isTrue(TCR_After.gte(TCR_Before))
  })

  it("liquidateCDPs(): Liquidating troves with SP deposits correctly impacts their SP deposit and ETH gain", async () => {
    // Whale provides 400 CLV to the SP
    await borrowerOperations.openLoan(dec(400, 18), whale, { from: whale, value: dec(100, 'ether') })
    await poolManager.provideToSP(dec(400, 18), { from: whale })

    await borrowerOperations.openLoan(dec(100, 18), alice, { from: alice, value: dec(1, 'ether') })
    await borrowerOperations.openLoan(dec(300, 18), bob, { from: bob, value: dec(3, 'ether') })
    await borrowerOperations.openLoan(dec(100, 18), carol, { from: carol, value: dec(1, 'ether') })

    // A, B provide 100, 300 to the SP
    await poolManager.provideToSP(dec(100, 18), { from: alice })
    await poolManager.provideToSP(dec(300, 18), { from: bob })

    assert.equal((await sortedCDPs.getSize()).toString(), '4')

    // Price drops
    await priceFeed.setPrice(dec(100, 18))

    // Check 800 CLV in Pool
    assert.equal((await stabilityPool.getCLV()).toString(), dec(800, 18))

    // Confirm system is not in Recovery Mode
    assert.isFalse(await cdpManager.checkRecoveryMode());

    // Liquidate
    await cdpManager.liquidateCDPs(10)

    // Check all defaulters have been liquidated
    assert.isFalse((await sortedCDPs.contains(alice)))
    assert.isFalse((await sortedCDPs.contains(bob)))
    assert.isFalse((await sortedCDPs.contains(carol)))

    // check system sized reduced to 1 troves
    assert.equal((await sortedCDPs.getSize()).toString(), '1')

    /* Prior to liquidation, SP deposits were:
    Whale: 400 CLV
    Alice: 100 CLV
    Bob:   300 CLV
    Carol: 0 CLV

    Total CLV in Pool: 800 CLV

    Then, liquidation hits A,B,C: 

    Total liquidated debt = 100 + 300 + 100 = 500 CLV
    Total liquidated ETH = 1 + 3 + 1 = 5 ETH

    Whale CLV Loss: 500 * (400/800) = 250 CLV
    Alice CLV Loss:  500 *(100/800) = 62.5 CLV
    Bob CLV Loss: 500 * (300/800) = 187.5 CLV

    Whale remaining deposit: (400 - 250) = 150 CLV
    Alice remaining deposit: (100 - 62.5) = 37.5 CLV
    Bob remaining deposit: (300 - 187.5) = 112.5 CLV

    Whale ETH Gain: 5 * (400/800) = 2.5 ETH
    Alice ETH Gain: 5 *(100/800) = 0.625 ETH
    Bob ETH Gain: 5 * (300/800) = 1.875 ETH

    Total remaining deposits: 300 CLV
    Total ETH gain: 5 ETH */

    // Check remaining CLV Deposits and ETH gain, for whale and depositors whose troves were liquidated
    const whale_Deposit_After = (await poolManager.getCompoundedCLVDeposit(whale)).toString()
    const alice_Deposit_After = (await poolManager.getCompoundedCLVDeposit(alice)).toString()
    const bob_Deposit_After = (await poolManager.getCompoundedCLVDeposit(bob)).toString()

    const whale_ETHGain = (await poolManager.getCurrentETHGain(whale)).toString()
    const alice_ETHGain = (await poolManager.getCurrentETHGain(alice)).toString()
    const bob_ETHGain = (await poolManager.getCurrentETHGain(bob)).toString()

    assert.isAtMost(th.getDifference(whale_Deposit_After, dec(150, 18)), 1000)
    assert.isAtMost(th.getDifference(alice_Deposit_After, '37500000000000000000'), 1000)
    assert.isAtMost(th.getDifference(bob_Deposit_After, '112500000000000000000'), 1000)

    assert.isAtMost(th.getDifference(whale_ETHGain, '2500000000000000000'), 1000)
    assert.isAtMost(th.getDifference(alice_ETHGain, '625000000000000000'), 1000)
    assert.isAtMost(th.getDifference(bob_ETHGain, '1875000000000000000'), 1000)

    // Check total remaining deposits and ETH gain in Stability Pool
    const total_CLVinSP = (await stabilityPool.getCLV()).toString()
    const total_ETHinSP = (await stabilityPool.getETH()).toString()

    assert.isAtMost(th.getDifference(total_CLVinSP, dec(300, 18)), 1000)
    assert.isAtMost(th.getDifference(total_ETHinSP, dec(5, 'ether')), 1000)
  })


  // --- batchLiquidateTroves() ---

  it('batchLiquidateTroves(): closes every trove with ICR < MCR in the given array', async () => {
    // --- SETUP ---
    await borrowerOperations.openLoan(dec(500, 18), whale, { from: whale, value: dec(100, 'ether') })

    await borrowerOperations.openLoan(dec(200, 18), alice, { from: alice, value: dec(2, 'ether') })
    await borrowerOperations.openLoan(dec(150, 18), bob, { from: bob, value: dec(1, 'ether') })
    await borrowerOperations.openLoan(dec(300, 18), carol, { from: carol, value: dec(3, 'ether') })
    await borrowerOperations.openLoan(dec(5, 18), dennis, { from: dennis, value: dec(5, 'ether') })
    await borrowerOperations.openLoan(dec(10, 18), erin, { from: erin, value: dec(5, 'ether') })

    // Check full sorted list size is 6
    assert.equal((await sortedCDPs.getSize()).toString(), '6')

    // Whale puts some tokens in Stability Pool
    await poolManager.provideToSP(dec(300, 18), { from: whale })

    // --- TEST ---

    // Price drops to 1ETH:100CLV, reducing A, B, C ICR below MCR
    await priceFeed.setPrice(dec(100, 18));
    const price = await priceFeed.getPrice()

    // Confirm system is not in Recovery Mode
    assert.isFalse(await cdpManager.checkRecoveryMode());

    // Confirm troves A-C are ICR < 110%
    assert.isTrue((await cdpManager.getCurrentICR(alice, price)).lt(mv._MCR))
    assert.isTrue((await cdpManager.getCurrentICR(bob, price)).lt(mv._MCR))
    assert.isTrue((await cdpManager.getCurrentICR(carol, price)).lt(mv._MCR))

    // Confirm D-E are ICR > 110%
    assert.isTrue((await cdpManager.getCurrentICR(dennis, price)).gte(mv._MCR))
    assert.isTrue((await cdpManager.getCurrentICR(erin, price)).gte(mv._MCR))

    // Confirm Whale is ICR >= 110% 
    assert.isTrue((await cdpManager.getCurrentICR(whale, price)).gte(mv._MCR))

    liquidationArray = [alice, bob, carol, dennis, erin]
    await cdpManager.batchLiquidateTroves(liquidationArray);

    // Confirm troves A-C have been removed from the system
    assert.isFalse(await sortedCDPs.contains(alice))
    assert.isFalse(await sortedCDPs.contains(bob))
    assert.isFalse(await sortedCDPs.contains(carol))

    // Check all troves A-C are now closed
    assert.equal((await cdpManager.CDPs(alice))[3].toString(), '2')
    assert.equal((await cdpManager.CDPs(bob))[3].toString(), '2')
    assert.equal((await cdpManager.CDPs(carol))[3].toString(), '2')

    // Check sorted list has been reduced to length 3
    assert.equal((await sortedCDPs.getSize()).toString(), '3')
  })

  it('batchLiquidateTroves(): does not liquidate troves that are not in the given array', async () => {
    // --- SETUP ---
    await borrowerOperations.openLoan(dec(500, 18), whale, { from: whale, value: dec(100, 'ether') })

    await borrowerOperations.openLoan(dec(200, 18), alice, { from: alice, value: dec(2, 'ether') })
    await borrowerOperations.openLoan(dec(150, 18), bob, { from: bob, value: dec(1, 'ether') })
    await borrowerOperations.openLoan(dec(300, 18), carol, { from: carol, value: dec(3, 'ether') })
    await borrowerOperations.openLoan(dec(500, 18), dennis, { from: dennis, value: dec(5, 'ether') })
    await borrowerOperations.openLoan(dec(500, 18), erin, { from: erin, value: dec(5, 'ether') })

    // Check full sorted list size is 6
    assert.equal((await sortedCDPs.getSize()).toString(), '6')

    // Whale puts some tokens in Stability Pool
    await poolManager.provideToSP(dec(300, 18), { from: whale })

    // --- TEST ---

    // Price drops to 1ETH:100CLV, reducing A, B, C ICR below MCR
    await priceFeed.setPrice(dec(100, 18));
    const price = await priceFeed.getPrice()

    // Confirm system is not in Recovery Mode
    assert.isFalse(await cdpManager.checkRecoveryMode());

    // Confirm troves A-E are ICR < 110%
    assert.isTrue((await cdpManager.getCurrentICR(alice, price)).lt(mv._MCR))
    assert.isTrue((await cdpManager.getCurrentICR(bob, price)).lt(mv._MCR))
    assert.isTrue((await cdpManager.getCurrentICR(carol, price)).lt(mv._MCR))
    assert.isTrue((await cdpManager.getCurrentICR(dennis, price)).lt(mv._MCR))
    assert.isTrue((await cdpManager.getCurrentICR(erin, price)).lt(mv._MCR))

    liquidationArray = [alice, bob]  // C-E not included
    await cdpManager.batchLiquidateTroves(liquidationArray);

    // Confirm troves A-B have been removed from the system
    assert.isFalse(await sortedCDPs.contains(alice))
    assert.isFalse(await sortedCDPs.contains(bob))

    // Check all troves A-B are now closed
    assert.equal((await cdpManager.CDPs(alice))[3].toString(), '2')
    assert.equal((await cdpManager.CDPs(bob))[3].toString(), '2')

    // Confirm troves C-E remain in the system
    assert.isTrue(await sortedCDPs.contains(carol))
    assert.isTrue(await sortedCDPs.contains(dennis))
    assert.isTrue(await sortedCDPs.contains(erin))

    // Check all troves C-E are still active
    assert.equal((await cdpManager.CDPs(carol))[3].toString(), '1')
    assert.equal((await cdpManager.CDPs(dennis))[3].toString(), '1')
    assert.equal((await cdpManager.CDPs(erin))[3].toString(), '1')

    // Check sorted list has been reduced to length 4
    assert.equal((await sortedCDPs.getSize()).toString(), '4')
  })

  it('batchLiquidateTroves(): does not close troves with ICR >= MCR in the given array', async () => {
    // --- SETUP ---
    await borrowerOperations.openLoan(dec(500, 18), whale, { from: whale, value: dec(100, 'ether') })


    await borrowerOperations.openLoan(dec(200, 18), alice, { from: alice, value: dec(2, 'ether') })
    await borrowerOperations.openLoan(dec(150, 18), bob, { from: bob, value: dec(1, 'ether') })
    await borrowerOperations.openLoan(dec(300, 18), carol, { from: carol, value: dec(3, 'ether') })
    await borrowerOperations.openLoan(dec(5, 18), dennis, { from: dennis, value: dec(5, 'ether') })
    await borrowerOperations.openLoan(dec(10, 18), erin, { from: erin, value: dec(5, 'ether') })

    // Check full sorted list size is 6
    assert.equal((await sortedCDPs.getSize()).toString(), '6')

    // Whale puts some tokens in Stability Pool
    await poolManager.provideToSP(dec(300, 18), { from: whale })

    // --- TEST ---

    // Price drops to 1ETH:100CLV, reducing A, B, C ICR below MCR
    await priceFeed.setPrice(dec(100, 18));
    const price = await priceFeed.getPrice()

    // Confirm system is not in Recovery Mode
    assert.isFalse(await cdpManager.checkRecoveryMode());

    // Confirm troves A-C are ICR < 110%
    assert.isTrue((await cdpManager.getCurrentICR(alice, price)).lt(mv._MCR))
    assert.isTrue((await cdpManager.getCurrentICR(bob, price)).lt(mv._MCR))
    assert.isTrue((await cdpManager.getCurrentICR(carol, price)).lt(mv._MCR))

    // Confirm D-E are ICR >= 110%
    assert.isTrue((await cdpManager.getCurrentICR(dennis, price)).gte(mv._MCR))
    assert.isTrue((await cdpManager.getCurrentICR(erin, price)).gte(mv._MCR))

    // Confirm Whale is ICR > 110% 
    assert.isTrue((await cdpManager.getCurrentICR(whale, price)).gte(mv._MCR))

    liquidationArray = [alice, bob, carol, dennis, erin]
    await cdpManager.batchLiquidateTroves(liquidationArray);

    // Confirm troves D-E and whale remain in the system
    assert.isTrue(await sortedCDPs.contains(dennis))
    assert.isTrue(await sortedCDPs.contains(erin))
    assert.isTrue(await sortedCDPs.contains(whale))

    // Check all troves D-E and whale remain active
    assert.equal((await cdpManager.CDPs(dennis))[3].toString(), '1')
    assert.equal((await cdpManager.CDPs(erin))[3].toString(), '1')
    assert.isTrue(await sortedCDPs.contains(whale))

    // Check sorted list has been reduced to length 3
    assert.equal((await sortedCDPs.getSize()).toString(), '3')
  })

  it('batchLiquidateTroves(): reverts if array is empty', async () => {
    // --- SETUP ---
    await borrowerOperations.openLoan(dec(500, 18), whale, { from: whale, value: dec(100, 'ether') })

    await borrowerOperations.openLoan(dec(200, 18), alice, { from: alice, value: dec(2, 'ether') })
    await borrowerOperations.openLoan(dec(150, 18), bob, { from: bob, value: dec(1, 'ether') })
    await borrowerOperations.openLoan(dec(300, 18), carol, { from: carol, value: dec(3, 'ether') })
    await borrowerOperations.openLoan(dec(5, 18), dennis, { from: dennis, value: dec(5, 'ether') })
    await borrowerOperations.openLoan(dec(10, 18), erin, { from: erin, value: dec(5, 'ether') })

    // Check full sorted list size is 6
    assert.equal((await sortedCDPs.getSize()).toString(), '6')

    // Whale puts some tokens in Stability Pool
    await poolManager.provideToSP(dec(300, 18), { from: whale })

    // --- TEST ---

    // Price drops to 1ETH:100CLV, reducing A, B, C ICR below MCR
    await priceFeed.setPrice(dec(100, 18));
    const price = await priceFeed.getPrice()

    // Confirm system is not in Recovery Mode
    assert.isFalse(await cdpManager.checkRecoveryMode());

    liquidationArray = []
    try {
      const tx = await cdpManager.batchLiquidateTroves(liquidationArray);
      assert.isFalse(tx.receipt.status)
    } catch (error) {
      assert.include(error.message, "CDPManager: Calldata address array must not be empty")
    }
  })


  // --- redemptions ---


  it('getRedemptionHints(): gets the address of the first CDP and the final ICR of the last CDP involved in a redemption', async () => {
    // --- SETUP ---
    await borrowerOperations.openLoan('10' + _18_zeros, alice, { from: alice, value: dec(1, 'ether') })
    await borrowerOperations.openLoan('20' + _18_zeros, bob, { from: bob, value: dec(1, 'ether') })
    await borrowerOperations.openLoan('30' + _18_zeros, carol, { from: carol, value: dec(1, 'ether') })
    // Dennis' CDP should be untouched by redemption, because its ICR will be < 110% after the price drop
    await borrowerOperations.openLoan('180' + _18_zeros, dennis, { from: dennis, value: dec(1, 'ether') })

    // Drop the price
    const price = '100' + _18_zeros
    await priceFeed.setPrice(price);

    // --- TEST ---
    const {
      firstRedemptionHint,
      partialRedemptionHintICR
    } = await hintHelpers.getRedemptionHints('55' + _18_zeros, price)

    assert.equal(firstRedemptionHint, carol)
    assert.equal(partialRedemptionHintICR, '19' + _18_zeros)
  });

  it('redeemCollateral(): cancels the provided CLV with debt from CDPs with the lowest ICRs and sends an equivalent amount of Ether', async () => {
    // --- SETUP ---

    await borrowerOperations.openLoan('5' + _18_zeros, alice, { from: alice, value: dec(1, 'ether') })
    await borrowerOperations.openLoan('8' + _18_zeros, bob, { from: bob, value: dec(1, 'ether') })
    await borrowerOperations.openLoan('10' + _18_zeros, carol, { from: carol, value: dec(1, 'ether') })
    // start Dennis with a high ICR
    await borrowerOperations.openLoan('150' + _18_zeros, dennis, { from: dennis, value: dec(100, 'ether') })

    const dennis_ETHBalance_Before = web3.utils.toBN(await web3.eth.getBalance(dennis))

    const dennis_CLVBalance_Before = await clvToken.balanceOf(dennis)
    assert.equal(dennis_CLVBalance_Before, '150' + _18_zeros)

    const price = await priceFeed.getPrice()
    assert.equal(price, '200' + _18_zeros)

    // --- TEST --- 

    // Find hints for redeeming 20 CLV
    const {
      firstRedemptionHint,
      partialRedemptionHintICR
    } = await hintHelpers.getRedemptionHints('20' + _18_zeros, price)

    // We don't need to use getApproxHint for this test, since it's not the subject of this
    // test case, and the list is very small, so the correct position is quickly found
    const { 0: partialRedemptionHint } = await sortedCDPs.findInsertPosition(
      partialRedemptionHintICR,
      price,
      dennis,
      dennis
    )

    // Dennis redeems 20 CLV
    // Don't pay for gas, as it makes it easier to calculate the received Ether
    await cdpManager.redeemCollateral(
      '20' + _18_zeros,
      firstRedemptionHint,
      partialRedemptionHint,
      partialRedemptionHintICR,
      {
        from: dennis,
        gasPrice: 0
      }
    )

    const alice_CDP_After = await cdpManager.CDPs(alice)
    const bob_CDP_After = await cdpManager.CDPs(bob)
    const carol_CDP_After = await cdpManager.CDPs(carol)

    const alice_debt_After = alice_CDP_After[0].toString()
    const bob_debt_After = bob_CDP_After[0].toString()
    const carol_debt_After = carol_CDP_After[0].toString()

    /* check that Dennis' redeemed 20 CLV has been cancelled with debt from Bobs's CDP (8) and Carol's CDP (10).
    The remaining lot (2) is sent to Alice's CDP, who had the best ICR.
    It leaves her with (3) CLV debt. */
    assert.equal(alice_debt_After, '3' + _18_zeros)
    assert.equal(bob_debt_After, '0')
    assert.equal(carol_debt_After, '0')

    const dennis_ETHBalance_After = web3.utils.toBN(await web3.eth.getBalance(dennis))
    const receivedETH = dennis_ETHBalance_After.sub(dennis_ETHBalance_Before)
    assert.equal(receivedETH, web3.utils.toWei('0.1', 'ether'))

    const dennis_CLVBalance_After = (await clvToken.balanceOf(dennis)).toString()
    assert.equal(dennis_CLVBalance_After, '130' + _18_zeros)
  })

  it('redeemCollateral(): ends the redemption sequence when the token redemption request has been filled', async () => {
    // --- SETUP --- 
    const price = await priceFeed.getPrice()
    await borrowerOperations.openLoan(0, whale, { from: whale, value: dec(100, 'ether') })

    // Alice, Bob, Carol, Dennis, Erin open troves with consecutively decreasing collateral ratio
    await borrowerOperations.openLoan(dec(20, 18), alice, { from: alice, value: dec(1, 'ether') })
    await borrowerOperations.openLoan(dec(20, 18), bob, { from: bob, value: dec(1, 'ether') })
    await borrowerOperations.openLoan(dec(20, 18), carol, { from: carol, value: dec(1, 'ether') })
    await borrowerOperations.openLoan(dec(10, 18), dennis, { from: dennis, value: dec(1, 'ether') })
    await borrowerOperations.openLoan(dec(10, 18), erin, { from: erin, value: dec(1, 'ether') })

    // --- TEST --- 

    // open loan from redeemer.  Redeemer has highest ICR (100ETH, 100 CLV), 20000%
    await borrowerOperations.openLoan(dec(100, 18), flyn, { from: flyn, value: dec(100, 'ether') })

    // Flyn redeems collateral
    await cdpManager.redeemCollateral(dec(60, 18), alice, alice, 0, { from: flyn })

    // Check Flyn's redemption has reduced his balance from 100 to (100-60) = 40 CLV
    const flynBalance = (await clvToken.balanceOf(flyn)).toString()
    assert.equal(flynBalance, dec(40, 18))

    // Check debt of Alice, Bob, Carol
    const alice_Debt = await cdpManager.getCDPDebt(alice)
    const bob_Debt = await cdpManager.getCDPDebt(bob)
    const carol_Debt = await cdpManager.getCDPDebt(carol)

    assert.equal(alice_Debt, 0)
    assert.equal(bob_Debt, 0)
    assert.equal(carol_Debt, 0)

    // Check ICR of Alice, Bob, Carol
    const alice_ICR = web3.utils.toHex(await cdpManager.getCurrentICR(alice, price))
    const bob_ICR = web3.utils.toHex(await cdpManager.getCurrentICR(bob, price))
    const carol_ICR = web3.utils.toHex(await cdpManager.getCurrentICR(carol, price))

    const maxBytes32 = '0xffffffffffffffffffffffffffffffffffffffffffffffffffffffffffffffff'

    assert.equal(alice_ICR, maxBytes32)
    assert.equal(bob_ICR, maxBytes32)
    assert.equal(carol_ICR, maxBytes32)

    // check debt and coll of Dennis, Erin has not been impacted by redemption
    const dennis_Debt = await cdpManager.getCDPDebt(dennis)
    const erin_Debt = await cdpManager.getCDPDebt(erin)

    assert.equal(dennis_Debt, dec(10, 18))
    assert.equal(erin_Debt, dec(10, 18))

    const dennis_Coll = await cdpManager.getCDPColl(dennis)
    const erin_Coll = await cdpManager.getCDPColl(erin)

    assert.equal(dennis_Coll, dec(1, 'ether'))
    assert.equal(erin_Coll, dec(1, 'ether'))
  })

  it('redeemCollateral(): doesnt perform the final partial redemption in the sequence if the hint is out-of-date', async () => {
    // --- SETUP ---

    await borrowerOperations.openLoan('5' + _18_zeros, alice, { from: alice, value: dec(1, 'ether') })
    await borrowerOperations.openLoan('8' + _18_zeros, bob, { from: bob, value: dec(1, 'ether') })
    await borrowerOperations.openLoan('10' + _18_zeros, carol, { from: carol, value: dec(1, 'ether') })
    await borrowerOperations.openLoan('150' + _18_zeros, dennis, { from: dennis, value: dec(100, 'ether') })

    const dennis_ETHBalance_Before = web3.utils.toBN(await web3.eth.getBalance(dennis))

    const dennis_CLVBalance_Before = await clvToken.balanceOf(dennis)
    assert.equal(dennis_CLVBalance_Before, '150' + _18_zeros)

    const price = await priceFeed.getPrice()
    assert.equal(price, '200' + _18_zeros)

    // --- TEST --- 

    const {
      firstRedemptionHint,
      partialRedemptionHintICR
    } = await hintHelpers.getRedemptionHints('20' + _18_zeros, price)

    const { 0: partialRedemptionHint } = await sortedCDPs.findInsertPosition(
      partialRedemptionHintICR,
      price,
      dennis,
      dennis
    )

    // Oops, another transaction gets in the way
    {
      const {
        firstRedemptionHint,
        partialRedemptionHintICR
      } = await hintHelpers.getRedemptionHints('1' + _18_zeros, price)

      const { 0: partialRedemptionHint } = await sortedCDPs.findInsertPosition(
        partialRedemptionHintICR,
        price,
        dennis,
        dennis
      )

      // Alice redeems 1 CLV from Carol's CDP
      await cdpManager.redeemCollateral(
        '1' + _18_zeros,
        firstRedemptionHint,
        partialRedemptionHint,
        partialRedemptionHintICR,
        { from: alice }
      )
    }

    // Dennis tries to redeem 20 CLV
    await cdpManager.redeemCollateral(
      '20' + _18_zeros,
      firstRedemptionHint,
      partialRedemptionHint,
      partialRedemptionHintICR,
      {
        from: dennis,
        gasPrice: 0
      }
    )

    // Since Alice already redeemed 1 CLV from Carol's CDP, Dennis was  able to redeem:
    //  - 9 CLV from Carol's
    //  - 8 CLV from Bob's
    // for a total of 17 CLV.

    // Dennis calculated his hint for redeeming 2 CLV from Alice's CDP, but after Alice's transaction
    // got in the way, he would have needed to redeem 3 CLV to fully complete his redemption of 20 CLV.
    // This would have required a different hint, therefore he ended up with a partial redemption.

    const dennis_ETHBalance_After = web3.utils.toBN(await web3.eth.getBalance(dennis))
    const receivedETH = dennis_ETHBalance_After.sub(dennis_ETHBalance_Before)
    assert.equal(receivedETH, web3.utils.toWei('0.085', 'ether'))

    const dennis_CLVBalance_After = (await clvToken.balanceOf(dennis)).toString()
    assert.equal(dennis_CLVBalance_After, '133' + _18_zeros)
  })

  it("redeemCollateral(): can redeem if there is zero active debt but non-zero debt in DefaultPool", async () => {
    // --- SETUP ---

    await borrowerOperations.openLoan('0', alice, { from: alice, value: dec(10, 'ether') })
    await borrowerOperations.openLoan('100' + _18_zeros, bob, { from: bob, value: dec(1, 'ether') })

    await clvToken.transfer(carol, '100' + _18_zeros, { from: bob })

    const price = '100' + _18_zeros
    await priceFeed.setPrice(price)

    // Liquidate Bob's CDP
    await cdpManager.liquidateCDPs(1)

    // --- TEST --- 

    const carol_ETHBalance_Before = web3.utils.toBN(await web3.eth.getBalance(carol))

    await cdpManager.redeemCollateral(
      '100' + _18_zeros,
      alice,
      '0x0000000000000000000000000000000000000000',
      0,
      {
        from: carol,
        gasPrice: 0
      }
    )

    const carol_ETHBalance_After = web3.utils.toBN(await web3.eth.getBalance(carol))
    const receivedETH = carol_ETHBalance_After.sub(carol_ETHBalance_Before)
    assert.equal(receivedETH, '1' + _18_zeros)

    const carol_CLVBalance_After = (await clvToken.balanceOf(carol)).toString()
    assert.equal(carol_CLVBalance_After, '0')
  })

  it("redeemCollateral(): doesn't touch CDPs with ICR < 110%", async () => {
    // --- SETUP ---

    await borrowerOperations.openLoan('100' + _18_zeros, alice, { from: alice, value: dec(10, 'ether') })
    await borrowerOperations.openLoan('100' + _18_zeros, bob, { from: bob, value: dec(1, 'ether') })

    await clvToken.transfer(carol, '100' + _18_zeros, { from: bob })

    // Put Bob's CDP below 110% ICR
    const price = '100' + _18_zeros
    await priceFeed.setPrice(price)

    // --- TEST --- 

    await cdpManager.redeemCollateral(
      '100' + _18_zeros,
      bob,
      '0x0000000000000000000000000000000000000000',
      0,
      { from: carol }
    );

    // Alice's CDP was cleared of debt
    const { debt: alice_Debt_After } = await cdpManager.CDPs(alice)
    assert.equal(alice_Debt_After, '0')

    // Bob's CDP was left untouched
    const { debt: bob_Debt_After } = await cdpManager.CDPs(bob)
    assert.equal(bob_Debt_After, '100' + _18_zeros)
  });

  it("redeemCollateral(): finds the last CDP with ICR == 110% even if there is more than one", async () => {
    // --- SETUP ---

    await borrowerOperations.openLoan('100' + _18_zeros, alice, { from: alice, value: dec(1, 'ether') })
    await borrowerOperations.openLoan('100' + _18_zeros, bob, { from: bob, value: dec(1, 'ether') })
    await borrowerOperations.openLoan('100' + _18_zeros, carol, { from: carol, value: dec(1, 'ether') })
    await borrowerOperations.openLoan('101' + _18_zeros, dennis, { from: dennis, value: dec(1, 'ether') })

    await clvToken.transfer(dennis, '100' + _18_zeros, { from: alice })
    await clvToken.transfer(dennis, '100' + _18_zeros, { from: bob })
    await clvToken.transfer(dennis, '100' + _18_zeros, { from: carol })

    // This will put Dennis slightly below 110%, and everyone else exactly at 110%
    const price = '110' + _18_zeros
    await priceFeed.setPrice(price)

    const orderOfCDPs = [];
    let current = await sortedCDPs.getFirst();

    while (current !== '0x0000000000000000000000000000000000000000') {
      orderOfCDPs.push(current);
      current = await sortedCDPs.getNext(current);
    }

    assert.deepEqual(orderOfCDPs, [carol, bob, alice, dennis]);

    // --- TEST --- 

    await cdpManager.redeemCollateral(
      '300' + _18_zeros,
      carol, // try to trick redeemCollateral by passing a hint that doesn't exactly point to the
      // last CDP with ICR == 110% (which would be Alice's)
      '0x0000000000000000000000000000000000000000',
      0,
      { from: dennis }
    );

    const { debt: alice_Debt_After } = await cdpManager.CDPs(alice)
    assert.equal(alice_Debt_After, '0')

    const { debt: bob_Debt_After } = await cdpManager.CDPs(bob)
    assert.equal(bob_Debt_After, '0')

    const { debt: carol_Debt_After } = await cdpManager.CDPs(carol)
    assert.equal(carol_Debt_After, '0')

    const { debt: dennis_Debt_After } = await cdpManager.CDPs(dennis)
    assert.equal(dennis_Debt_After, '101' + _18_zeros)
  });

  it("redeemCollateral(): does nothing when argument _amount = 0 ", async () => {
    await borrowerOperations.openLoan(0, whale, { from: whale, value: dec(100, 'ether') })

    // Alice opens loan and transfers 500CLV to Erin, the would-be redeemer
    await borrowerOperations.openLoan(dec(500, 18), alice, { from: alice, value: dec(10, 'ether') })
    await clvToken.transfer(erin, dec(500, 18), { from: alice })

    // B, C and D open loans
    await borrowerOperations.openLoan(dec(100, 18), bob, { from: bob, value: dec(1, 'ether') })
    await borrowerOperations.openLoan(dec(200, 18), carol, { from: carol, value: dec(2, 'ether') })
    await borrowerOperations.openLoan(dec(300, 18), dennis, { from: dennis, value: dec(3, 'ether') })

    // Get coll, debt and ICR of B, C, D
    const whale_coll_before = (await cdpManager.CDPs(whale))[1].toString()
    const alice_coll_before = (await cdpManager.CDPs(alice))[1].toString()
    const bob_coll_before = (await cdpManager.CDPs(bob))[1].toString()
    const carol_coll_before = (await cdpManager.CDPs(carol))[1].toString()

    const whale_debt_before = (await cdpManager.CDPs(whale))[0].toString()
    const alice_debt_before = (await cdpManager.CDPs(alice))[0].toString()
    const bob_debt_before = (await cdpManager.CDPs(bob))[0].toString()
    const carol_debt_before = (await cdpManager.CDPs(carol))[0].toString()

    let price = await priceFeed.getPrice()
    const whale_ICR_before = (await cdpManager.getCurrentICR(whale, price)).toString()
    const alice_ICR_before = (await cdpManager.getCurrentICR(alice, price)).toString()
    const bob_ICR_before = (await cdpManager.getCurrentICR(bob, price)).toString()
    const carol_ICR_before = (await cdpManager.getCurrentICR(carol, price)).toString()

    const TCR_before = (await cdpManager.getTCR()).toString()

    const erin_CLVBalance_before = (await clvToken.balanceOf(erin)).toString()

    // Erin redeems with _amount = 0
    await cdpManager.redeemCollateral(0, erin, erin, 0, { from: erin })

    // Get coll, debt and ICR of B, C, D
    const whale_coll_after = (await cdpManager.CDPs(whale))[1].toString()
    const alice_coll_after = (await cdpManager.CDPs(alice))[1].toString()
    const bob_coll_after = (await cdpManager.CDPs(bob))[1].toString()
    const carol_coll_after = (await cdpManager.CDPs(carol))[1].toString()

    const whale_debt_after = (await cdpManager.CDPs(whale))[0].toString()
    const alice_debt_after = (await cdpManager.CDPs(alice))[0].toString()
    const bob_debt_after = (await cdpManager.CDPs(bob))[0].toString()
    const carol_debt_after = (await cdpManager.CDPs(carol))[0].toString()

    price = await priceFeed.getPrice()
    const whale_ICR_after = (await cdpManager.getCurrentICR(whale, price)).toString()
    const alice_ICR_after = (await cdpManager.getCurrentICR(alice, price)).toString()
    const bob_ICR_after = (await cdpManager.getCurrentICR(bob, price)).toString()
    const carol_ICR_after = (await cdpManager.getCurrentICR(carol, price)).toString()

    const TCR_after = (await cdpManager.getTCR()).toString()

    const erin_CLVBalance_after = (await clvToken.balanceOf(erin)).toString()

    // Check coll, debt and ICR of all troves have not changed
    assert.equal(whale_coll_before, whale_coll_after)
    assert.equal(alice_coll_before, alice_coll_after)
    assert.equal(bob_coll_before, bob_coll_after)
    assert.equal(carol_coll_before, carol_coll_after)

    assert.equal(whale_debt_before, whale_debt_after)
    assert.equal(alice_debt_before, alice_debt_after)
    assert.equal(bob_debt_before, bob_debt_after)
    assert.equal(carol_debt_before, carol_debt_after)

    assert.equal(whale_ICR_before, whale_ICR_after)
    assert.equal(alice_ICR_before, alice_ICR_after)
    assert.equal(bob_ICR_before, bob_ICR_after)
    assert.equal(carol_ICR_before, carol_ICR_after)

    // check system TCR has not changed
    assert.equal(TCR_before, TCR_after)

    // Check Erin (redeemer) token balance has not changed
    assert.equal(erin_CLVBalance_before, erin_CLVBalance_after)
  })

  it("redeemCollateral(): doesn't affect the Stability Pool deposits or ETH gain of redeemed-from troves", async () => {
    await borrowerOperations.openLoan(0, whale, { from: whale, value: dec(100, 'ether') })

    // Alice opens loan and transfers 400CLV to Erin, the would-be redeemer
    await borrowerOperations.openLoan(dec(500, 18), alice, { from: alice, value: dec(10, 'ether') })
    await clvToken.transfer(erin, dec(400, 18), { from: alice })

    // B, C, D, F open loan
    await borrowerOperations.openLoan(dec(100, 18), bob, { from: bob, value: dec(1, 'ether') })
    await borrowerOperations.openLoan(dec(200, 18), carol, { from: carol, value: dec(2, 'ether') })
    await borrowerOperations.openLoan(dec(300, 18), dennis, { from: dennis, value: dec(3, 'ether') })
    await borrowerOperations.openLoan(dec(100, 18), flyn, { from: flyn, value: dec(1, 'ether') })

    // B, C, D deposit some of their tokens to the Stability Pool
    await poolManager.provideToSP(dec(50, 18), { from: bob })
    await poolManager.provideToSP(dec(150, 18), { from: carol })
    await poolManager.provideToSP(dec(200, 18), { from: dennis })

    let price = await priceFeed.getPrice()
    const bob_ICR_before = await cdpManager.getCurrentICR(bob, price)
    const carol_ICR_before = await cdpManager.getCurrentICR(carol, price)
    const dennis_ICR_before = await cdpManager.getCurrentICR(dennis, price)

    // Price drops
    await priceFeed.setPrice(dec(100, 18))

    assert.isTrue(await sortedCDPs.contains(flyn))

    // Liquidate Flyn
    await cdpManager.liquidate(flyn)
    assert.isFalse(await sortedCDPs.contains(flyn))

    // Price bounces back, bringing B, C, D back above MCR
    await priceFeed.setPrice(dec(200, 18))

    const bob_SPDeposit_before = (await poolManager.getCompoundedCLVDeposit(bob)).toString()
    const carol_SPDeposit_before = (await poolManager.getCompoundedCLVDeposit(carol)).toString()
    const dennis_SPDeposit_before = (await poolManager.getCompoundedCLVDeposit(dennis)).toString()

    const bob_ETHGain_before = (await poolManager.getCurrentETHGain(bob)).toString()
    const carol_ETHGain_before = (await poolManager.getCurrentETHGain(carol)).toString()
    const dennis_ETHGain_before = (await poolManager.getCurrentETHGain(dennis)).toString()

    // Check the remaining CLV and ETH in Stability Pool after liquidation is non-zero
    const CLVinSP = await stabilityPool.getCLV()
    const ETHinSP = await stabilityPool.getETH()
    assert.isTrue(CLVinSP.gte(mv._zeroBN))
    assert.isTrue(ETHinSP.gte(mv._zeroBN))

    // Erin redeems 400 CLV
    await cdpManager.redeemCollateral(dec(400, 18), erin, erin, 0, { from: erin })

    price = await priceFeed.getPrice()
    const bob_ICR_after = await cdpManager.getCurrentICR(bob, price)
    const carol_ICR_after = await cdpManager.getCurrentICR(carol, price)
    const dennis_ICR_after = await cdpManager.getCurrentICR(dennis, price)

    // Check ICR of B, C and D troves has increased,i.e. they have been hit by redemptions
    assert.isTrue(bob_ICR_after.gte(bob_ICR_before))
    assert.isTrue(carol_ICR_after.gte(carol_ICR_before))
    assert.isTrue(dennis_ICR_after.gte(dennis_ICR_before))

    const bob_SPDeposit_after = (await poolManager.getCompoundedCLVDeposit(bob)).toString()
    const carol_SPDeposit_after = (await poolManager.getCompoundedCLVDeposit(carol)).toString()
    const dennis_SPDeposit_after = (await poolManager.getCompoundedCLVDeposit(dennis)).toString()

    const bob_ETHGain_after = (await poolManager.getCurrentETHGain(bob)).toString()
    const carol_ETHGain_after = (await poolManager.getCurrentETHGain(carol)).toString()
    const dennis_ETHGain_after = (await poolManager.getCurrentETHGain(dennis)).toString()

    // Check B, C, D Stability Pool deposits and ETH gain have not been affected by redemptions from their troves
    assert.equal(bob_SPDeposit_before, bob_SPDeposit_after)
    assert.equal(carol_SPDeposit_before, carol_SPDeposit_after)
    assert.equal(dennis_SPDeposit_before, dennis_SPDeposit_after)

    assert.equal(bob_ETHGain_before, bob_ETHGain_after)
    assert.equal(carol_ETHGain_before, carol_ETHGain_after)
    assert.equal(dennis_ETHGain_before, dennis_ETHGain_after)
  })

  it("redeemCollateral(): caller can redeem their entire CLVToken balance", async () => {
    await borrowerOperations.openLoan(0, whale, { from: whale, value: dec(100, 'ether') })

    // Alice opens loan and transfers 400 CLV to Erin, the would-be redeemer
    await borrowerOperations.openLoan(dec(400, 18), alice, { from: alice, value: dec(10, 'ether') })
    await clvToken.transfer(erin, dec(400, 18), { from: alice })

    // Check Erin's balance before
    const erin_balance_before = await clvToken.balanceOf(erin)
    assert.equal(erin_balance_before, dec(400, 18))

    // B, C, D open loan
    await borrowerOperations.openLoan(dec(600, 18), bob, { from: bob, value: dec(10, 'ether') })
    await borrowerOperations.openLoan(dec(2000, 18), carol, { from: carol, value: dec(30, 'ether') })
    await borrowerOperations.openLoan(dec(2000, 18), dennis, { from: dennis, value: dec(50, 'ether') })

    // Get active debt and coll before redemption
    const activePool_debt_before = (await activePool.getCLVDebt()).toString()
    const activePool_coll_before = (await activePool.getETH()).toString()

    assert.equal(activePool_debt_before, dec(5000, 18))
    assert.equal(activePool_coll_before, dec(200, 'ether'))

    const price = await priceFeed.getPrice()
    // Erin attempts to redeem 400 CLV
    const {
      firstRedemptionHint,
      partialRedemptionHintICR
    } = await hintHelpers.getRedemptionHints(dec(400, 18), price)

    const { 0: partialRedemptionHint } = await sortedCDPs.findInsertPosition(
      partialRedemptionHintICR,
      price,
      erin,
      erin
    )

    await cdpManager.redeemCollateral(
      dec(400, 18),
      firstRedemptionHint,
      partialRedemptionHint,
      partialRedemptionHintICR,
      { from: erin })

    // Check activePool debt reduced by  400 CLV
    const activePool_debt_after = (await activePool.getCLVDebt()).toString()
    assert.equal(activePool_debt_after, '4600000000000000000000')

    /* Check ActivePool coll reduced by $400 worth of Ether: at ETH:USD price of $200, this should be 2 ETH.

    therefore remaining ActivePool ETH should be 198 */
    const activePool_coll_after = await activePool.getETH()
    assert.equal(activePool_coll_after, '198000000000000000000')

    // Check Erin's balance after
    const erin_balance_after = (await clvToken.balanceOf(erin)).toString()
    assert.equal(erin_balance_after, '0')
  })

  it("redeemCollateral(): reverts when requested redemption amount exceeds caller's CLV token balance", async () => {
    await borrowerOperations.openLoan(0, whale, { from: whale, value: dec(100, 'ether') })

    // Alice opens loan and transfers 400 CLV to Erin, the would-be redeemer
    await borrowerOperations.openLoan(dec(400, 18), alice, { from: alice, value: dec(10, 'ether') })
    await clvToken.transfer(erin, dec(400, 18), { from: alice })

    // Check Erin's balance before
    const erin_balance_before = await clvToken.balanceOf(erin)
    assert.equal(erin_balance_before, dec(400, 18))

    // B, C, D open loan
    await borrowerOperations.openLoan(dec(600, 18), bob, { from: bob, value: dec(10, 'ether') })
    await borrowerOperations.openLoan(dec(2000, 18), carol, { from: carol, value: dec(30, 'ether') })
    await borrowerOperations.openLoan(dec(2000, 18), dennis, { from: dennis, value: dec(50, 'ether') })

    // Get active debt and coll before redemption
    const activePool_debt_before = (await activePool.getCLVDebt()).toString()
    const activePool_coll_before = (await activePool.getETH()).toString()

    assert.equal(activePool_debt_before, dec(5000, 18))
    assert.equal(activePool_coll_before, dec(200, 'ether'))

    const price = await priceFeed.getPrice()

    let firstRedemptionHint
    let partialRedemptionHintICR

    // Erin tries to redeem 1000 CLV
    try {
      ({
        firstRedemptionHint,
        partialRedemptionHintICR
      } = await hintHelpers.getRedemptionHints(dec(1000, 18), price))

      const { 0: partialRedemptionHint_1 } = await sortedCDPs.findInsertPosition(
        partialRedemptionHintICR,
        price,
        erin,
        erin
      )

      const redemptionTx = await cdpManager.redeemCollateral(
        dec(1000, 18),
        firstRedemptionHint,
        partialRedemptionHint_1,
        partialRedemptionHintICR,
        { from: erin })

      assert.isFalse(redemptionTx.receipt.status)
    } catch (error) {
      assert.include(error.message, "revert")
      assert.include(error.message, "Requested redemption amount must be >= user's CLV token balance")
    }

    // Erin tries to redeem 401 CLV
    try {
      ({
        firstRedemptionHint,
        partialRedemptionHintICR
      } = await hintHelpers.getRedemptionHints('401000000000000000000', price))

      const { 0: partialRedemptionHint_2 } = await sortedCDPs.findInsertPosition(
        partialRedemptionHintICR,
        price,
        erin,
        erin
      )

      const redemptionTx = await cdpManager.redeemCollateral(
        '401000000000000000000', firstRedemptionHint,
        partialRedemptionHint_2,
        partialRedemptionHintICR,
        { from: erin })
      assert.isFalse(redemptionTx.receipt.status)
    } catch (error) {
      assert.include(error.message, "revert")
      assert.include(error.message, "Requested redemption amount must be >= user's CLV token balance")
    }

    // Erin tries to redeem 239482309 CLV
    try {
      ({
        firstRedemptionHint,
        partialRedemptionHintICR
      } = await hintHelpers.getRedemptionHints('239482309000000000000000000', price))

      const { 0: partialRedemptionHint_3 } = await sortedCDPs.findInsertPosition(
        partialRedemptionHintICR,
        price,
        erin,
        erin
      )

      const redemptionTx = await cdpManager.redeemCollateral(
        '239482309000000000000000000', firstRedemptionHint,
        partialRedemptionHint_3,
        partialRedemptionHintICR,
        { from: erin })
      assert.isFalse(redemptionTx.receipt.status)
    } catch (error) {
      assert.include(error.message, "revert")
      assert.include(error.message, "Requested redemption amount must be >= user's CLV token balance")
    }

    // Erin tries to redeem 2^256 - 1 CLV
    const maxBytes32 = web3.utils.toBN('0xffffffffffffffffffffffffffffffffffffffffffffffffffffffffffffffff')

    try {
      ({
        firstRedemptionHint,
        partialRedemptionHintICR
      } = await hintHelpers.getRedemptionHints('239482309000000000000000000', price))

      const { 0: partialRedemptionHint_4 } = await sortedCDPs.findInsertPosition(
        partialRedemptionHintICR,
        price,
        erin,
        erin
      )

      const redemptionTx = await cdpManager.redeemCollateral(
        maxBytes32, firstRedemptionHint,
        partialRedemptionHint_4,
        partialRedemptionHintICR,
        { from: erin })
      assert.isFalse(redemptionTx.receipt.status)
    } catch (error) {
      assert.include(error.message, "revert")
      assert.include(error.message, "Requested redemption amount must be >= user's CLV token balance")
    }
  })

  it("redeemCollateral(): value of issued ETH == face value of redeemed CLV (assuming 1 CLV has value of $1)", async () => {
    await borrowerOperations.openLoan(0, whale, { from: whale, value: dec(100, 'ether') })

    // Alice opens loan and transfers 1000 CLV each to Erin, Flyn, Graham
    await borrowerOperations.openLoan(dec(5000, 18), alice, { from: alice, value: dec(100, 'ether') })
    await clvToken.transfer(erin, dec(1000, 18), { from: alice })
    await clvToken.transfer(flyn, dec(1000, 18), { from: alice })
    await clvToken.transfer(graham, dec(1000, 18), { from: alice })

    // B, C, D open loan
    await borrowerOperations.openLoan(dec(600, 18), bob, { from: bob, value: dec(10, 'ether') })
    await borrowerOperations.openLoan(dec(2000, 18), carol, { from: carol, value: dec(30, 'ether') })
    await borrowerOperations.openLoan(dec(2000, 18), dennis, { from: dennis, value: dec(40, 'ether') })

    const price = await priceFeed.getPrice()

    const _120_CLV = '120000000000000000000'
    const _373_CLV = '373000000000000000000'
    const _950_CLV = '950000000000000000000'

    // Expect 280 Ether in activePool 
    const activeETH_0 = (await activePool.getETH()).toString()
    assert.equal(activeETH_0, '280000000000000000000');

    let firstRedemptionHint
    let partialRedemptionHintICR


    // Erin redeems 120 CLV
    ({
      firstRedemptionHint,
      partialRedemptionHintICR
    } = await hintHelpers.getRedemptionHints(_120_CLV, price))

    const { 0: partialRedemptionHint_1 } = await sortedCDPs.findInsertPosition(
      partialRedemptionHintICR,
      price,
      erin,
      erin
    )

    const redemption_1 = await cdpManager.redeemCollateral(
      _120_CLV,
      firstRedemptionHint,
      partialRedemptionHint_1,
      partialRedemptionHintICR,
      { from: erin })

    assert.isTrue(redemption_1.receipt.status);

    /* 120 CLV redeemed.  Expect $120 worth of ETH removed. At ETH:USD price of $200, 
    ETH removed = (120/200) = 0.6 ETH
    Total active ETH = 280 - 0.6 = 279.4 ETH */

    const activeETH_1 = (await activePool.getETH()).toString()
    assert.equal(activeETH_1, '279400000000000000000');

    // Flyn redeems 373 CLV
    ({
      firstRedemptionHint,
      partialRedemptionHintICR
    } = await hintHelpers.getRedemptionHints(_373_CLV, price))

    const { 0: partialRedemptionHint_2 } = await sortedCDPs.findInsertPosition(
      partialRedemptionHintICR,
      price,
      flyn,
      flyn
    )

    const redemption_2 = await cdpManager.redeemCollateral(
      _373_CLV,
      firstRedemptionHint,
      partialRedemptionHint_2,
      partialRedemptionHintICR,
      { from: flyn })

    assert.isTrue(redemption_2.receipt.status);

    /* 373 CLV redeemed.  Expect $373 worth of ETH removed. At ETH:USD price of $200, 
    ETH removed = (373/200) = 1.865 ETH
    Total active ETH = 279.4 - 1.865 = 277.535 ETH */
    const activeETH_2 = (await activePool.getETH()).toString()
    assert.equal(activeETH_2, '277535000000000000000');

    // Graham redeems 950 CLV
    ({
      firstRedemptionHint,
      partialRedemptionHintICR
    } = await hintHelpers.getRedemptionHints(_950_CLV, price))

    const { 0: partialRedemptionHint_3 } = await sortedCDPs.findInsertPosition(
      partialRedemptionHintICR,
      price,
      graham,
      graham
    )

    const redemption_3 = await cdpManager.redeemCollateral(
      _950_CLV,
      firstRedemptionHint,
      partialRedemptionHint_3,
      partialRedemptionHintICR,
      { from: graham })

    assert.isTrue(redemption_3.receipt.status);

    /* 950 CLV redeemed.  Expect $950 worth of ETH removed. At ETH:USD price of $200, 
    ETH removed = (950/200) = 4.75 ETH
    Total active ETH = 277.535 - 4.75 = 272.785 ETH */
    const activeETH_3 = (await activePool.getETH()).toString()
    assert.equal(activeETH_3, '272785000000000000000');
  })

  it("redeemCollateral(): reverts if there is zero outstanding system debt", async () => {
    // --- SETUP --- mock Alice as poolManager address in CLVTokenContract to ilegally mint CLV to Bob
    await clvToken.setPoolManagerAddress(alice)
    await clvToken.mint(bob, dec(100, 18), { from: alice })

    assert.equal((await clvToken.balanceOf(bob)), dec(100, 18))

    // Set poolManager in clvToken back to correct address
    await clvToken.setPoolManagerAddress(poolManager.address)

    await borrowerOperations.openLoan(0, bob, { from: bob, value: dec(10, 'ether') })
    await borrowerOperations.openLoan(0, carol, { from: carol, value: dec(30, 'ether') })
    await borrowerOperations.openLoan(0, dennis, { from: dennis, value: dec(40, 'ether') })

    const price = await priceFeed.getPrice()

    const {
      firstRedemptionHint,
      partialRedemptionHintICR
    } = await hintHelpers.getRedemptionHints(dec(100, 18), price)

    const { 0: partialRedemptionHint } = await sortedCDPs.findInsertPosition(
      partialRedemptionHintICR,
      price,
      bob,
      bob
    )

    // Bob tries to redeem his illegally obtained CLV
    try {
      const redemptionTx = await cdpManager.redeemCollateral(
        dec(100, 18),
        firstRedemptionHint,
        partialRedemptionHint,
        partialRedemptionHintICR,
        { from: bob })
    } catch (error) {
      assert.include(error.message, "VM Exception while processing transaction")
    }
   
    // assert.isFalse(redemptionTx.receipt.status);
  })

  it("redeemCollateral(): reverts if caller's tries to redeem more than the outstanding system debt", async () => {
    // --- SETUP --- mock Alice as poolManager address in CLVTokenContract to ilegally mint CLV to Bob
    await clvToken.setPoolManagerAddress(alice)
    await clvToken.mint(bob, '101000000000000000000', { from: alice })

    assert.equal((await clvToken.balanceOf(bob)), '101000000000000000000')

    // Set poolManager in clvToken back to correct address
    await clvToken.setPoolManagerAddress(poolManager.address)

    await borrowerOperations.openLoan(dec(50, 18), carol, { from: carol, value: dec(30, 'ether') })
    await borrowerOperations.openLoan(dec(50, 18), dennis, { from: dennis, value: dec(40, 'ether') })

    assert.equal((await activePool.getCLVDebt()).toString(), dec(100, 18))

    const price = await priceFeed.getPrice()
    const {
      firstRedemptionHint,
      partialRedemptionHintICR
    } = await hintHelpers.getRedemptionHints('101000000000000000000', price)

    const { 0: partialRedemptionHint } = await sortedCDPs.findInsertPosition(
      partialRedemptionHintICR,
      price,
      bob,
      bob
    )

    // Bob attempts to redeem his ill-gotten 101 CLV, from a system that has 100 CLV outstanding debt
<<<<<<< HEAD
    const redemptionTx = await cdpManager.redeemCollateral(
      dec(101, 18),
      firstRedemptionHint,
      partialRedemptionHint,
      partialRedemptionHintICR,
      { from: bob })

    assert.isFalse(redemptionTx.receipt.status);
=======
    try {
      const redemptionTx = await cdpManager.redeemCollateral(
        dec(100, 18),
        firstRedemptionHint,
        partialRedemptionHint,
        partialRedemptionHintICR,
        { from: bob })
    } catch (error) {
      assert.include(error.message, "VM Exception while processing transaction")
    }
>>>>>>> dfc786f0
  })

  // Redemption fees 
  it("A redemption made when base rate is zero increases the base rate", async () => {
    await borrowerOperations.openLoan('0', A, { from: whale, value: dec(100, 'ether') })

    await borrowerOperations.openLoan(dec(30, 18), A, { from: A, value: dec(1, 'ether') })
    await borrowerOperations.openLoan(dec(40, 18), B, { from: B, value: dec(1, 'ether') })
    await borrowerOperations.openLoan(dec(50, 18), C, { from: C, value: dec(1, 'ether') })

    // Check baseRate == 0
    assert.equal(await cdpManager.baseRate(), '0')

    await th.redeemCollateral(A, contracts, dec(10, 18))

    // Check A's balance has decreased by 10 CLV
    assert.equal(await clvToken.balanceOf(A), dec(20, 18))

    // Check baseRate is now non-zero
    assert.isTrue((await cdpManager.baseRate()).gt(th.toBN('0')))
  })

  it("A redemption made when base rate is non-zero increases the base rate, for negligible time passed", async () => {
    // time fast-forwards 1 year, and owner stakes 1 GT
    await th.fastForwardTime(timeValues.SECONDS_IN_ONE_YEAR, web3.currentProvider)
    await growthToken.approve(gtStaking.address, dec(1, 18), {from: owner})
    await gtStaking.stake(dec(1, 18), {from: owner})
    
    await borrowerOperations.openLoan('0', A, { from: whale, value: dec(100, 'ether') })

    await borrowerOperations.openLoan(dec(30, 18), A, { from: A, value: dec(1, 'ether') })
    await borrowerOperations.openLoan(dec(40, 18), B, { from: B, value: dec(1, 'ether') })
    await borrowerOperations.openLoan(dec(50, 18), C, { from: C, value: dec(1, 'ether') })

    // Check baseRate == 0
    assert.equal(await cdpManager.baseRate(), '0')

    // A redeems 10 CLV
    const redemptionTx_A = await th.redeemCollateralAndGetTxObject(A, contracts, dec(10, 18))
    const timeStamp_A = await th.getTimestampFromTx(redemptionTx_A, web3)

    // Check A's balance has decreased by 10 CLV
    assert.equal(await clvToken.balanceOf(A), dec(20, 18))

    // Check baseRate is now non-zero
    const baseRate_1 = await cdpManager.baseRate()
    assert.isTrue(baseRate_1.gt(th.toBN('0')))

    // B redeems 10 CLV
    const redemptionTx_B = await th.redeemCollateralAndGetTxObject(B, contracts, dec(10, 18))
    const timeStamp_B = await th.getTimestampFromTx(redemptionTx_B, web3)

    // Check B's balance has decreased by 10 CLV
    assert.equal(await clvToken.balanceOf(B), dec(30, 18))

    // Check negligible time difference (< 1 minute) between txs
    assert.isTrue(Number(timeStamp_B) - Number(timeStamp_A) < 60)

    const baseRate_2 = await cdpManager.baseRate()

    // Check baseRate has again increased
    assert.isTrue(baseRate_2.gt(baseRate_1))
  })

  it("A redemption made at zero base rate send a non-zero ETHFee to GT staking contract", async () => {
    // time fast-forwards 1 year, and owner stakes 1 GT
    await th.fastForwardTime(timeValues.SECONDS_IN_ONE_YEAR, web3.currentProvider)
    await growthToken.approve(gtStaking.address, dec(1, 18), {from: owner})
    await gtStaking.stake(dec(1, 18), {from: owner})
    
    await borrowerOperations.openLoan('0', A, { from: whale, value: dec(100, 'ether') })

    await borrowerOperations.openLoan(dec(30, 18), A, { from: A, value: dec(1, 'ether') })
    await borrowerOperations.openLoan(dec(40, 18), B, { from: B, value: dec(1, 'ether') })
    await borrowerOperations.openLoan(dec(50, 18), C, { from: C, value: dec(1, 'ether') })

    // Check baseRate == 0
    assert.equal(await cdpManager.baseRate(), '0')
   
    // Check GT Staking contract balance before is zero
    const gtStakingBalance_Before = await web3.eth.getBalance(gtStaking.address)
    assert.equal(gtStakingBalance_Before, '0')

    // A redeems 10 CLV
    await th.redeemCollateral(A, contracts, dec(10, 18))

    // Check A's balance has decreased by 10 CLV
    assert.equal(await clvToken.balanceOf(A), dec(20, 18))

    // Check baseRate is now non-zero
    const baseRate_1 = await cdpManager.baseRate()
    assert.isTrue(baseRate_1.gt(th.toBN('0')))

    // Check GT Staking contract balance after is non-zero
    const gtStakingBalance_After = th.toBN(await web3.eth.getBalance(gtStaking.address))
    assert.isTrue(gtStakingBalance_After.gt(th.toBN('0')))
  })

  it("A redemption made at zero base increases the ETH-fees-per-GT-staked in GT Staking contract", async () => {
    // time fast-forwards 1 year, and owner stakes 1 GT
    await th.fastForwardTime(timeValues.SECONDS_IN_ONE_YEAR, web3.currentProvider)
    await growthToken.approve(gtStaking.address, dec(1, 18), {from: owner})
    await gtStaking.stake(dec(1, 18), {from: owner})
    
    await borrowerOperations.openLoan('0', A, { from: whale, value: dec(100, 'ether') })

    await borrowerOperations.openLoan(dec(30, 18), A, { from: A, value: dec(1, 'ether') })
    await borrowerOperations.openLoan(dec(40, 18), B, { from: B, value: dec(1, 'ether') })
    await borrowerOperations.openLoan(dec(50, 18), C, { from: C, value: dec(1, 'ether') })

    // Check baseRate == 0
    assert.equal(await cdpManager.baseRate(), '0')

    // Check GT Staking ETH-fees-per-GT-staked before is zero
    const F_ETH_Before = await gtStaking.F_ETH()
    assert.equal(F_ETH_Before, '0')

    // A redeems 10 CLV
    await th.redeemCollateral(A, contracts, dec(10, 18))

    // Check A's balance has decreased by 10 CLV
    assert.equal(await clvToken.balanceOf(A), dec(20, 18))

    // Check baseRate is now non-zero
    const baseRate_1 = await cdpManager.baseRate()
    assert.isTrue(baseRate_1.gt(th.toBN('0')))

    // Check GT Staking ETH-fees-per-GT-staked after is non-zero
    const F_ETH_After = await gtStaking.F_ETH()
    assert.isTrue(F_ETH_After.gt('0'))
  })

  it("A redemption made at a non-zero base rate send a non-zero ETHFee to GT staking contract", async () => {
    // time fast-forwards 1 year, and owner stakes 1 GT
    await th.fastForwardTime(timeValues.SECONDS_IN_ONE_YEAR, web3.currentProvider)
    await growthToken.approve(gtStaking.address, dec(1, 18), {from: owner})
    await gtStaking.stake(dec(1, 18), {from: owner})
    
    await borrowerOperations.openLoan('0', A, { from: whale, value: dec(100, 'ether') })

    await borrowerOperations.openLoan(dec(30, 18), A, { from: A, value: dec(1, 'ether') })
    await borrowerOperations.openLoan(dec(40, 18), B, { from: B, value: dec(1, 'ether') })
    await borrowerOperations.openLoan(dec(50, 18), C, { from: C, value: dec(1, 'ether') })

    // Check baseRate == 0
    assert.equal(await cdpManager.baseRate(), '0')
    
    // A redeems 10 CLV
    await th.redeemCollateral(A, contracts, dec(10, 18))
    
    // Check A's balance has decreased by 10 CLV
    assert.equal(await clvToken.balanceOf(A), dec(20, 18))

    // Check baseRate is now non-zero
    const baseRate_1 = await cdpManager.baseRate()
    assert.isTrue(baseRate_1.gt(th.toBN('0')))

    const gtStakingBalance_Before = th.toBN(await web3.eth.getBalance(gtStaking.address))

    // B redeems 10 CLV
    await th.redeemCollateral(B, contracts, dec(10, 18))
   
    // Check B's balance has decreased by 10 CLV
    assert.equal(await clvToken.balanceOf(B), dec(30, 18))

    const gtStakingBalance_After = th.toBN(await web3.eth.getBalance(gtStaking.address))

    // check GT Staking balance has increased
    assert.isTrue(gtStakingBalance_After.gt(gtStakingBalance_Before))
  })

  it("A redemption made at a non-zero base rate increases ETH-per-GT-staked in the staking contract", async () => {
    // time fast-forwards 1 year, and owner stakes 1 GT
    await th.fastForwardTime(timeValues.SECONDS_IN_ONE_YEAR, web3.currentProvider)
    await growthToken.approve(gtStaking.address, dec(1, 18), {from: owner})
    await gtStaking.stake (dec(1, 18), {from: owner})
    
    await borrowerOperations.openLoan('0', A, { from: whale, value: dec(100, 'ether') })

    await borrowerOperations.openLoan(dec(30, 18), A, { from: A, value: dec(1, 'ether') })
    await borrowerOperations.openLoan(dec(40, 18), B, { from: B, value: dec(1, 'ether') })
    await borrowerOperations.openLoan(dec(50, 18), C, { from: C, value: dec(1, 'ether') })

    // Check baseRate == 0
    assert.equal(await cdpManager.baseRate(), '0')
  
    // A redeems 10 CLV
    await th.redeemCollateral(A, contracts, dec(10, 18))

    // Check A's balance has decreased by 10 CLV
    assert.equal(await clvToken.balanceOf(A), dec(20, 18))

    // Check baseRate is now non-zero
    const baseRate_1 = await cdpManager.baseRate()
    assert.isTrue(baseRate_1.gt(th.toBN('0')))

    // Check GT Staking ETH-fees-per-GT-staked before is zero
    const F_ETH_Before = await gtStaking.F_ETH()
     
    // B redeems 10 CLV
    await th.redeemCollateral(B, contracts, dec(10, 18))
    
    // Check B's balance has decreased by 10 CLV
    assert.equal(await clvToken.balanceOf(B), dec(30, 18))

    const F_ETH_After = await gtStaking.F_ETH()

    // check GT Staking balance has increased
    assert.isTrue(F_ETH_After.gt(F_ETH_Before))
  })

  it("A redemption sends the ETH remainder (ETHDrawn - ETHFee) to the redeemer", async () => { 
    // time fast-forwards 1 year, and owner stakes 1 GT
    await th.fastForwardTime(timeValues.SECONDS_IN_ONE_YEAR, web3.currentProvider)
    await growthToken.approve(gtStaking.address, dec(1, 18), {from: owner})
    await gtStaking.stake(dec(1, 18), {from: owner})
    
    await borrowerOperations.openLoan('0', A, { from: whale, value: dec(100, 'ether') })

    await borrowerOperations.openLoan(dec(10, 18), A, { from: A, value: dec(1, 'ether') })
    await borrowerOperations.openLoan(dec(40, 18), B, { from: B, value: dec(1, 'ether') })
    await borrowerOperations.openLoan(dec(50, 18), C, { from: C, value: dec(1, 'ether') })

    const A_balanceBefore = th.toBN(await web3.eth.getBalance(A))

    // A redeems 10 CLV, which is 10% of total CLV supply, at 0 gas cost
    await th.redeemCollateral(A, contracts, dec(10, 18))

    /*
    At ETH:USD price of 200:
    ETHDrawn = (10 / 200) = 0.05 ETH
    ETHfee = ( 10/100 ) * ETHDrawn = 0.005 ETH
    ETHRemainder = 0.005 - 0.05 = 0.045 ETH
    */

   const A_balanceAfter = th.toBN(await web3.eth.getBalance(A))

   // check A's ETH balance has increased by 0.045 ETH 
   assert.equal((A_balanceAfter.sub(A_balanceBefore)).toString(), dec(45, 15))
  })

  it("getPendingCLVDebtReward(): Returns 0 if there is no pending CLVDebt reward", async () => {
    // Make some loans
    const price = await priceFeed.getPrice()
    await borrowerOperations.openLoan(dec(2000, 18), whale, { from: whale, value: dec(100, 'ether') })
    await poolManager.provideToSP(dec(2000, 18), { from: whale })

    await borrowerOperations.openLoan(dec(100, 18), defaulter_1, { from: defaulter_1, value: dec(1, 'ether') })

    await borrowerOperations.openLoan(dec(20, 18), carol, { from: carol, value: dec(1, 'ether') })

    // Price drops
    await priceFeed.setPrice(dec(100, 18))

    await cdpManager.liquidate(defaulter_1)

    // Confirm defaulter_1 liquidated
    assert.isFalse(await sortedCDPs.contains(defaulter_1))

    // Confirm there are no pending rewards from liquidation
    const current_L_CLVDebt = await cdpManager.L_CLVDebt()
    assert.equal(current_L_CLVDebt, 0)

    const carolSnapshot_L_CLVDebt = (await cdpManager.rewardSnapshots(carol))[1]
    assert.equal(carolSnapshot_L_CLVDebt, 0)

    const carol_PendingCLVDebtReward = await cdpManager.getPendingCLVDebtReward(carol)
    assert.equal(carol_PendingCLVDebtReward, 0)
  })

  it("getPendingETHReward(): Returns 0 if there is no pending ETH reward", async () => {
    // make some loans
    const price = await priceFeed.getPrice()
    await borrowerOperations.openLoan(dec(2000, 18), whale, { from: whale, value: dec(100, 'ether') })
    await poolManager.provideToSP(dec(2000, 18), { from: whale })

    await borrowerOperations.openLoan(dec(100, 18), defaulter_1, { from: defaulter_1, value: dec(1, 'ether') })

    await borrowerOperations.openLoan(dec(20, 18), carol, { from: carol, value: dec(1, 'ether') })

    // Price drops
    await priceFeed.setPrice(dec(100, 18))

    await cdpManager.liquidate(defaulter_1)

    // Confirm defaulter_1 liquidated
    assert.isFalse(await sortedCDPs.contains(defaulter_1))

    // Confirm there are no pending rewards from liquidation
    const current_L_ETH = await cdpManager.L_ETH()
    assert.equal(current_L_ETH, 0)

    const carolSnapshot_L_ETH = (await cdpManager.rewardSnapshots(carol))[0]
    assert.equal(carolSnapshot_L_ETH, 0)

    const carol_PendingETHReward = await cdpManager.getPendingETHReward(carol)
    assert.equal(carol_PendingETHReward, 0)
  })

  // --- getCurrentICR ---

  it("getCurrentICR(): Returns 2^256-1 if trove has non-zero coll and zero debt", async () => {
    await borrowerOperations.openLoan(0, whale, { from: whale, value: dec(100, 'ether') })

    const price = await priceFeed.getPrice()

    const whaleICR = web3.utils.toHex(await cdpManager.getCurrentICR(whale, price))
    const maxBytes32 = '0xffffffffffffffffffffffffffffffffffffffffffffffffffffffffffffffff'

    assert.equal(whaleICR, maxBytes32)
  })

  // --- computeICR ---

  it("computeICR(): Returns 0 if trove's coll is worth 0", async () => {
    const price = 0
    const coll = dec(1, 'ether')
    const debt = dec(100, 18)

    const ICR = (await cdpManagerTester.computeICR(coll, debt, price)).toString()

    assert.equal(ICR, 0)
  })

  it("computeICR(): Returns 2^256-1 for ETH:USD = 100, coll = 1 ETH, debt = 100 CLV", async () => {
    const price = dec(100, 18)
    const coll = dec(1, 'ether')
    const debt = dec(100, 18)

    const ICR = (await cdpManagerTester.computeICR(coll, debt, price)).toString()

    assert.equal(ICR, dec(1, 18))
  })

  it("computeICR(): returns correct ICR for ETH:USD = 100, coll = 200 ETH, debt = 30 CLV", async () => {
    const price = dec(100, 18)
    const coll = dec(200, 'ether')
    const debt = dec(30, 18)

    const ICR = (await cdpManagerTester.computeICR(coll, debt, price)).toString()

    assert.isAtMost(th.getDifference(ICR, '666666666666666666666'), 1000)
  })

  it("computeICR(): returns correct ICR for ETH:USD = 250, coll = 1350 ETH, debt = 127 CLV", async () => {
    const price = '250000000000000000000'
    const coll = '1350000000000000000000'
    const debt = '127000000000000000000'

    const ICR = (await cdpManagerTester.computeICR(coll, debt, price))

    assert.isAtMost(th.getDifference(ICR, '2657480314960630000000'), 1000000)
  })

  it("computeICR(): returns correct ICR for ETH:USD = 100, coll = 1 ETH, debt = 54321 CLV", async () => {
    const price = dec(100, 18)
    const coll = dec(1, 'ether')
    const debt = '54321000000000000000000'

    const ICR = (await cdpManagerTester.computeICR(coll, debt, price)).toString()

    assert.isAtMost(th.getDifference(ICR, '1840908672520756'), 1000)
  })


  it("computeICR(): Returns 2^256-1 if trove has non-zero coll and zero debt", async () => {
    const price = dec(100, 18)
    const coll = dec(1, 'ether')
    const debt = 0

    const ICR = web3.utils.toHex(await cdpManagerTester.computeICR(coll, debt, price))
    const maxBytes32 = '0xffffffffffffffffffffffffffffffffffffffffffffffffffffffffffffffff'

    assert.equal(ICR, maxBytes32)
  })

  // --- checkRecoveryMode ---

  //TCR < 150%
  it("checkRecoveryMode(): Returns true when TCR < 150%", async () => {
    await priceFeed.setPrice(dec(100, 18))

    await borrowerOperations.openLoan(dec(200, 18), alice, { from: alice, value: dec(3, 'ether') })
    await borrowerOperations.openLoan(dec(200, 18), bob, { from: bob, value: dec(3, 'ether') })

    await priceFeed.setPrice('99999999999999999999')

    const TCR = (await cdpManager.getTCR())

    assert.isTrue(TCR.lte(web3.utils.toBN('1500000000000000000')))

    assert.isTrue(await cdpManager.checkRecoveryMode())
  })

  // TCR == 150%
  it("checkRecoveryMode(): Returns false when TCR == 150%", async () => {
    await priceFeed.setPrice(dec(100, 18))

    await borrowerOperations.openLoan(dec(200, 18), alice, { from: alice, value: dec(3, 'ether') })
    await borrowerOperations.openLoan(dec(200, 18), bob, { from: bob, value: dec(3, 'ether') })

    await priceFeed.setPrice('100000000000000000001')

    const TCR = (await cdpManager.getTCR())

    assert.isTrue(TCR.gte(web3.utils.toBN('1500000000000000000')))

    assert.isFalse(await cdpManager.checkRecoveryMode())
  })

  // > 150%
  it("checkRecoveryMode(): Returns false when TCR > 150%", async () => {
    await priceFeed.setPrice(dec(100, 18))

    await borrowerOperations.openLoan(dec(200, 18), alice, { from: alice, value: dec(3, 'ether') })
    await borrowerOperations.openLoan(dec(200, 18), bob, { from: bob, value: dec(3, 'ether') })

    const TCR = (await cdpManager.getTCR()).toString()

    assert.equal(TCR, '1500000000000000000')

    assert.isFalse(await cdpManager.checkRecoveryMode())
  })

  //check max
  it("checkRecoveryMode(): Returns false when TCR == maxBytes32", async () => {
    await priceFeed.setPrice(dec(100, 18))

    await borrowerOperations.openLoan(0, alice, { from: alice, value: dec(3, 'ether') })
    await borrowerOperations.openLoan(0, bob, { from: bob, value: dec(3, 'ether') })

    const TCR = web3.utils.toHex(await cdpManager.getTCR()).toString()

    const maxBytes32 = '0xffffffffffffffffffffffffffffffffffffffffffffffffffffffffffffffff'

    assert.equal(TCR, maxBytes32)

    assert.isFalse(await cdpManager.checkRecoveryMode())
  })

  // check 0
  it("checkRecoveryMode(): Returns false when TCR == 0", async () => {
    await priceFeed.setPrice(dec(100, 18))

    await borrowerOperations.openLoan(dec(200, 18), alice, { from: alice, value: dec(3, 'ether') })
    await borrowerOperations.openLoan(dec(200, 18), bob, { from: bob, value: dec(3, 'ether') })

    await priceFeed.setPrice(0)

    const TCR = (await cdpManager.getTCR()).toString()

    assert.equal(TCR, 0)

    assert.isTrue(await cdpManager.checkRecoveryMode())
  })
})

contract('Reset chain state', async accounts => { })<|MERGE_RESOLUTION|>--- conflicted
+++ resolved
@@ -2661,16 +2661,6 @@
     )
 
     // Bob attempts to redeem his ill-gotten 101 CLV, from a system that has 100 CLV outstanding debt
-<<<<<<< HEAD
-    const redemptionTx = await cdpManager.redeemCollateral(
-      dec(101, 18),
-      firstRedemptionHint,
-      partialRedemptionHint,
-      partialRedemptionHintICR,
-      { from: bob })
-
-    assert.isFalse(redemptionTx.receipt.status);
-=======
     try {
       const redemptionTx = await cdpManager.redeemCollateral(
         dec(100, 18),
@@ -2681,7 +2671,6 @@
     } catch (error) {
       assert.include(error.message, "VM Exception while processing transaction")
     }
->>>>>>> dfc786f0
   })
 
   // Redemption fees 
