const Decimal = require("decimal.js");
const deploymentHelper = require("../utils/deploymentHelpers.js")
const { BNConverter } = require("../utils/BNConverter.js")
const testHelpers = require("../utils/testHelpers.js")
const PoolManagerTester = artifacts.require("./PoolManagerTester.sol")

const th = testHelpers.TestHelper
const timeValues = testHelpers.TimeValues
const dec = th.dec


const logLQTYBalanceAndError = (LQTYBalance_A, expectedLQTYBalance_A) => {
  console.log(
    `Expected final balance: ${expectedLQTYBalance_A}, \n
    Actual final balance: ${LQTYBalance_A}, \n
    Abs. error: ${expectedLQTYBalance_A.sub(LQTYBalance_A)}`
  )
}

const repeatedlyIssueLQTY = async (poolManagerTester, timeBetweenIssuances, duration) => {
  const startTimestamp = th.toBN(await th.getLatestBlockTimestamp(web3))
  let timePassed = 0

  // while current time < 1 month from deployment, issue LQTY every minute
  while (timePassed < duration) {
    // console.log(`timePassed: ${timePassed}`)
    await th.fastForwardTime(timeBetweenIssuances, web3.currentProvider)
    await poolManagerTester._unprotectedTriggerLQTYIssuance()

    const currentTimestamp = th.toBN(await th.getLatestBlockTimestamp(web3))
    timePassed = currentTimestamp.sub(startTimestamp)
  }
}


contract('LQTY community issuance arithmetic tests', async accounts => {
  let contracts
  let communityIssuanceTester
  let poolManagerTester

  const [owner, alice, frontEnd_1] = accounts;

  beforeEach(async () => {
    contracts = await deploymentHelper.deployLiquityCore()
    const GTContracts = await deploymentHelper.deployGTTesterContractsBuidler()
    contracts.poolManager = await PoolManagerTester.new()
    contracts = await deploymentHelper.deployCLVToken(contracts)

    priceFeed = contracts.priceFeed
    clvToken = contracts.clvToken
    poolManagerTester = contracts.poolManager
    sortedCDPs = contracts.sortedCDPs
    cdpManager = contracts.cdpManager
    activePool = contracts.activePool
    stabilityPool = contracts.stabilityPool
    defaultPool = contracts.defaultPool
    borrowerOperations = contracts.borrowerOperations
    hintHelpers = contracts.hintHelpers

    lqtyStaking = GTContracts.lqtyStaking
    growthToken = GTContracts.growthToken
    communityIssuanceTester = GTContracts.communityIssuance
    lockupContractFactory = GTContracts.lockupContractFactory

    await deploymentHelper.connectGTContracts(GTContracts)
    await deploymentHelper.connectCoreContracts(contracts, GTContracts)
    await deploymentHelper.connectGTContractsToCore(GTContracts, contracts)
  })

  // Accuracy tests
  it("getCumulativeIssuanceFraction(): fraction doesn't increase if less than a minute has passed", async () => {
    const issuanceFractionBefore = await communityIssuanceTester.getCumulativeIssuanceFraction()
    const blockTimestampBefore = th.toBN(await th.getLatestBlockTimestamp(web3))

    // progress time 10 seconds
    await th.fastForwardTime(10, web3.currentProvider)

    const issuanceFractionAfter = await communityIssuanceTester.getCumulativeIssuanceFraction()
    const blockTimestampAfter = th.toBN(await th.getLatestBlockTimestamp(web3))

    const timestampDiff = blockTimestampAfter.sub(blockTimestampBefore)
    // check blockTimestamp diff < 60s
    assert.isTrue(timestampDiff.lt(th.toBN(60)))

    assert.isTrue(issuanceFractionBefore.eq(issuanceFractionAfter))
  })

  /*--- Issuance tests for "Yearly halving" schedule.

  Total issuance year 1: 50%, year 2: 75%, year 3:   0.875, etc   
  
  Error tolerance: 1e-9
  
  ---*/

  it("Cumulative issuance fraction is 0.0000013 after a minute", async () => {
    // Set the deployment time to now
    await communityIssuanceTester.setDeploymentTime()

<<<<<<< HEAD
    // console.log(`supply cap: ${await communityIssuanceTester.supplyCap()}`)
=======
    console.log(`supply cap: ${await communityIssuanceTester.LQTYSupplyCap()}`)
>>>>>>> bd7c621d

    const initialIssuanceFraction = await communityIssuanceTester.getCumulativeIssuanceFraction()
    assert.equal(initialIssuanceFraction, 0)

    const duration = timeValues.SECONDS_IN_ONE_MINUTE
    // Fast forward time
    await th.fastForwardTime(duration, web3.currentProvider)

    const issuanceFraction = await communityIssuanceTester.getCumulativeIssuanceFraction()
    const expectedIssuanceFraction = '1318772305025'

    const absError = th.toBN(expectedIssuanceFraction).sub(issuanceFraction)
    // console.log(
    //   `time since deployment: ${duration}, 
    //    issuanceFraction: ${issuanceFraction},  
    //    expectedIssuanceFraction: ${expectedIssuanceFraction},
    //    abs. error: ${absError}`
    // )

    assert.isAtMost(th.getDifference(issuanceFraction, expectedIssuanceFraction), 100000000)
  })

  it("Cumulative issuance fraction is 0.000079 after an hour", async () => {
    // Set the deployment time to now
    await communityIssuanceTester.setDeploymentTime()

    const initialIssuanceFraction = await communityIssuanceTester.getCumulativeIssuanceFraction()
    assert.equal(initialIssuanceFraction, 0)

    const duration = timeValues.SECONDS_IN_ONE_HOUR
    // Fast forward time
    await th.fastForwardTime(duration, web3.currentProvider)

    const issuanceFraction = await communityIssuanceTester.getCumulativeIssuanceFraction()
    const expectedIssuanceFraction = '79123260066094'

    const absError = th.toBN(expectedIssuanceFraction).sub(issuanceFraction)

    // console.log(
    //   `time since deployment: ${duration}, 
    //    issuanceFraction: ${issuanceFraction},  
    //    expectedIssuanceFraction: ${expectedIssuanceFraction},
    //    abs. error: ${absError}`
    // )

    assert.isAtMost(th.getDifference(issuanceFraction, expectedIssuanceFraction), 1000000000)
  })

  it("Cumulative issuance fraction is 0.0019 after a day", async () => {
    // Set the deployment time to now
    await communityIssuanceTester.setDeploymentTime()

    const initialIssuanceFraction = await communityIssuanceTester.getCumulativeIssuanceFraction()
    assert.equal(initialIssuanceFraction, 0)

    const duration = timeValues.SECONDS_IN_ONE_DAY
    // Fast forward time
    await th.fastForwardTime(duration, web3.currentProvider)

    const issuanceFraction = await communityIssuanceTester.getCumulativeIssuanceFraction()
    const expectedIssuanceFraction = '1897231348441660'

    const absError = th.toBN(expectedIssuanceFraction).sub(issuanceFraction)

    // console.log(
    //   `time since deployment: ${duration}, 
    //    issuanceFraction: ${issuanceFraction},  
    //    expectedIssuanceFraction: ${expectedIssuanceFraction},
    //    abs. error: ${absError}`
    // )

    assert.isAtMost(th.getDifference(issuanceFraction, expectedIssuanceFraction), 1000000000)
  })

  it("Cumulative issuance fraction is 0.013 after a week", async () => {
    // Set the deployment time to now
    await communityIssuanceTester.setDeploymentTime()

    const initialIssuanceFraction = await communityIssuanceTester.getCumulativeIssuanceFraction()
    assert.equal(initialIssuanceFraction, 0)

    const duration = timeValues.SECONDS_IN_ONE_WEEK
    // Fast forward time
    await th.fastForwardTime(duration, web3.currentProvider)

    const issuanceFraction = await communityIssuanceTester.getCumulativeIssuanceFraction()
    const expectedIssuanceFraction = '13205268780628400'

    const absError = th.toBN(expectedIssuanceFraction).sub(issuanceFraction)
    
    // console.log(
    //   `time since deployment: ${duration}, 
    //    issuanceFraction: ${issuanceFraction},  
    //    expectedIssuanceFraction: ${expectedIssuanceFraction},
    //    abs. error: ${absError}`
    // )

    assert.isAtMost(th.getDifference(issuanceFraction, expectedIssuanceFraction), 1000000000)
  })

  it("Cumulative issuance fraction is 0.055 after a month", async () => {
    // Set the deployment time to now
    await communityIssuanceTester.setDeploymentTime()

    const initialIssuanceFraction = await communityIssuanceTester.getCumulativeIssuanceFraction()
    assert.equal(initialIssuanceFraction, 0)

    const duration = timeValues.SECONDS_IN_ONE_MONTH
    // Fast forward time
    await th.fastForwardTime(duration, web3.currentProvider)

    const issuanceFraction = await communityIssuanceTester.getCumulativeIssuanceFraction()
    const expectedIssuanceFraction = '55378538087966600'

    const absError = th.toBN(expectedIssuanceFraction).sub(issuanceFraction)
    
    // console.log(
    //   `time since deployment: ${duration}, 
    //    issuanceFraction: ${issuanceFraction},  
    //    expectedIssuanceFraction: ${expectedIssuanceFraction},
    //    abs. error: ${absError}`
    // )

    assert.isAtMost(th.getDifference(issuanceFraction, expectedIssuanceFraction), 1000000000)
  })

  it("Cumulative issuance fraction is 0.16 after 3 months", async () => {
    // Set the deployment time to now
    await communityIssuanceTester.setDeploymentTime()

    const initialIssuanceFraction = await communityIssuanceTester.getCumulativeIssuanceFraction()
    assert.equal(initialIssuanceFraction, 0)

    const duration = timeValues.SECONDS_IN_ONE_MONTH * 3
    // Fast forward time
    await th.fastForwardTime(duration, web3.currentProvider)

    const issuanceFraction = await communityIssuanceTester.getCumulativeIssuanceFraction()
    const expectedIssuanceFraction = '157105100752037000'

    const absError = th.toBN(expectedIssuanceFraction).sub(issuanceFraction)
    
    // console.log(
    //   `time since deployment: ${duration}, 
    //    issuanceFraction: ${issuanceFraction},  
    //    expectedIssuanceFraction: ${expectedIssuanceFraction},
    //    abs. error: ${absError}`
    // )

    assert.isAtMost(th.getDifference(issuanceFraction, expectedIssuanceFraction), 1000000000)
  })

  it("Cumulative issuance fraction is 0.29 after 6 months", async () => {
    // Set the deployment time to now
    await communityIssuanceTester.setDeploymentTime()

    const initialIssuanceFraction = await communityIssuanceTester.getCumulativeIssuanceFraction()
    assert.equal(initialIssuanceFraction, 0)

    const duration = timeValues.SECONDS_IN_ONE_MONTH * 6
    // Fast forward time
    await th.fastForwardTime(duration, web3.currentProvider)

    const issuanceFraction = await communityIssuanceTester.getCumulativeIssuanceFraction()
    const expectedIssuanceFraction = 289528188821766000

    const absError = th.toBN(expectedIssuanceFraction).sub(issuanceFraction)
    
    // console.log(
    //   `time since deployment: ${duration}, 
    //    issuanceFraction: ${issuanceFraction},  
    //    expectedIssuanceFraction: ${expectedIssuanceFraction},
    //    abs. error: ${absError}`
    // )

    assert.isAtMost(th.getDifference(issuanceFraction, expectedIssuanceFraction), 1000000000)
  })

  it("Cumulative issuance fraction is 0.5 after a year", async () => {
    // Set the deployment time to now
    await communityIssuanceTester.setDeploymentTime()

    const initialIssuanceFraction = await communityIssuanceTester.getCumulativeIssuanceFraction()
    assert.equal(initialIssuanceFraction, 0)

    const duration = timeValues.SECONDS_IN_ONE_YEAR
    // Fast forward time
    await th.fastForwardTime(duration, web3.currentProvider)

    const issuanceFraction = await communityIssuanceTester.getCumulativeIssuanceFraction()
    const expectedIssuanceFraction = dec(5, 17)

    const absError = th.toBN(expectedIssuanceFraction).sub(issuanceFraction)
    
    // console.log(
    //   `time since deployment: ${duration}, 
    //    issuanceFraction: ${issuanceFraction},  
    //    expectedIssuanceFraction: ${expectedIssuanceFraction},
    //    abs. error: ${absError}`
    // )

    assert.isAtMost(th.getDifference(issuanceFraction, expectedIssuanceFraction), 1000000000)
  })

  it("Cumulative issuance fraction is 0.75 after 2 years", async () => {
    // Set the deployment time to now
    await communityIssuanceTester.setDeploymentTime()

    const initialIssuanceFraction = await communityIssuanceTester.getCumulativeIssuanceFraction()
    assert.equal(initialIssuanceFraction, 0)

    const duration = timeValues.SECONDS_IN_ONE_YEAR * 2
    // Fast forward time
    await th.fastForwardTime(duration, web3.currentProvider)

    const issuanceFraction = await communityIssuanceTester.getCumulativeIssuanceFraction()
    const expectedIssuanceFraction = dec(75, 16)

    const absError = th.toBN(expectedIssuanceFraction).sub(issuanceFraction)
    
    // console.log(
    //   `time since deployment: ${duration}, 
    //    issuanceFraction: ${issuanceFraction},  
    //    expectedIssuanceFraction: ${expectedIssuanceFraction},
    //    abs. error: ${absError}`
    // )

    assert.isAtMost(th.getDifference(issuanceFraction, expectedIssuanceFraction), 1000000000)
  })

  it("Cumulative issuance fraction is 0.875 after 3 years", async () => {
    // Set the deployment time to now
    await communityIssuanceTester.setDeploymentTime()

    const initialIssuanceFraction = await communityIssuanceTester.getCumulativeIssuanceFraction()
    assert.equal(initialIssuanceFraction, 0)

    const duration = timeValues.SECONDS_IN_ONE_YEAR * 3
    // Fast forward time
    await th.fastForwardTime(duration, web3.currentProvider)

    const issuanceFraction = await communityIssuanceTester.getCumulativeIssuanceFraction()
    const expectedIssuanceFraction = dec(875, 15)

    const absError = th.toBN(expectedIssuanceFraction).sub(issuanceFraction)
    
    // console.log(
    //   `time since deployment: ${duration}, 
    //    issuanceFraction: ${issuanceFraction},  
    //    expectedIssuanceFraction: ${expectedIssuanceFraction},
    //    abs. error: ${absError}`
    // )

    assert.isAtMost(th.getDifference(issuanceFraction, expectedIssuanceFraction), 1000000000)
  })

  it("Cumulative issuance fraction is 0.9375 after 4 years", async () => {
    // Set the deployment time to now
    await communityIssuanceTester.setDeploymentTime()

    const initialIssuanceFraction = await communityIssuanceTester.getCumulativeIssuanceFraction()
    assert.equal(initialIssuanceFraction, 0)

    const duration = timeValues.SECONDS_IN_ONE_YEAR * 4
    // Fast forward time
    await th.fastForwardTime(duration, web3.currentProvider)

    const issuanceFraction = await communityIssuanceTester.getCumulativeIssuanceFraction()
    const expectedIssuanceFraction = '937500000000000000'

    const absError = th.toBN(expectedIssuanceFraction).sub(issuanceFraction)

    // console.log(
    //   `time since deployment: ${duration}, 
    //    issuanceFraction: ${issuanceFraction},  
    //    expectedIssuanceFraction: ${expectedIssuanceFraction},
    //    abs. error: ${absError}`
    // )

    assert.isAtMost(th.getDifference(issuanceFraction, expectedIssuanceFraction), 1000000000)
  })

  it("Cumulative issuance fraction is 0.999 after 10 years", async () => {
    // Set the deployment time to now
    await communityIssuanceTester.setDeploymentTime()

    const initialIssuanceFraction = await communityIssuanceTester.getCumulativeIssuanceFraction()
    assert.equal(initialIssuanceFraction, 0)

    const duration = timeValues.SECONDS_IN_ONE_YEAR * 10
    // Fast forward time
    await th.fastForwardTime(duration, web3.currentProvider)

    const issuanceFraction = await communityIssuanceTester.getCumulativeIssuanceFraction()
    const expectedIssuanceFraction = '999023437500000000'

    const absError = th.toBN(expectedIssuanceFraction).sub(issuanceFraction)
    
    // console.log(
    //   `time since deployment: ${duration}, 
    //    issuanceFraction: ${issuanceFraction},  
    //    expectedIssuanceFraction: ${expectedIssuanceFraction},
    //    abs. error: ${absError}`
    // )

    assert.isAtMost(th.getDifference(issuanceFraction, expectedIssuanceFraction), 1000000000)
  })

  it("Cumulative issuance fraction is 0.999999 after 20 years", async () => {
    // Set the deployment time to now
    await communityIssuanceTester.setDeploymentTime()

    const initialIssuanceFraction = await communityIssuanceTester.getCumulativeIssuanceFraction()
    assert.equal(initialIssuanceFraction, 0)

    const duration = timeValues.SECONDS_IN_ONE_YEAR * 20
    // Fast forward time
    await th.fastForwardTime(duration, web3.currentProvider)

    const issuanceFraction = await communityIssuanceTester.getCumulativeIssuanceFraction()
    const expectedIssuanceFraction = '999999046325684000'

    const absError = th.toBN(expectedIssuanceFraction).sub(issuanceFraction)
    
    // console.log(
    //   `time since deployment: ${duration}, 
    //    issuanceFraction: ${issuanceFraction},  
    //    expectedIssuanceFraction: ${expectedIssuanceFraction},
    //    abs. error: ${absError}`
    // )

    assert.isAtMost(th.getDifference(issuanceFraction, expectedIssuanceFraction), 1000000000)
  })

  it("Cumulative issuance fraction is 0.999999999 after 30 years", async () => {
    // Set the deployment time to now
    await communityIssuanceTester.setDeploymentTime()

    const initialIssuanceFraction = await communityIssuanceTester.getCumulativeIssuanceFraction()
    assert.equal(initialIssuanceFraction, 0)

    const duration = timeValues.SECONDS_IN_ONE_YEAR * 30
    // Fast forward time
    await th.fastForwardTime(duration, web3.currentProvider)

    const issuanceFraction = await communityIssuanceTester.getCumulativeIssuanceFraction()
    const expectedIssuanceFraction = '999999999068677000'

    const absError = th.toBN(expectedIssuanceFraction).sub(issuanceFraction)
    
    // console.log(
    //   `time since deployment: ${duration}, 
    //    issuanceFraction: ${issuanceFraction},  
    //    expectedIssuanceFraction: ${expectedIssuanceFraction},
    //    abs. error: ${absError}`
    // )

    assert.isAtMost(th.getDifference(issuanceFraction, expectedIssuanceFraction), 1000000000)
  })

  // --- Token issuance for yearly halving ---

  //  Error tolerance: 1e-3, i.e. 1/1000th of a token

  it("Total LQTY tokens issued is 43.96 after a minute", async () => {
    // Set the deployment time to now
    await communityIssuanceTester.setDeploymentTime()

    const initialIssuance = await communityIssuanceTester.totalLQTYIssued()
    assert.equal(initialIssuance, 0)

    const duration = timeValues.SECONDS_IN_ONE_MINUTE
    // Fast forward time
    await th.fastForwardTime(duration, web3.currentProvider)

    // Issue LQTY
    await communityIssuanceTester.unprotectedIssueLQTY()
    const totalLQTYIssued = await communityIssuanceTester.totalLQTYIssued()
    const expectedTotalLQTYIssued = '43959076834188000000'

    const absError = th.toBN(expectedTotalLQTYIssued).sub(totalLQTYIssued)
    
    // console.log(
    //   `time since deployment: ${duration}, 
    //    totalLQTYIssued: ${totalLQTYIssued},  
    //    expectedTotalLQTYIssued: ${expectedTotalLQTYIssued},
    //    abs. error: ${absError}`
    // )

    assert.isAtMost(th.getDifference(totalLQTYIssued, expectedTotalLQTYIssued), 1000000000000000)
  })

  it("total LQTY tokens issued is 2637.44 after an hour", async () => {
    // Set the deployment time to now
    await communityIssuanceTester.setDeploymentTime()

    const initialIssuance = await communityIssuanceTester.totalLQTYIssued()
    assert.equal(initialIssuance, 0)


    const duration = timeValues.SECONDS_IN_ONE_HOUR
    // Fast forward time
    await th.fastForwardTime(duration, web3.currentProvider)

    // Issue LQTY
    await communityIssuanceTester.unprotectedIssueLQTY()
    const totalLQTYIssued = await communityIssuanceTester.totalLQTYIssued()
    const expectedTotalLQTYIssued = '2637442002203140000000'

    const absError = th.toBN(expectedTotalLQTYIssued).sub(totalLQTYIssued)
    
    // console.log(
    //   `time since deployment: ${duration}, 
    //    totalLQTYIssued: ${totalLQTYIssued},  
    //    expectedTotalLQTYIssued: ${expectedTotalLQTYIssued},
    //    abs. error: ${absError}`
    // )

    assert.isAtMost(th.getDifference(totalLQTYIssued, expectedTotalLQTYIssued), 1000000000000000)
  })

  it("Total LQTY tokens issued is 63241.04 after a day", async () => {
    // Set the deployment time to now
    await communityIssuanceTester.setDeploymentTime()

    const initialIssuance = await communityIssuanceTester.totalLQTYIssued()
    assert.equal(initialIssuance, 0)


    const duration = timeValues.SECONDS_IN_ONE_DAY
    // Fast forward time
    await th.fastForwardTime(duration, web3.currentProvider)

    // Issue LQTY
    await communityIssuanceTester.unprotectedIssueLQTY()
    const totalLQTYIssued = await communityIssuanceTester.totalLQTYIssued()
    const expectedTotalLQTYIssued = '63241044948055500000000'

    const absError = th.toBN(expectedTotalLQTYIssued).sub(totalLQTYIssued)
    
    // console.log(
    //   `time since deployment: ${duration}, 
    //    totalLQTYIssued: ${totalLQTYIssued},  
    //    expectedTotalLQTYIssued: ${expectedTotalLQTYIssued},
    //    abs. error: ${absError}`
    // )

    assert.isAtMost(th.getDifference(totalLQTYIssued, expectedTotalLQTYIssued), 1000000000000000)
  })

  it("Total LQTY tokens issued is 440175.62 after a week", async () => {
    // Set the deployment time to now
    await communityIssuanceTester.setDeploymentTime()

    const initialIssuance = await communityIssuanceTester.totalLQTYIssued()
    assert.equal(initialIssuance, 0)


    const duration = timeValues.SECONDS_IN_ONE_WEEK
    // Fast forward time
    await th.fastForwardTime(duration, web3.currentProvider)

    // Issue LQTY
    await communityIssuanceTester.unprotectedIssueLQTY()
    const totalLQTYIssued = await communityIssuanceTester.totalLQTYIssued()
    const expectedTotalLQTYIssued = '440175626020948000000000'

    const absError = th.toBN(expectedTotalLQTYIssued).sub(totalLQTYIssued)
    
    // console.log(
    //   `time since deployment: ${duration}, 
    //    totalLQTYIssued: ${totalLQTYIssued},  
    //    expectedTotalLQTYIssued: ${expectedTotalLQTYIssued},
    //    abs. error: ${absError}`
    // )

    assert.isAtMost(th.getDifference(totalLQTYIssued, expectedTotalLQTYIssued), 1000000000000000)
  })

  it("Total LQTY tokens issued is 1845951.27 after a month", async () => {
    // Set the deployment time to now
    await communityIssuanceTester.setDeploymentTime()

    const initialIssuance = await communityIssuanceTester.totalLQTYIssued()
    assert.equal(initialIssuance, 0)


    const duration = timeValues.SECONDS_IN_ONE_MONTH
    // Fast forward time
    await th.fastForwardTime(duration, web3.currentProvider)

    // Issue LQTY
    await communityIssuanceTester.unprotectedIssueLQTY()
    const totalLQTYIssued = await communityIssuanceTester.totalLQTYIssued()
    const expectedTotalLQTYIssued = '1845951269598890000000000'

    const absError = th.toBN(expectedTotalLQTYIssued).sub(totalLQTYIssued)
    
    // console.log(
    //   `time since deployment: ${duration}, 
    //    totalLQTYIssued: ${totalLQTYIssued},  
    //    expectedTotalLQTYIssued: ${expectedTotalLQTYIssued},
    //    abs. error: ${absError}`
    // )

    assert.isAtMost(th.getDifference(totalLQTYIssued, expectedTotalLQTYIssued), 1000000000000000)
  })

  it("Total LQTY tokens issued is 5236836.69 after 3 months", async () => {
    // Set the deployment time to now
    await communityIssuanceTester.setDeploymentTime()

    const initialIssuance = await communityIssuanceTester.totalLQTYIssued()
    assert.equal(initialIssuance, 0)

    const duration = timeValues.SECONDS_IN_ONE_MONTH * 3
    // Fast forward time
    await th.fastForwardTime(duration, web3.currentProvider)

    // Issue LQTY
    await communityIssuanceTester.unprotectedIssueLQTY()
    const totalLQTYIssued = await communityIssuanceTester.totalLQTYIssued()
    const expectedTotalLQTYIssued = '5236836691734560000000000'

    const absError = th.toBN(expectedTotalLQTYIssued).sub(totalLQTYIssued)
    
    // console.log(
    //   `time since deployment: ${duration}, 
    //    totalLQTYIssued: ${totalLQTYIssued},  
    //    expectedTotalLQTYIssued: ${expectedTotalLQTYIssued},
    //    abs. error: ${absError}`
    // )

    assert.isAtMost(th.getDifference(totalLQTYIssued, expectedTotalLQTYIssued), 1000100000000000000000000)
  })

  it("Total LQTY tokens issued is 9650939.63 after 6 months", async () => {
    // Set the deployment time to now
    await communityIssuanceTester.setDeploymentTime()

    const initialIssuance = await communityIssuanceTester.totalLQTYIssued()
    assert.equal(initialIssuance, 0)

    const duration = timeValues.SECONDS_IN_ONE_MONTH * 6
    // Fast forward time
    await th.fastForwardTime(duration, web3.currentProvider)

    // Issue LQTY
    await communityIssuanceTester.unprotectedIssueLQTY()
    const totalLQTYIssued = await communityIssuanceTester.totalLQTYIssued()
    const expectedTotalLQTYIssued = '9650939627392200000000000'

    const absError = th.toBN(expectedTotalLQTYIssued).sub(totalLQTYIssued)
    
    // console.log(
    //   `time since deployment: ${duration}, 
    //    totalLQTYIssued: ${totalLQTYIssued},  
    //    expectedTotalLQTYIssued: ${expectedTotalLQTYIssued},
    //    abs. error: ${absError}`
    // )

    assert.isAtMost(th.getDifference(totalLQTYIssued, expectedTotalLQTYIssued), 1000000000000000)
  })

  it("Total LQTY tokens issued is 16666666.67 after a year", async () => {
    // Set the deployment time to now
    await communityIssuanceTester.setDeploymentTime()

    const initialIssuance = await communityIssuanceTester.totalLQTYIssued()
    assert.equal(initialIssuance, 0)

    const duration = timeValues.SECONDS_IN_ONE_YEAR
    // Fast forward time
    await th.fastForwardTime(duration, web3.currentProvider)

    // Issue LQTY
    await communityIssuanceTester.unprotectedIssueLQTY()
    const totalLQTYIssued = await communityIssuanceTester.totalLQTYIssued()
    const expectedTotalLQTYIssued = '16666666666666666666666666'

    const absError = th.toBN(expectedTotalLQTYIssued).sub(totalLQTYIssued)
    
    // console.log(
    //   `time since deployment: ${duration}, 
    //    totalLQTYIssued: ${totalLQTYIssued},  
    //    expectedTotalLQTYIssued: ${expectedTotalLQTYIssued},
    //    abs. error: ${absError}`
    // )

    assert.isAtMost(th.getDifference(totalLQTYIssued, expectedTotalLQTYIssued), 1000000000000000)
  })

  it("Total LQTY tokens issued is 25000000 after 2 years", async () => {
    // Set the deployment time to now
    await communityIssuanceTester.setDeploymentTime()

    const initialIssuance = await communityIssuanceTester.totalLQTYIssued()
    assert.equal(initialIssuance, 0)

    const duration = timeValues.SECONDS_IN_ONE_YEAR * 2
    // Fast forward time
    await th.fastForwardTime(duration, web3.currentProvider)

    // Issue LQTY
    await communityIssuanceTester.unprotectedIssueLQTY()
    const totalLQTYIssued = await communityIssuanceTester.totalLQTYIssued()
    const expectedTotalLQTYIssued = '25000000000000000000000000'

    const absError = th.toBN(expectedTotalLQTYIssued).sub(totalLQTYIssued)
    
    // console.log(
    //   `time since deployment: ${duration}, 
    //    totalLQTYIssued: ${totalLQTYIssued},  
    //    expectedTotalLQTYIssued: ${expectedTotalLQTYIssued},
    //    abs. error: ${absError}`
    // )

    assert.isAtMost(th.getDifference(totalLQTYIssued, expectedTotalLQTYIssued), 1000000000000000)
  })

  it("Total LQTY tokens issued is 29166666.666666666666666666 after 3 years", async () => {
    // Set the deployment time to now
    await communityIssuanceTester.setDeploymentTime()

    const initialIssuance = await communityIssuanceTester.totalLQTYIssued()
    assert.equal(initialIssuance, 0)

    const duration = timeValues.SECONDS_IN_ONE_YEAR * 3
    // Fast forward time
    await th.fastForwardTime(duration, web3.currentProvider)

    // Issue LQTY
    await communityIssuanceTester.unprotectedIssueLQTY()
    const totalLQTYIssued = await communityIssuanceTester.totalLQTYIssued()
    const expectedTotalLQTYIssued = '29166666666666666666666666'

    const absError = th.toBN(expectedTotalLQTYIssued).sub(totalLQTYIssued)
    
    // console.log(
    //   `time since deployment: ${duration}, 
    //    totalLQTYIssued: ${totalLQTYIssued},  
    //    expectedTotalLQTYIssued: ${expectedTotalLQTYIssued},
    //    abs. error: ${absError}`
    // )

    assert.isAtMost(th.getDifference(totalLQTYIssued, expectedTotalLQTYIssued), 1000000000000000)
  })

  it("Total LQTY tokens issued is 31250000 after 4 years", async () => {
    // Set the deployment time to now
    await communityIssuanceTester.setDeploymentTime()

    const initialIssuance = await communityIssuanceTester.totalLQTYIssued()
    assert.equal(initialIssuance, 0)

    const duration = timeValues.SECONDS_IN_ONE_YEAR * 4
    // Fast forward time
    await th.fastForwardTime(duration, web3.currentProvider)

    // Issue LQTY
    await communityIssuanceTester.unprotectedIssueLQTY()
    const totalLQTYIssued = await communityIssuanceTester.totalLQTYIssued()
    const expectedTotalLQTYIssued = '31250000000000000000000000'

    const absError = th.toBN(expectedTotalLQTYIssued).sub(totalLQTYIssued)
    
    // console.log(
    //   `time since deployment: ${duration}, 
    //    totalLQTYIssued: ${totalLQTYIssued},  
    //    expectedTotalLQTYIssued: ${expectedTotalLQTYIssued},
    //    abs. error: ${absError}`
    // )

    assert.isAtMost(th.getDifference(totalLQTYIssued, expectedTotalLQTYIssued), 1000000000000000)
  })

  it("Total LQTY tokens issued is 33300781.25 after 10 years", async () => {
    // Set the deployment time to now
    await communityIssuanceTester.setDeploymentTime()

    const initialIssuance = await communityIssuanceTester.totalLQTYIssued()
    assert.equal(initialIssuance, 0)

    const duration = timeValues.SECONDS_IN_ONE_YEAR * 10
    // Fast forward time
    await th.fastForwardTime(duration, web3.currentProvider)

    // Issue LQTY
    await communityIssuanceTester.unprotectedIssueLQTY()
    const totalLQTYIssued = await communityIssuanceTester.totalLQTYIssued()
    const expectedTotalLQTYIssued = '33300781250000000000000000'

    const absError = th.toBN(expectedTotalLQTYIssued).sub(totalLQTYIssued)
    
    // console.log(
    //   `time since deployment: ${duration}, 
    //    totalLQTYIssued: ${totalLQTYIssued},  
    //    expectedTotalLQTYIssued: ${expectedTotalLQTYIssued},
    //    abs. error: ${absError}`
    // )

    assert.isAtMost(th.getDifference(totalLQTYIssued, expectedTotalLQTYIssued), 1000000000000000)
  })

  it("Total LQTY tokens issued is 33333301.54 after 20 years", async () => {
    // Set the deployment time to now
    await communityIssuanceTester.setDeploymentTime()

    const initialIssuance = await communityIssuanceTester.totalLQTYIssued()
    assert.equal(initialIssuance, 0)

    const duration = timeValues.SECONDS_IN_ONE_YEAR * 20
    // Fast forward time
    await th.fastForwardTime(duration, web3.currentProvider)

    // Issue LQTY
    await communityIssuanceTester.unprotectedIssueLQTY()
    const totalLQTYIssued = await communityIssuanceTester.totalLQTYIssued()
    const expectedTotalLQTYIssued = '33333301544189400000000000'

    const absError = th.toBN(expectedTotalLQTYIssued).sub(totalLQTYIssued)
    
    // console.log(
    //   `time since deployment: ${duration}, 
    //    totalLQTYIssued: ${totalLQTYIssued},  
    //    expectedTotalLQTYIssued: ${expectedTotalLQTYIssued},
    //    abs. error: ${absError}`
    // )

    assert.isAtMost(th.getDifference(totalLQTYIssued, expectedTotalLQTYIssued), 1000000000000000)
  })

  it("Total LQTY tokens issued is 33333333.30 after 30 years", async () => {
    // Set the deployment time to now
    await communityIssuanceTester.setDeploymentTime()

    const initialIssuance = await communityIssuanceTester.totalLQTYIssued()
    assert.equal(initialIssuance, 0)

    const duration = timeValues.SECONDS_IN_ONE_YEAR * 30
    // Fast forward time
    await th.fastForwardTime(duration, web3.currentProvider)

    // Issue LQTY
    await communityIssuanceTester.unprotectedIssueLQTY()
    const totalLQTYIssued = await communityIssuanceTester.totalLQTYIssued()
    const expectedTotalLQTYIssued = '33333333302289200000000000'

    const absError = th.toBN(expectedTotalLQTYIssued).sub(totalLQTYIssued)
    
    // console.log(
    //   `time since deployment: ${duration}, 
    //    totalLQTYIssued: ${totalLQTYIssued},  
    //    expectedTotalLQTYIssued: ${expectedTotalLQTYIssued},
    //    abs. error: ${absError}`
    // )

    assert.isAtMost(th.getDifference(totalLQTYIssued, expectedTotalLQTYIssued), 1000000000000000)
  })

  /* ---  
  Accumulated issuance error: how many tokens are lost over a given period, for a given issuance frequency? 
  
  Slow tests are skipped.
  --- */

  it.skip("Frequent token issuance: issuance event every year, for 30 years", async () => {
    // Register front end with kickback rate = 100%
    await poolManagerTester.registerFrontEnd(dec(1, 18), { from: frontEnd_1 })

    // Set the deployment time to now
    await communityIssuanceTester.setDeploymentTime()
    // Alice opens loan and deposits to SP
    await borrowerOperations.openLoan(dec(1, 18), alice, { from: alice, value: dec(1, 'ether') })
    await poolManagerTester.provideToSP(dec(1, 18), frontEnd_1, { from: alice })

    assert.isTrue(await poolManagerTester.isEligibleForLQTY(alice))

    const timeBetweenIssuances = timeValues.SECONDS_IN_ONE_YEAR
    const duration = timeValues.SECONDS_IN_ONE_YEAR * 30

    await repeatedlyIssueLQTY(poolManagerTester, timeBetweenIssuances, duration)

    // Depositor withdraws their deposit and accumulated LQTY
    await poolManagerTester.withdrawFromSP(dec(1, 18), { from: alice })

    const LQTYBalance_A = await growthToken.balanceOf(alice)
    const expectedLQTYBalance_A = th.toBN('33333333302289200000000000')
    const diff = expectedLQTYBalance_A.sub(LQTYBalance_A)

    // logLQTYBalanceAndError(LQTYBalance_A, expectedLQTYBalance_A)

    // Check the actual balance differs by no more than 1e18 (i.e. 1 token) from the expected balance
    assert.isTrue(diff.lte(th.toBN(dec(1, 18))))
  })
  /*  Results:
  
  Expected final balance: 33333333302289200000000000,
  Actual final balance: 33333333302289247499999999,
  Abs. error: -47499999999 */


  it.skip("Frequent token issuance: issuance event every day, for 30 years", async () => {
    // Register front end with kickback rate = 100%
    await poolManagerTester.registerFrontEnd(dec(1, 18), { from: frontEnd_1 })

    // Set the deployment time to now
    await communityIssuanceTester.setDeploymentTime()
    // Alice opens loan and deposits to SP
    await borrowerOperations.openLoan(dec(1, 18), alice, { from: alice, value: dec(1, 'ether') })
    await poolManagerTester.provideToSP(dec(1, 18), frontEnd_1, { from: alice })

    assert.isTrue(await poolManagerTester.isEligibleForLQTY(alice))

    const timeBetweenIssuances = timeValues.SECONDS_IN_ONE_DAY
    const duration = timeValues.SECONDS_IN_ONE_YEAR * 30

    await repeatedlyIssueLQTY(poolManagerTester, timeBetweenIssuances, duration)

    // Depositor withdraws their deposit and accumulated LQTY
    await poolManagerTester.withdrawFromSP(dec(1, 18), { from: alice })

    const LQTYBalance_A = await growthToken.balanceOf(alice)
    const expectedLQTYBalance_A = th.toBN('33333333302289200000000000')
    const diff = expectedLQTYBalance_A.sub(LQTYBalance_A)

    // logLQTYBalanceAndError(LQTYBalance_A, expectedLQTYBalance_A)

    // Check the actual balance differs by no more than 1e18 (i.e. 1 token) from the expected balance
    assert.isTrue(diff.lte(th.toBN(dec(1, 18))))
  })

  /** 
   * Results:
   * Expected final balance: 33333333302289200000000000,
   * Actual final balance: 33333333302297188866666666,
   * Abs. error: -7988866666666  
   * */

  it.skip("Frequent token issuance: issuance event every minute, for 1 month", async () => {
    // Register front end with kickback rate = 100%
    await poolManagerTester.registerFrontEnd(dec(1, 18), { from: frontEnd_1 })

    // Set the deployment time to now
    await communityIssuanceTester.setDeploymentTime()
    // Alice opens loan and deposits to SP
    await borrowerOperations.openLoan(dec(1, 18), alice, { from: alice, value: dec(1, 'ether') })
    await poolManagerTester.provideToSP(dec(1, 18), frontEnd_1, { from: alice })

    assert.isTrue(await poolManagerTester.isEligibleForLQTY(alice))

    const timeBetweenIssuances = timeValues.SECONDS_IN_ONE_MINUTE
    const duration = timeValues.SECONDS_IN_ONE_MONTH

    await repeatedlyIssueLQTY(poolManagerTester, timeBetweenIssuances, duration)

    // Depositor withdraws their deposit and accumulated LQTY
    await poolManagerTester.withdrawFromSP(dec(1, 18), { from: alice })

    const LQTYBalance_A = await growthToken.balanceOf(alice)
    const expectedLQTYBalance_A = th.toBN('1845951269598880000000000')
    const diff = expectedLQTYBalance_A.sub(LQTYBalance_A)

    // logLQTYBalanceAndError(LQTYBalance_A, expectedLQTYBalance_A)

    // Check the actual balance differs by no more than 1e18 (i.e. 1 token) from the expected balance
    assert.isTrue(diff.lte(th.toBN(dec(1, 18))))
  })
  /* Results:

  Expected final balance: 1845951269598880000000000,
  Actual final balance: 1845951269564420199999999,
  Abs. error: 34459800000001
  */

  it.skip("Frequent token issuance: issuance event every minute, for 1 year", async () => {
    // Register front end with kickback rate = 100%
    await poolManagerTester.registerFrontEnd(dec(1, 18), { from: frontEnd_1 })

    // Set the deployment time to now
    await communityIssuanceTester.setDeploymentTime()
    // Alice opens loan and deposits to SP
    await borrowerOperations.openLoan(dec(1, 18), alice, { from: alice, value: dec(1, 'ether') })
    await poolManagerTester.provideToSP(dec(1, 18), frontEnd_1, { from: alice })

    assert.isTrue(await poolManagerTester.isEligibleForLQTY(alice))

    const timeBetweenIssuances = timeValues.SECONDS_IN_ONE_MINUTE
    const duration = timeValues.SECONDS_IN_ONE_YEAR

    await repeatedlyIssueLQTY(poolManagerTester, timeBetweenIssuances, duration)

    // Depositor withdraws their deposit and accumulated LQTY
    await poolManagerTester.withdrawFromSP(dec(1, 18), { from: alice })

    const LQTYBalance_A = await growthToken.balanceOf(alice)
    const expectedLQTYBalance_A = th.toBN('1845951269598880000000000')
    const diff = expectedLQTYBalance_A.sub(LQTYBalance_A)

    // logLQTYBalanceAndError(LQTYBalance_A, expectedLQTYBalance_A)

    // Check the actual balance differs by no more than 1e18 (i.e. 1 token) from the expected balance
    assert.isTrue(diff.lte(th.toBN(dec(1, 18))))
  })
})<|MERGE_RESOLUTION|>--- conflicted
+++ resolved
@@ -44,8 +44,7 @@
     contracts = await deploymentHelper.deployLiquityCore()
     const GTContracts = await deploymentHelper.deployGTTesterContractsBuidler()
     contracts.poolManager = await PoolManagerTester.new()
-    contracts = await deploymentHelper.deployCLVToken(contracts)
-
+    
     priceFeed = contracts.priceFeed
     clvToken = contracts.clvToken
     poolManagerTester = contracts.poolManager
@@ -97,11 +96,7 @@
     // Set the deployment time to now
     await communityIssuanceTester.setDeploymentTime()
 
-<<<<<<< HEAD
     // console.log(`supply cap: ${await communityIssuanceTester.supplyCap()}`)
-=======
-    console.log(`supply cap: ${await communityIssuanceTester.LQTYSupplyCap()}`)
->>>>>>> bd7c621d
 
     const initialIssuanceFraction = await communityIssuanceTester.getCumulativeIssuanceFraction()
     assert.equal(initialIssuanceFraction, 0)
