const deploymentHelper = require("../utils/deploymentHelpers.js")
const { TestHelper: th, MoneyValues: mv } = require("../utils/testHelpers.js")
const BorrowerOperationsTester = artifacts.require("./BorrowerOperationsTester.sol")

contract('All Liquity functions with onlyOwner modifier', async accounts => {

  const [owner, alice, bob] = accounts;
  let priceFeed
  let clvToken
  let sortedCDPs
  let cdpManager
  let activePool
  let stabilityPool
  let defaultPool
  let borrowerOperations

  before(async () => {
    const contracts = await deploymentHelper.deployLiquityCore()
    contracts.borrowerOperations = await BorrowerOperationsTester.new()
    const GTContracts = await deploymentHelper.deployGTContracts()

    priceFeed = contracts.priceFeed
    clvToken = contracts.clvToken
    sortedCDPs = contracts.sortedCDPs
    cdpManager = contracts.cdpManager
    activePool = contracts.activePool
    stabilityPool = contracts.stabilityPool
    defaultPool = contracts.defaultPool
    borrowerOperations = contracts.borrowerOperations

    lqtyStaking = GTContracts.lqtyStaking
    growthToken = GTContracts.growthToken
    communityIssuance = GTContracts.communityIssuance
    lockupContractFactory = GTContracts.lockupContractFactory
  })

  const testSetAddresses = async (contract, numberOfAddresses) => {
    const params = Array(numberOfAddresses).fill(bob)
    // Attempt call from alice
    await th.assertRevert(contract.setAddresses(...params, { from: alice }))

    // Owner can successfully set any address
    const txOwner = await contract.setAddresses(...params, { from: owner })
    assert.isTrue(txOwner.receipt.status)
    // fails if called twice
    await th.assertRevert(contract.setAddresses(...params, { from: owner }))
  }

  describe('CDPManager', async accounts => {
    it("setAddresses(): reverts when called by non-owner", async () => {
      await testSetAddresses(cdpManager, 8)
    })
  })

  describe('BorrowerOperations', async accounts => {
    it("setAddresses(): reverts when called by non-owner", async () => {
      await testSetAddresses(borrowerOperations, 7)
    })
  })

  describe('DefaultPool', async accounts => {
    it("setAddresses(): reverts when called by non-owner", async () => {
      await testSetAddresses(defaultPool, 2)
    })
  })

  describe('StabilityPool', async accounts => {
    it("setAddresses(): reverts when called by non-owner", async () => {
      await testSetAddresses(stabilityPool, 5)
    })
  })

  describe('ActivePool', async accounts => {
    it("setAddresses(): reverts when called by non-owner", async () => {
      await testSetAddresses(activePool, 4)
    })
  })

<<<<<<< HEAD
=======
  describe('CLVToken', async accounts => {
    it("setAddresses(): reverts when called by non-owner", async () => {
      await testSetAddresses(clvToken, 3)
    })
  })

>>>>>>> 351a8f1e
  describe('SortedCDPs', async accounts => {
    it("setParams(): reverts when called by non-owner", async () => {
      const params = [10000001, bob, bob]
      // Attempt call from alice
      await th.assertRevert(sortedCDPs.setParams(...params, { from: alice }))

      // Owner can successfully set params
      const txOwner = await sortedCDPs.setParams(...params, { from: owner })
      assert.isTrue(txOwner.receipt.status)

      // fails if called twice
      await th.assertRevert(sortedCDPs.setParams(...params, { from: owner }))
    })
  })

  describe('PriceFeed', async accounts => {
    it("setAddresses(): reverts when called by non-owner", async () => {
      await testSetAddresses(priceFeed, 3)
    })
  })
})
<|MERGE_RESOLUTION|>--- conflicted
+++ resolved
@@ -76,15 +76,6 @@
     })
   })
 
-<<<<<<< HEAD
-=======
-  describe('CLVToken', async accounts => {
-    it("setAddresses(): reverts when called by non-owner", async () => {
-      await testSetAddresses(clvToken, 3)
-    })
-  })
-
->>>>>>> 351a8f1e
   describe('SortedCDPs', async accounts => {
     it("setParams(): reverts when called by non-owner", async () => {
       const params = [10000001, bob, bob]
