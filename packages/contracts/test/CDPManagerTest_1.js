--- conflicted
+++ resolved
@@ -51,7 +51,7 @@
     const alice_CDP_Before = await cdpManager.CDPs(alice)
     const coll_Before = alice_CDP_Before[1]
     const status_Before = alice_CDP_Before[3]
-    
+
     // check before
     assert.equal(coll_Before, 0)
     assert.equal(status_Before, 0)  // check non-existent status
@@ -71,7 +71,7 @@
     const CDPOwnersCount_Before = (await cdpManager.getCDPOwnersCount()).toString();
     assert.equal(CDPOwnersCount_Before, '0')
 
-    await borrowerOperations.addColl(alice, alice, {from: alice, value: _1_Ether })
+    await borrowerOperations.addColl(alice, alice, { from: alice, value: _1_Ether })
 
     const CDPOwnersCount_After = (await cdpManager.getCDPOwnersCount()).toString();
     assert.equal(CDPOwnersCount_After, '1')
@@ -85,7 +85,7 @@
     assert.equal(alice_Stake_Before, '0')
     assert.equal(totalStakes_Before, '0')
 
-    await borrowerOperations.addColl(alice, alice, {from: alice, value: _1_Ether })
+    await borrowerOperations.addColl(alice, alice, { from: alice, value: _1_Ether })
 
     const alice_CDP_After = await cdpManager.CDPs(alice)
     const alice_Stake_After = alice_CDP_After[2].toString()
@@ -117,7 +117,7 @@
     assert.equal(activePool_ETH_Before, 0)
     assert.equal(activePool_RawEther_Before, 0)
 
-    await borrowerOperations.addColl(alice,alice, { from: alice, value: _1_Ether })
+    await borrowerOperations.addColl(alice, alice, { from: alice, value: _1_Ether })
 
     const activePool_ETH_After = await activePool.getETH()
     const activePool_RawEther_After = await web3.eth.getBalance(activePool.address)
@@ -135,10 +135,10 @@
 
     // check coll and status before
     assert.equal(coll_Before, _1_Ether)
-    assert.equal(status_Before, 1)   
+    assert.equal(status_Before, 1)
 
     // Alice adds second collateral
-    await borrowerOperations.addColl(alice, alice,  { from: alice, value: _1_Ether })
+    await borrowerOperations.addColl(alice, alice, { from: alice, value: _1_Ether })
 
     const alice_CDP_After = await cdpManager.CDPs(alice)
     const coll_After = alice_CDP_After[1]
@@ -146,7 +146,7 @@
 
     // check coll increases by correct amount,and status remains active
     assert.equal(coll_After, _2_Ether)
-    assert.equal(status_After, 1)  
+    assert.equal(status_After, 1)
   })
 
   it("addColl(), active CDP: CDP is in sortedList before and after", async () => {
@@ -170,7 +170,7 @@
 
   it("addColl(), active CDP: updates the stake and updates the total stakes", async () => {
     //  Alice creates initial CDP with 1 ether
-    await borrowerOperations.addColl(alice, alice, {from: alice, value: _1_Ether })
+    await borrowerOperations.addColl(alice, alice, { from: alice, value: _1_Ether })
 
     const alice_CDP_Before = await cdpManager.CDPs(alice)
     const alice_Stake_Before = alice_CDP_Before[2].toString()
@@ -180,7 +180,7 @@
     assert.equal(totalStakes_Before, '1000000000000000000')
 
     // Alice tops up CDP collateral with 2 ether
-    await borrowerOperations.addColl(alice, alice, {from: alice, value: _2_Ether })
+    await borrowerOperations.addColl(alice, alice, { from: alice, value: _2_Ether })
 
     // Check stake and total stakes get updated
     const alice_CDP_After = await cdpManager.CDPs(alice)
@@ -197,12 +197,12 @@
     await borrowerOperations.addColl(alice, alice, { from: alice, value: _15_Ether })
     await borrowerOperations.addColl(bob, bob, { from: bob, value: _5_Ether })
     await borrowerOperations.addColl(carol, carol, { from: carol, value: _1_Ether })
-    
+
     // Alice and Bob withdraw 100CLV, Carol withdraws 180CLV
     await borrowerOperations.withdrawCLV('100000000000000000000', alice, { from: alice })
     await borrowerOperations.withdrawCLV('100000000000000000000', bob, { from: bob })
     await borrowerOperations.withdrawCLV('180000000000000000000', carol, { from: carol })
-  
+
     // --- TEST ---
 
     // price drops to 1ETH:100CLV, reducing Carol's ICR below MCR
@@ -216,7 +216,7 @@
     alice_rewardSnapshot_Before = await cdpManager.rewardSnapshots(alice)
     const alice_ETHrewardSnapshot_Before = alice_rewardSnapshot_Before[0]
     const alice_CLVDebtRewardSnapshot_Before = alice_rewardSnapshot_Before[1]
-    
+
     const bob_rewardSnapshot_Before = await cdpManager.rewardSnapshots(bob)
     const bob_ETHrewardSnapshot_Before = bob_rewardSnapshot_Before[0]
     const bob_CLVDebtRewardSnapshot_Before = bob_rewardSnapshot_Before[1]
@@ -225,11 +225,11 @@
     assert.equal(alice_CLVDebtRewardSnapshot_Before, 0)
     assert.equal(bob_ETHrewardSnapshot_Before, 0)
     assert.equal(bob_CLVDebtRewardSnapshot_Before, 0)
-    
+
     // Alice and Bob top up their CDPs
     await borrowerOperations.addColl(alice, alice, { from: alice, value: _5_Ether })
     await borrowerOperations.addColl(bob, bob, { from: bob, value: _1_Ether })
-    
+
     /* check that both alice and Bob have had pending rewards applied in addition to their top-ups. When Carol defaulted, 
     the reward-per-unit-staked due to her CDP liquidation was (1/20) ETH and (180/20) CLV Debt.
 
@@ -253,9 +253,9 @@
     const bob_Coll_After = bob_CDP_After[1]
 
     // check coll and debt are within 1e-16 of expected values
-    assert.isAtMost(getDifference(alice_CLVDebt_After,'235000000000000000000'), 100)
+    assert.isAtMost(getDifference(alice_CLVDebt_After, '235000000000000000000'), 100)
     assert.isAtMost(getDifference(alice_Coll_After, '20750000000000000000'), 100)
-    assert.isAtMost(getDifference(bob_CLVDebt_After,'145000000000000000000'), 100)
+    assert.isAtMost(getDifference(bob_CLVDebt_After, '145000000000000000000'), 100)
     assert.isAtMost(getDifference(bob_Coll_After, '6250000000000000000'), 100)
 
     /* After top up, both Alice and Bob's snapshots of the rewards-per-unit-staked metrics should be:
@@ -265,7 +265,7 @@
     alice_rewardSnapshot_After = await cdpManager.rewardSnapshots(alice)
     const alice_ETHrewardSnapshot_After = alice_rewardSnapshot_After[0]
     const alice_CLVDebtRewardSnapshot_After = alice_rewardSnapshot_After[1]
-    
+
     const bob_rewardSnapshot_After = await cdpManager.rewardSnapshots(bob)
     const bob_ETHrewardSnapshot_After = bob_rewardSnapshot_After[0]
     const bob_CLVDebtRewardSnapshot_After = bob_rewardSnapshot_After[1]
@@ -282,12 +282,12 @@
     await borrowerOperations.addColl(alice, alice, { from: alice, value: _15_Ether })
     await borrowerOperations.addColl(bob, bob, { from: bob, value: _5_Ether })
     await borrowerOperations.addColl(carol, carol, { from: carol, value: _5_Ether })
-    
+
     // Alice and Bob withdraw 100CLV, Carol withdraws 900CLV
     await borrowerOperations.withdrawCLV('100000000000000000000', alice, { from: alice })
     await borrowerOperations.withdrawCLV('100000000000000000000', bob, { from: bob })
     await borrowerOperations.withdrawCLV('900000000000000000000', carol, { from: carol })
-  
+
     // --- TEST ---
 
     // price drops to 1ETH:100CLV, reducing Carol's ICR below MCR
@@ -314,21 +314,21 @@
     const dennis_CDP = await cdpManager.CDPs(dennis)
     const dennis_Stake = dennis_CDP[2]
 
-    assert.isAtMost(Number(dennis_Stake.sub(web3.utils.toBN( '1600000000000000000')).abs()), 100)
+    assert.isAtMost(Number(dennis_Stake.sub(web3.utils.toBN('1600000000000000000')).abs()), 100)
 
   })
 
   it("addColl(): reverts if user tries to open a new CDP with collateral of value < $20 USD", async () => {
     /* Alice adds 0.0999 ether. At a price of 200 USD per ETH, 
     her collateral value is < $20 USD.  So her tx should revert */
-    const coll = '99999999999999999' 
-    
+    const coll = '99999999999999999'
+
     try {
       const txData = await borrowerOperations.addColl(alice, alice, { from: alice, value: coll })
       assert.fail(txData)
     } catch (err) {
       assert.include(err.message, "revert")
-    }  
+    }
   })
 
   it("addColl(): allows a user to top up an active CDP with additional collateral of value < $20 USD", async () => {
@@ -345,17 +345,17 @@
   it("addColl(): allows a user to open a CDP, then close it, then re-open it", async () => {
     // Open CDP 
     await borrowerOperations.addColl(alice, alice, { from: alice, value: _1_Ether })
-    await borrowerOperations.withdrawCLV( '17500000000000000000', alice, {from: alice})
+    await borrowerOperations.withdrawCLV('17500000000000000000', alice, { from: alice })
 
     // Check CDP is active
     const alice_CDP_1 = await cdpManager.CDPs(alice)
     const status_1 = alice_CDP_1[3]
     assert.equal(status_1, 1)
     assert.isTrue(await sortedCDPs.contains(alice))
-    
+
     // Repay and close CDP
-    await borrowerOperations.repayCLV( '17500000000000000000', alice, {from: alice})
-    await borrowerOperations.withdrawColl(_1_Ether, alice, { from: alice})
+    await borrowerOperations.repayCLV('17500000000000000000', alice, { from: alice })
+    await borrowerOperations.withdrawColl(_1_Ether, alice, { from: alice })
 
     // Check CDP is closed
     const alice_CDP_2 = await cdpManager.CDPs(alice)
@@ -365,7 +365,7 @@
 
     // Re-open CDP
     await borrowerOperations.addColl(alice, alice, { from: alice, value: _2_Ether })
-    await borrowerOperations.withdrawCLV( '25000000000000000000', alice, {from: alice})
+    await borrowerOperations.withdrawCLV('25000000000000000000', alice, { from: alice })
 
     // Check CDP is re-opened
     const alice_CDP_3 = await cdpManager.CDPs(alice)
@@ -379,19 +379,19 @@
 
     // Alice attempts to withdraw 1 wei. Check tx reverts
     try {
-      const txData =  await borrowerOperations.withdrawColl('1', alice, { from: alice})
+      const txData = await borrowerOperations.withdrawColl('1', alice, { from: alice })
       assert.fail(txData)
     } catch (err) {
       assert.include(err.message, "revert")
       assert.include(err.message, "Remaining collateral must have $USD value >= 20, or be zero")
-    }  
+    }
   })
 
   it("withdrawColl(): allows a user to completely withdraw all collateral from their CDP", async () => {
     await borrowerOperations.addColl(alice, alice, { from: alice, value: _100_Finney })
 
     // Alice attempts to withdraw all collateral
-    const txData =  await borrowerOperations.withdrawColl(_100_Finney, alice, { from: alice})
+    const txData = await borrowerOperations.withdrawColl(_100_Finney, alice, { from: alice })
 
     // check withdrawal was successful
     txStatus = txData.receipt.status
@@ -401,15 +401,15 @@
   it("withdrawColl(): closes the CDP when the user withdraws all collateral", async () => {
     // Open CDP 
     await borrowerOperations.addColl(alice, alice, { from: alice, value: _1_Ether })
-  
+
     // Check CDP is active
     const alice_CDP_Before = await cdpManager.CDPs(alice)
     const status_Before = alice_CDP_Before[3]
     assert.equal(status_Before, 1)
     assert.isTrue(await sortedCDPs.contains(alice))
-    
+
     // Withdraw all the collateral in the CDP
-    await borrowerOperations.withdrawColl(_1_Ether, alice, { from: alice})
+    await borrowerOperations.withdrawColl(_1_Ether, alice, { from: alice })
 
     // Check CDP is closed
     const alice_CDP_After = await cdpManager.CDPs(alice)
@@ -422,15 +422,15 @@
   it("withdrawColl(): leaves the CDP active when the user withdraws less than all the collateral", async () => {
     // Open CDP 
     await borrowerOperations.addColl(alice, alice, { from: alice, value: _1_Ether })
-  
+
     // Check CDP is active
     const alice_CDP_Before = await cdpManager.CDPs(alice)
     const status_Before = alice_CDP_Before[3]
     assert.equal(status_Before, 1)
     assert.isTrue(await sortedCDPs.contains(alice))
-    
+
     // Withdraw some collateral
-    await borrowerOperations.withdrawColl(_100_Finney, alice, { from: alice})
+    await borrowerOperations.withdrawColl(_100_Finney, alice, { from: alice })
 
     // Check CDP is still active
     const alice_CDP_After = await cdpManager.CDPs(alice)
@@ -449,7 +449,7 @@
     assert.equal(coll_Before, _2_Ether)
 
     // Alice withdraws 1 ether
-    await borrowerOperations.withdrawColl(_1_Ether, alice,  { from: alice })
+    await borrowerOperations.withdrawColl(_1_Ether, alice, { from: alice })
 
     // Check 1 ether remaining
     const alice_CDP_After = await cdpManager.CDPs(alice)
@@ -467,7 +467,7 @@
     assert.equal(activePool_ETH_before, _2_Ether)
     assert.equal(activePool_RawEther_before, _2_Ether)
 
-    await borrowerOperations.withdrawColl(_1_Ether, alice,  { from: alice })
+    await borrowerOperations.withdrawColl(_1_Ether, alice, { from: alice })
 
     // check after
     const activePool_ETH_After = await activePool.getETH()
@@ -478,7 +478,7 @@
 
   it("withdrawColl(): updates the stake and updates the total stakes", async () => {
     //  Alice creates initial CDP with 2 ether
-    await borrowerOperations.addColl(alice, alice, {from: alice, value: _2_Ether })
+    await borrowerOperations.addColl(alice, alice, { from: alice, value: _2_Ether })
 
     const alice_CDP_Before = await cdpManager.CDPs(alice)
     const alice_Stake_Before = alice_CDP_Before[2].toString()
@@ -498,34 +498,18 @@
     assert.equal(alice_Stake_After, '1000000000000000000')
     assert.equal(totalStakes_After, '1000000000000000000')
   })
-  
-<<<<<<< HEAD
-  // it("withdrawColl(): sends the correct amount of ETH to the user", async () => {
-  //  await cdpManager.addColl(alice, alice, { from: alice, value: _2_Ether })
-   
-  //   const alice_ETHBalance_Before = web3.utils.toBN(await web3.eth.getBalance(alice))
-  //   const tx = await cdpManager.withdrawColl(_1_Ether,  alice, { from: alice })
-    
-  //   const gasUsed = web3.utils.toBN(tx.receipt.gasUsed)
-  //   const gasPrice = web3.utils.toBN(await web3.eth.getGasPrice())
-  //   const gasValueInWei = gasUsed.mul(gasPrice)  
-    
-  //   const alice_ETHBalance_After = web3.utils.toBN(await web3.eth.getBalance(alice))
-    
-  //   const balanceDiff = alice_ETHBalance_After.sub(alice_ETHBalance_Before).add(gasValueInWei)
-=======
+
   it("withdrawColl(): sends the correct amount of ETH to the user", async () => {
-   await borrowerOperations.addColl(alice, alice, { from: alice, value: _2_Ether })
-   
+    await borrowerOperations.addColl(alice, alice, { from: alice, value: _2_Ether })
+
     const alice_ETHBalance_Before = web3.utils.toBN(await web3.eth.getBalance(alice))
-    await borrowerOperations.withdrawColl(_1_Ether,  alice, { from: alice, gasPrice: 0 })
+    await borrowerOperations.withdrawColl(_1_Ether, alice, { from: alice, gasPrice: 0 })
 
     const alice_ETHBalance_After = web3.utils.toBN(await web3.eth.getBalance(alice))
     const balanceDiff = alice_ETHBalance_After.sub(alice_ETHBalance_Before)
->>>>>>> ad452ed9
-    
-  //   assert.equal(balanceDiff.toString(), _1_Ether)
-  // })
+
+    //   assert.equal(balanceDiff.toString(), _1_Ether)
+  })
 
   it("withdrawColl(): applies pending rewards and updates user's L_ETH, L_CLVDebt snapshots", async () => {
     // --- SETUP ---
@@ -533,12 +517,12 @@
     await borrowerOperations.addColl(alice, alice, { from: alice, value: _15_Ether })
     await borrowerOperations.addColl(bob, bob, { from: bob, value: _5_Ether })
     await borrowerOperations.addColl(carol, bob, { from: carol, value: _1_Ether })
-    
+
     // Alice and Bob withdraw 100CLV, Carol withdraws 180CLV
     await borrowerOperations.withdrawCLV('100000000000000000000', alice, { from: alice })
     await borrowerOperations.withdrawCLV('100000000000000000000', bob, { from: bob })
     await borrowerOperations.withdrawCLV('180000000000000000000', carol, { from: carol })
-  
+
     // --- TEST ---
 
     // price drops to 1ETH:100CLV, reducing Carol's ICR below MCR
@@ -551,7 +535,7 @@
     alice_rewardSnapshot_Before = await cdpManager.rewardSnapshots(alice)
     const alice_ETHrewardSnapshot_Before = alice_rewardSnapshot_Before[0]
     const alice_CLVDebtRewardSnapshot_Before = alice_rewardSnapshot_Before[1]
-    
+
     const bob_rewardSnapshot_Before = await cdpManager.rewardSnapshots(bob)
     const bob_ETHrewardSnapshot_Before = bob_rewardSnapshot_Before[0]
     const bob_CLVDebtRewardSnapshot_Before = bob_rewardSnapshot_Before[1]
@@ -560,20 +544,20 @@
     assert.equal(alice_CLVDebtRewardSnapshot_Before, 0)
     assert.equal(bob_ETHrewardSnapshot_Before, 0)
     assert.equal(bob_CLVDebtRewardSnapshot_Before, 0)
-    
+
     // Alice and Bob withdraw from their CDPs
-    await borrowerOperations.withdrawColl( _5_Ether, alice, { from: alice })
-    await borrowerOperations.withdrawColl( _1_Ether, bob, { from: bob })
-    
+    await borrowerOperations.withdrawColl(_5_Ether, alice, { from: alice })
+    await borrowerOperations.withdrawColl(_1_Ether, bob, { from: bob })
+
     /* check that both alice and Bob have had pending rewards applied in addition to their top-ups. When Carol defaulted, 
     the reward-per-unit-staked due to her CDP liquidation was (1/20) ETH and (180/20) CLV Debt.
-
+ 
     Alice, with a stake of 15 ether, should have earned (15 * 1/20)  = 0.75 ETH, and (15 *180/20) = 135 CLV Debt.
     
     After her withdrawal of 5 ether:
     - Her collateral should be (15 + 0.75 - 5) = 10.75 ETH.
     - Her CLV debt should be (100 + 135) = 235 CLV.
-
+ 
     Bob, with a stake of 5 ether, should have earned (5 * 1/20)  = 0.25 ETH, and (5 *180/20) = 45 CLV.
      
     After his withdrawal of 1 ether:
@@ -594,13 +578,13 @@
     assert.isAtMost(getDifference(bob_Coll_After, '4250000000000000000'), 100)
 
     /* After top up, both Alice and Bob's snapshots of the rewards-per-unit-staked metrics should be:
-
+ 
     L_ETH(0): 0.05
     L_CLVDebt(0): 9   */
     alice_rewardSnapshot_After = await cdpManager.rewardSnapshots(alice)
     const alice_ETHrewardSnapshot_After = alice_rewardSnapshot_After[0]
     const alice_CLVDebtRewardSnapshot_After = alice_rewardSnapshot_After[1]
-    
+
     const bob_rewardSnapshot_After = await cdpManager.rewardSnapshots(bob)
     const bob_ETHrewardSnapshot_After = bob_rewardSnapshot_After[0]
     const bob_CLVDebtRewardSnapshot_After = bob_rewardSnapshot_After[1]
@@ -694,11 +678,11 @@
     await borrowerOperations.addColl(alice, alice, { from: alice, value: _1_Ether })
 
     // check before
-    await borrowerOperations.withdrawCLV(100, alice,  { from: alice })
+    await borrowerOperations.withdrawCLV(100, alice, { from: alice })
     const alice_CLVTokenBalance_Before = await clvToken.balanceOf(alice)
     assert.equal(alice_CLVTokenBalance_Before, 100)
 
-    await borrowerOperations.repayCLV(100, alice,  { from: alice })
+    await borrowerOperations.repayCLV(100, alice, { from: alice })
 
     // check after
     const alice_CLVTokenBalance_After = await clvToken.balanceOf(alice)
@@ -706,14 +690,14 @@
   })
 })
 
-contract('Reset chain state', async accounts => {})
-
-/* TODO: 
-
-1) Test SortedList re-ordering by ICR. ICR ratio 
+contract('Reset chain state', async accounts => { })
+
+/* TODO:
+
+1) Test SortedList re-ordering by ICR. ICR ratio
 changes with addColl, withdrawColl, withdrawCLV, repayCLV, etc. Can split them up and put them with
 individual functions, or give ordering it's own 'describe' block.
 
-2)In security phase: 
--'Negative' tests for all the above functions. 
+2)In security phase:
+-'Negative' tests for all the above functions.
 */