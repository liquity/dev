const PoolManager = artifacts.require("./PoolManager.sol")
const SortedCDPs = artifacts.require("./SortedCDPs.sol")
const CDPManager = artifacts.require("./CDPManager.sol")
const PriceFeed = artifacts.require("./PriceFeed.sol")
const CLVToken = artifacts.require("./CLVToken.sol")
const NameRegistry = artifacts.require("./NameRegistry.sol")
const ActivePool = artifacts.require("./ActivePool.sol");
const DefaultPool = artifacts.require("./DefaultPool.sol");
const StabilityPool = artifacts.require("./StabilityPool.sol")
const FunctionCaller = artifacts.require("./FunctionCaller.sol")

const testHelpers = require("../utils/testHelpers.js")
const getDifference = testHelpers.getDifference

const deploymentHelpers = require("../utils/deploymentHelpers.js")
const getAddresses = deploymentHelpers.getAddresses
const setNameRegistry = deploymentHelpers.setNameRegistry
const connectContracts = deploymentHelpers.connectContracts
const getAddressesFromNameRegistry = deploymentHelpers.getAddressesFromNameRegistry

contract('CDPManager', async accounts => {
 
  const [owner] = accounts;
  let priceFeed;
  let clvToken;
  let poolManager;
  let sortedCDPs;
  let cdpManager;
  let nameRegistry;
  let activePool;
  let stabilityPool;
  let defaultPool;
  let functionCaller;

  let numAccounts;
  let price;

  /* Open a CDP for each account. CLV debt is 200 CLV each, with collateral beginning at 
  1.5 ether, and rising by 0.01 ether per CDP.  Hence, the ICR of account (i + 1) is always 1% greater than the ICR of account i. 
 */

 // Open CDPs in parallel, then withdraw CLV in parallel
 const makeCDPsInParallel = async (accounts, n) => {
  activeAccounts = accounts.slice(0,n)
  console.log(`number of accounts used is: ${activeAccounts.length}`)
  console.time("makeCDPsInParallel")
  const openCDPpromises = activeAccounts.map((account, index) => openCDP(account, index))
  await Promise.all(openCDPpromises)
  const withdrawCLVpromises = activeAccounts.map(account => withdrawCLVfromCDP(account))
  await Promise.all(withdrawCLVpromises)
  console.timeEnd("makeCDPsInParallel")
 }

 const openCDP = async (account, index) => {
   const amountFinney = 2000 + index * 10
   const coll = web3.utils.toWei((amountFinney.toString()), 'finney')
   await cdpManager.addColl(account, account, { from: account, value: coll })
 }

 const withdrawCLVfromCDP = async (account) => {
  await cdpManager.withdrawCLV('200000000000000000000', account, { from: account })
 }

 // Sequentially add coll and withdraw CLV, 1 account at a time
   const makeCDPsInSequence = async (accounts, n) => {
    activeAccounts = accounts.slice(0,n)
    console.log(`number of accounts used is: ${activeAccounts.length}`)

    let amountFinney = 2000

    console.time('makeCDPsInSequence')
    for (const account of activeAccounts) {
      const coll = web3.utils.toWei((amountFinney.toString()), 'finney')
      console.log("coll is" + coll)
      await cdpManager.addColl(account, account, { from: account, value: coll })
      await cdpManager.withdrawCLV('200000000000000000000', account, { from: account })
  
      amountFinney += 10
    }
    console.timeEnd('makeCDPsInSequence')
  }

  before(async () => {
<<<<<<< HEAD
    
=======
>>>>>>> 7be439d5
    priceFeed = await PriceFeed.new()
    clvToken = await CLVToken.new()
    poolManager = await PoolManager.new()
    sortedCDPs = await SortedCDPs.new()
    cdpManager = await CDPManager.new()
    nameRegistry = await NameRegistry.new()
    activePool = await ActivePool.new()
    stabilityPool = await StabilityPool.new()
    defaultPool = await DefaultPool.new()
    functionCaller = await FunctionCaller.new()

    DefaultPool.setAsDeployed(defaultPool)
    PriceFeed.setAsDeployed(priceFeed)
    CLVToken.setAsDeployed(clvToken)
    PoolManager.setAsDeployed(poolManager)
    SortedCDPs.setAsDeployed(sortedCDPs)
    CDPManager.setAsDeployed(cdpManager)
    NameRegistry.setAsDeployed(nameRegistry)
    ActivePool.setAsDeployed(activePool)
    StabilityPool.setAsDeployed(stabilityPool)
    FunctionCaller.setAsDeployed(functionCaller)

    const contracts = {
      priceFeed,
      clvToken,
      poolManager,
      sortedCDPs,
      cdpManager,
      nameRegistry,
      activePool,
      stabilityPool,
      defaultPool,
      functionCaller
    }

    const contractAddresses = getAddresses(contracts)
    await setNameRegistry(contractAddresses, nameRegistry, { from: owner })
    const registeredAddresses = await getAddressesFromNameRegistry(nameRegistry)
    await connectContracts(contracts, registeredAddresses)

    numAccounts = 10
    price = await priceFeed.getPrice()

    await makeCDPsInSequence(accounts, numAccounts) 
    // await makeCDPsInParallel(accounts, numAccounts)  
  })

  it("setup: makes accounts with ICRs increasing by 1% consecutively", async () => {
    // check first 10 accounts
    const ICR_0 = await cdpManager.getCurrentICR(accounts[0], price)
    const ICR_1 = await cdpManager.getCurrentICR(accounts[1], price)
    const ICR_2 = await cdpManager.getCurrentICR(accounts[2], price)
    const ICR_3 = await cdpManager.getCurrentICR(accounts[3], price)
    const ICR_4 = await cdpManager.getCurrentICR(accounts[4], price)
    const ICR_5 = await cdpManager.getCurrentICR(accounts[5], price)
    const ICR_6 = await cdpManager.getCurrentICR(accounts[6], price)
    const ICR_7 = await cdpManager.getCurrentICR(accounts[7], price)
    const ICR_8 = await cdpManager.getCurrentICR(accounts[8], price)
    const ICR_9 = await cdpManager.getCurrentICR(accounts[9], price)

    assert.isAtMost(getDifference(ICR_0, '2000000000000000000'), 100)
    assert.isAtMost(getDifference(ICR_1, '2010000000000000000'), 100)
    assert.isAtMost(getDifference(ICR_2, '2020000000000000000'), 100)
    assert.isAtMost(getDifference(ICR_3, '2030000000000000000'), 100)
    assert.isAtMost(getDifference(ICR_4, '2040000000000000000'), 100)
    assert.isAtMost(getDifference(ICR_5, '2050000000000000000'), 100)
    assert.isAtMost(getDifference(ICR_6, '2060000000000000000'), 100)
    assert.isAtMost(getDifference(ICR_7, '2070000000000000000'), 100)
    assert.isAtMost(getDifference(ICR_8, '2080000000000000000'), 100)
    assert.isAtMost(getDifference(ICR_9, '2090000000000000000'), 100)
  })

  it("getApproxHint(): returns the address of a CDP within sqrt(length) positions of the correct insert position", async () => {
    const sqrtLength = Math.ceil(Math.sqrt(numAccounts))

    /* As per the setup, the ICRs of CDPs are monotonic and seperated by 1% intervals. Therefore, the difference in ICR between 
    the given CR and the ICR of the hint address equals the number of positions between the hint address and the correct insert position 
    for a CDP with the given CR. */

    // CR = 250%
    const CR_250 = '2500000000000000000'
    const CRPercent_250 = Number(web3.utils.fromWei(CR_250, 'ether')) * 100

    // const hintAddress_250 = await functionCaller.cdpManager_getApproxHint(CR_250, sqrtLength * 10)
    const hintAddress_250 = await cdpManager.getApproxHint(CR_250, sqrtLength * 10)
    const ICR_hintAddress_250 = await cdpManager.getCurrentICR(hintAddress_250, price)
    const ICRPercent_hintAddress_250 = Number(web3.utils.fromWei(ICR_hintAddress_250, 'ether')) * 100

    // check the hint position is at most sqrtLength positions away from the correct position
    ICR_Difference_250 = (ICRPercent_hintAddress_250 - CRPercent_250)
    assert.isBelow(ICR_Difference_250, sqrtLength)

    // CR = 287% 
    const CR_287 = '2870000000000000000'
    const CRPercent_287 = Number(web3.utils.fromWei(CR_287, 'ether')) * 100

    // const hintAddress_287 = await functionCaller.cdpManager_getApproxHint(CR_287, sqrtLength * 10)
    const hintAddress_287 = await cdpManager.getApproxHint(CR_287, sqrtLength * 10)
    const ICR_hintAddress_287 = await cdpManager.getCurrentICR(hintAddress_287, price)
    const ICRPercent_hintAddress_287 = Number(web3.utils.fromWei(ICR_hintAddress_287, 'ether')) * 100
    
    // check the hint position is at most sqrtLength positions away from the correct position
    ICR_Difference_287 = (ICRPercent_hintAddress_287 - CRPercent_287)
    assert.isBelow(ICR_Difference_287, sqrtLength)

    // CR = 213%
    const CR_213 = '2130000000000000000'
    const CRPercent_213 = Number(web3.utils.fromWei(CR_213, 'ether')) * 100

    // const hintAddress_213 = await functionCaller.cdpManager_getApproxHint(CR_213, sqrtLength * 10)
    const hintAddress_213 = await cdpManager.getApproxHint(CR_213, sqrtLength * 10)
    const ICR_hintAddress_213 = await cdpManager.getCurrentICR(hintAddress_213, price)
    const ICRPercent_hintAddress_213 = Number(web3.utils.fromWei(ICR_hintAddress_213, 'ether')) * 100
    
    // check the hint position is at most sqrtLength positions away from the correct position
    ICR_Difference_213 = (ICRPercent_hintAddress_213 - CRPercent_213)
    assert.isBelow(ICR_Difference_213, sqrtLength)

     // CR = 201%
     const CR_201 = '2010000000000000000'
     const CRPercent_201 = Number(web3.utils.fromWei(CR_201, 'ether')) * 100
 
    //  const hintAddress_201 = await functionCaller.cdpManager_getApproxHint(CR_201, sqrtLength * 10)
     const hintAddress_201 = await cdpManager.getApproxHint(CR_201, sqrtLength * 10)
     const ICR_hintAddress_201 = await cdpManager.getCurrentICR(hintAddress_201, price)
     const ICRPercent_hintAddress_201 = Number(web3.utils.fromWei(ICR_hintAddress_201, 'ether')) * 100
     
     // check the hint position is at most sqrtLength positions away from the correct position
     ICR_Difference_201 = (ICRPercent_hintAddress_201 - CRPercent_201)
     assert.isBelow(ICR_Difference_201, sqrtLength)
  })

  /* Pass 100 random collateral ratios to getApproxHint(). For each, check whether the returned hint address is within 
  sqrt(length) positions of where a CDP with that CR should be inserted. */
  it("getApproxHint(): for 100 random CRs, returns the address of a CDP within sqrt(length) positions of the correct insert position", async () => {
    const sqrtLength = Math.ceil(Math.sqrt(numAccounts))

    for (i = 0; i < 100; i++) {
      // get random ICR between 200% and (200 + numAccounts)%
      const min = 200
      const max = 200 + numAccounts
      const ICR_Percent = (Math.floor(Math.random() * (max - min) + min)) 
      console.log(`Run ${i}: random ICR is ${ICR_Percent}`)

      // Convert ICR to a duint
      const ICR = web3.utils.toWei((ICR_Percent * 10).toString(), 'finney') 
      console.log(`ICR is ${ICR}`)
  
      const hintAddress = await cdpManager.getApproxHint(ICR, sqrtLength * 10)
      const ICR_hintAddress = await cdpManager.getCurrentICR(hintAddress, price)
      const ICRPercent_hintAddress = Number(web3.utils.fromWei(ICR_hintAddress, 'ether')) * 100
      
      // check the hint position is at most sqrtLength positions away from the correct position
      ICR_Difference = (ICRPercent_hintAddress - ICR_Percent)
      assert.isBelow(ICR_Difference, sqrtLength)
    }
  })

  it("getApproxHint(): returns the head of the list if the CR is the max uint256 value", async () => {
    const sqrtLength = Math.ceil(Math.sqrt(numAccounts))

    // CR = Maximum value, i.e. 2**256 -1 
    const CR_Max = '0xffffffffffffffffffffffffffffffffffffffffffffffffffffffffffffffff'

    // const hintAddress_Max = await functionCaller.cdpManager_getApproxHint(CR_Max, sqrtLength * 10)
    const hintAddress_Max = await cdpManager.getApproxHint(CR_Max, sqrtLength * 10)

    const ICR_hintAddress_Max = await cdpManager.getCurrentICR(hintAddress_Max, price)
    const ICRPercent_hintAddress_Max = Number(web3.utils.fromWei(ICR_hintAddress_Max, 'ether')) * 100

     const firstCDP = await sortedCDPs.getFirst()
     const ICR_FirstCDP = await cdpManager.getCurrentICR(firstCDP, price)
     const ICRPercent_FirstCDP = Number(web3.utils.fromWei(ICR_FirstCDP, 'ether')) * 100
 
     // check the hint position is at most sqrtLength positions away from the correct position
     ICR_Difference_Max = (ICRPercent_hintAddress_Max - ICRPercent_FirstCDP)
     assert.isBelow(ICR_Difference_Max, sqrtLength)
  })

  it("getApproxHint(): returns the tail of the list if the CR is lower than ICR of any CDP", async () => {
    const sqrtLength = Math.ceil(Math.sqrt(numAccounts))

     // CR = MCR
     const CR_Min = '1100000000000000000'

    //  const hintAddress_Min = await functionCaller.cdpManager_getApproxHint(CR_Min, sqrtLength * 10)
    const hintAddress_Min = await cdpManager.getApproxHint(CR_Min, sqrtLength * 10)
    const ICR_hintAddress_Min = await cdpManager.getCurrentICR(hintAddress_Min, price)
    const ICRPercent_hintAddress_Min = Number(web3.utils.fromWei(ICR_hintAddress_Min, 'ether')) * 100

     const lastCDP = await sortedCDPs.getLast()
     const ICR_LastCDP = await cdpManager.getCurrentICR(lastCDP, price)
     const ICRPercent_LastCDP = Number(web3.utils.fromWei(ICR_LastCDP, 'ether')) * 100
 
     // check the hint position is at most sqrtLength positions away from the correct position
     ICR_Difference_Min = (ICRPercent_hintAddress_Min - ICRPercent_LastCDP)
     assert.isBelow(ICR_Difference_Min, sqrtLength)
  })
})

// Gas usage of getApproxHint():
// numTrials = sqrt(length) * k
// k = 10 ()
// (including +21k tx fee)

// 10 CDPs:  600k
// 100 CDPs: 1.6mil
// alternative implementation of getApproxHint() may be cheaper gas-wise. 

// Execution time (in Buidler):

// 100 CDPs: 17s
// 500 CDPs: 81s
// 1000 CDPs: 172s
// 5000 CDPs: 842s
<|MERGE_RESOLUTION|>--- conflicted
+++ resolved
@@ -81,10 +81,6 @@
   }
 
   before(async () => {
-<<<<<<< HEAD
-    
-=======
->>>>>>> 7be439d5
     priceFeed = await PriceFeed.new()
     clvToken = await CLVToken.new()
     poolManager = await PoolManager.new()
