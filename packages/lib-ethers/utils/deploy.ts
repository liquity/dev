import { Signer } from "@ethersproject/abstract-signer";
import { ContractTransaction, ContractFactory, Overrides } from "@ethersproject/contracts";
import { AddressZero } from "@ethersproject/constants";

import { LiquityContractAddresses, LiquityContracts, connectToContracts } from "../src/contracts";

let silent = true;

const ropstenAggregator = "0x8468b2bDCE073A157E560AA4D9CcF6dB1DB98507";

export const setSilent = (s: boolean) => {
  silent = s;
};

const deployContract = async (
  deployer: Signer,
  getContractFactory: (name: string, signer: Signer) => Promise<ContractFactory>,
  contractName: string,
  ...args: any[]
) => {
  silent || console.log(`Deploying ${contractName} ...`);
  const contract = await (await getContractFactory(contractName, deployer)).deploy(...args);

  silent || console.log(`Waiting for transaction ${contract.deployTransaction.hash} ...`);
  const receipt = await contract.deployTransaction.wait();

  if (!silent) {
    console.log({
      contractAddress: contract.address,
      blockNumber: receipt.blockNumber,
      gasUsed: receipt.gasUsed.toNumber()
    });
    console.log();
  }
  return contract.address;
};

const deployContracts = async (
  deployer: Signer,
  getContractFactory: (name: string, signer: Signer) => Promise<ContractFactory>,
  overrides?: Overrides
): Promise<LiquityContractAddresses> => {
  const addresses = {
    activePool: await deployContract(deployer, getContractFactory, "ActivePool", { ...overrides }),
    borrowerOperations: await deployContract(deployer, getContractFactory, "BorrowerOperations", {
      ...overrides
    }),
    cdpManager: await deployContract(deployer, getContractFactory, "CDPManager", { ...overrides }),
    communityIssuance: await deployContract(deployer, getContractFactory, "CommunityIssuance", {
      ...overrides
    }),
    defaultPool: await deployContract(deployer, getContractFactory, "DefaultPool", { ...overrides }),
    hintHelpers: await deployContract(deployer, getContractFactory, "HintHelpers", { ...overrides }),
    lockupContractFactory: await deployContract(
      deployer,
      getContractFactory,
      "LockupContractFactory",
      { ...overrides }
    ),
    lqtyStaking: await deployContract(deployer, getContractFactory, "LQTYStaking", { ...overrides }),
    poolManager: await deployContract(deployer, getContractFactory, "PoolManager", { ...overrides }),
    priceFeed: await deployContract(deployer, getContractFactory, "PriceFeed", { ...overrides }),
    sortedCDPs: await deployContract(deployer, getContractFactory, "SortedCDPs", { ...overrides }),
    stabilityPool: await deployContract(deployer, getContractFactory, "StabilityPool", {
      ...overrides
    })
  };
  return {
    ...addresses,
<<<<<<< HEAD
    clvToken: await deployContract(
      deployer, 
      getContractFactory, 
      "CLVToken", 
      addresses.cdpManager,
      addresses.poolManager,
      addresses.activePool,
      addresses.defaultPool,
      addresses.stabilityPool,
      addresses.borrowerOperations,
      { ...overrides }
    ),
=======

    growthToken: await deployContract(
      deployer,
      getContractFactory,
      "GrowthToken",
      addresses.communityIssuance,
      addresses.lockupContractFactory,
      { ...overrides }
    ),

>>>>>>> bd7c621d
    multiCDPgetter: await deployContract(
      deployer,
      getContractFactory,
      "MultiCDPGetter",
      addresses.cdpManager,
      addresses.sortedCDPs,
      { ...overrides }
    )
  };
};

const connectContracts = async (
  {
    activePool,
    borrowerOperations,
    cdpManager,
    clvToken,
    communityIssuance,
    defaultPool,
    growthToken,
    hintHelpers,
    lockupContractFactory,
    lqtyStaking,
    poolManager,
    priceFeed,
    sortedCDPs,
    stabilityPool
  }: LiquityContracts,
  deployer: Signer,
  overrides?: Overrides
) => {
  if (!deployer.provider) {
    throw new Error("Signer must have a provider.");
  }

  const txCount = await deployer.provider.getTransactionCount(deployer.getAddress());
  const network = await deployer.provider.getNetwork();

  const connections: ((nonce: number) => Promise<ContractTransaction>)[] = [
    nonce =>
      poolManager.setAddresses(
        borrowerOperations.address,
        cdpManager.address,
        priceFeed.address,
        clvToken.address,
        stabilityPool.address,
        activePool.address,
        defaultPool.address,
        communityIssuance.address,
        { ...overrides, nonce }
      ),

    nonce =>
      sortedCDPs.setParams(1e6, cdpManager.address, borrowerOperations.address, {
        ...overrides,
        nonce
      }),

    nonce =>
      priceFeed.setAddresses(
        cdpManager.address,
        poolManager.address,
        AddressZero,
        network.name === "ropsten" ? ropstenAggregator : AddressZero,
        {
          ...overrides,
          nonce
        }
      ),

    nonce =>
      cdpManager.setAddresses(
        borrowerOperations.address,
        poolManager.address,
        activePool.address,
        defaultPool.address,
        stabilityPool.address,
        priceFeed.address,
        clvToken.address,
        sortedCDPs.address,
        lqtyStaking.address,
        { ...overrides, nonce }
      ),

    nonce =>
      borrowerOperations.setAddresses(
        cdpManager.address,
        poolManager.address,
        activePool.address,
        defaultPool.address,
        priceFeed.address,
        sortedCDPs.address,
        clvToken.address,
        lqtyStaking.address,
        { ...overrides, nonce }
      ),

    nonce =>
      stabilityPool.setAddresses(
        borrowerOperations.address,
        poolManager.address,
        activePool.address,
        { ...overrides, nonce }
      ),

    nonce =>
      activePool.setAddresses(poolManager.address, cdpManager.address, defaultPool.address, {
        ...overrides,
        nonce
      }),

    nonce =>
      defaultPool.setAddresses(poolManager.address, activePool.address, {
        ...overrides,
        nonce
      }),

    nonce =>
      hintHelpers.setAddresses(priceFeed.address, sortedCDPs.address, cdpManager.address, {
        ...overrides,
        nonce
      }),

    nonce =>
      lqtyStaking.setGrowthTokenAddress(growthToken.address, {
        ...overrides,
        nonce
      }),

    nonce =>
      lockupContractFactory.setGrowthTokenAddress(growthToken.address, {
        ...overrides,
        nonce
      }),

    nonce =>
      communityIssuance.setGrowthTokenAddress(growthToken.address, {
        ...overrides,
        nonce
      }),

    nonce =>
      lqtyStaking.setCLVTokenAddress(clvToken.address, {
        ...overrides,
        nonce
      }),

    nonce =>
      lqtyStaking.setCDPManagerAddress(cdpManager.address, {
        ...overrides,
        nonce
      }),

    nonce =>
      lqtyStaking.setBorrowerOperationsAddress(borrowerOperations.address, {
        ...overrides,
        nonce
      }),

    nonce =>
      lqtyStaking.setActivePoolAddress(activePool.address, {
        ...overrides,
        nonce
      }),

    nonce =>
      communityIssuance.setPoolManagerAddress(poolManager.address, {
        ...overrides,
        nonce
      })
  ];

  const txs = await Promise.all(connections.map((connect, i) => connect(txCount + i)));

  let i = 0;
  await Promise.all(txs.map(tx => tx.wait().then(() => silent || console.log(`Connected ${++i}`))));
};

export const deployAndSetupContracts = async (
  deployer: Signer,
  getContractFactory: (name: string, signer: Signer) => Promise<ContractFactory>,
  overrides?: Overrides
): Promise<LiquityContracts> => {
  if (!deployer.provider) {
    throw new Error("Signer must have a provider.");
  }

  silent || (console.log("Deploying contracts..."), console.log());
  const addresses = await deployContracts(deployer, getContractFactory, overrides);
  const contracts = connectToContracts(addresses, deployer);

  silent || console.log("Connecting contracts...");
  await connectContracts(contracts, deployer, overrides);

  silent || console.log("Activating CommunityIssuance contract...");
  await (await contracts.communityIssuance.activateContract({ ...overrides })).wait();

  return contracts;
};<|MERGE_RESOLUTION|>--- conflicted
+++ resolved
@@ -67,7 +67,6 @@
   };
   return {
     ...addresses,
-<<<<<<< HEAD
     clvToken: await deployContract(
       deployer, 
       getContractFactory, 
@@ -80,8 +79,6 @@
       addresses.borrowerOperations,
       { ...overrides }
     ),
-=======
-
     growthToken: await deployContract(
       deployer,
       getContractFactory,
@@ -90,8 +87,6 @@
       addresses.lockupContractFactory,
       { ...overrides }
     ),
-
->>>>>>> bd7c621d
     multiCDPgetter: await deployContract(
       deployer,
       getContractFactory,
