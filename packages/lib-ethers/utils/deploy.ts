--- conflicted
+++ resolved
@@ -46,6 +46,7 @@
       ...overrides
     }),
     cdpManager: await deployContract(deployer, getContractFactory, "CDPManager", { ...overrides }),
+    clvToken: await deployContract(deployer, getContractFactory, "CLVToken", { ...overrides }),
     communityIssuance: await deployContract(deployer, getContractFactory, "CommunityIssuance", {
       ...overrides
     }),
@@ -124,41 +125,17 @@
 
   const connections: ((nonce: number) => Promise<ContractTransaction>)[] = [
     nonce =>
-<<<<<<< HEAD
-      poolManager.setAddresses(
-        borrowerOperations.address,
-        cdpManager.address,
-        priceFeed.address,
-        clvToken.address,
-        stabilityPool.address,
-        activePool.address,
-        defaultPool.address,
-        communityIssuance.address,
-        { ...overrides, nonce }
-      ),
-=======
-      clvToken.setAddresses(borrowerOperations.address, cdpManager.address, stabilityPool.address, {
-        ...overrides,
-        nonce
-      }),
->>>>>>> 351a8f1e
-
-    nonce =>
       sortedCDPs.setParams(1e6, cdpManager.address, borrowerOperations.address, {
-        ...overrides,
-        nonce
-      }),
-
-    nonce =>
-      priceFeed.setAddresses(
+        ...overrides, nonce
+      }),
+
+    nonce =>
+      priceFeed.setAddresses( // TODO Issue 77
         cdpManager.address,
         AddressZero,
-        network.name === "ropsten" ? ropstenAggregator : AddressZero,
-        {
-          ...overrides,
-          nonce
-        }
-      ),
+        network.name === "ropsten" ? ropstenAggregator : AddressZero, {
+          ...overrides, nonce
+        }),
 
     nonce =>
       cdpManager.setAddresses(
