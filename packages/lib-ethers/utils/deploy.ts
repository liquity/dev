--- conflicted
+++ resolved
@@ -76,10 +76,6 @@
       addresses.borrowerOperations,
       { ...overrides }
     ),
-<<<<<<< HEAD
-
-=======
->>>>>>> 79ebc571
     growthToken: await deployContract(
       deployer,
       getContractFactory,
@@ -88,10 +84,6 @@
       addresses.lockupContractFactory,
       { ...overrides }
     ),
-<<<<<<< HEAD
-
-=======
->>>>>>> 79ebc571
     multiCDPgetter: await deployContract(
       deployer,
       getContractFactory,
@@ -131,27 +123,8 @@
 
   const connections: ((nonce: number) => Promise<ContractTransaction>)[] = [
     nonce =>
-<<<<<<< HEAD
       sortedCDPs.setParams(1e6, cdpManager.address, borrowerOperations.address, {
         ...overrides, nonce
-=======
-      poolManager.setAddresses(
-        borrowerOperations.address,
-        cdpManager.address,
-        priceFeed.address,
-        clvToken.address,
-        stabilityPool.address,
-        activePool.address,
-        defaultPool.address,
-        communityIssuance.address,
-        { ...overrides, nonce }
-      ),
-
-    nonce =>
-      sortedCDPs.setParams(1e6, cdpManager.address, borrowerOperations.address, {
-        ...overrides,
-        nonce
->>>>>>> 79ebc571
       }),
 
     nonce =>
@@ -231,21 +204,6 @@
       }),
 
     nonce =>
-<<<<<<< HEAD
-=======
-      lqtyStaking.setGrowthTokenAddress(growthToken.address, {
-        ...overrides,
-        nonce
-      }),
-
-    nonce =>
-      lockupContractFactory.setGrowthTokenAddress(growthToken.address, {
-        ...overrides,
-        nonce
-      }),
-
-    nonce =>
->>>>>>> 79ebc571
       communityIssuance.setGrowthTokenAddress(growthToken.address, {
         ...overrides,
         nonce
