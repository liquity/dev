--- conflicted
+++ resolved
@@ -67,20 +67,15 @@
   };
   return {
     ...addresses,
-<<<<<<< HEAD
     clvToken: await deployContract(
       deployer, 
       getContractFactory, 
       "CLVToken", 
       addresses.cdpManager,
-      addresses.poolManager,
-      addresses.activePool,
-      addresses.defaultPool,
       addresses.stabilityPool,
       addresses.borrowerOperations,
       { ...overrides }
     ),
-=======
 
     growthToken: await deployContract(
       deployer,
@@ -91,7 +86,6 @@
       { ...overrides }
     ),
 
->>>>>>> bd7c621d
     multiCDPgetter: await deployContract(
       deployer,
       getContractFactory,
