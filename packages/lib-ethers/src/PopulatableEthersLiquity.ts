import assert from "assert";

import { AddressZero } from "@ethersproject/constants";
import { BigNumber, BigNumberish } from "@ethersproject/bignumber";
import {
  Provider,
  TransactionResponse,
  TransactionReceipt,
  Log
} from "@ethersproject/abstract-provider";
import { Signer } from "@ethersproject/abstract-signer";
import { Contract, PopulatedTransaction } from "@ethersproject/contracts";

import { Decimal, Decimalish } from "@liquity/decimal";

import {
  Trove,
  TroveWithPendingRewards,
  TroveAdjustment,
  ReadableLiquity,
  HintedMethodOptionalParams,
  TroveAdjustmentOptionalParams,
  CollateralGainTransferOptionalParams,
  Hinted,
  LiquityReceipt,
  SentLiquityTransaction,
  LiquidationDetails,
  RedemptionDetails,
  Populatable,
  TransactableLiquity,
  PopulatedLiquityTransaction,
  sendableFrom,
  transactableFrom,
  normalizeTroveAdjustment,
  TroveCreation,
  normalizeTroveCreation,
  TroveCreationOptionalParams,
  TroveChangeWithFees,
  TroveClosureDetails,
  CollateralGainTransferDetails,
  RedemptionOptionalParams,
  failedReceipt,
  pendingReceipt,
  successfulReceipt,
  StabilityPoolGainsWithdrawalDetails,
  StabilityDepositChangeDetails
} from "@liquity/lib-base";

import { LiquityContracts, priceFeedIsTestnet } from "./contracts";
import { EthersTransactionOverrides } from "./types";
import { EthersLiquityBase } from "./EthersLiquityBase";
import { logsToString } from "./parseLogs";

// With 68 iterations redemption costs about ~10M gas, and each iteration accounts for ~144k more
export const redeemMaxIterations = 68;

const noDetails = () => {};

const compose = <T, U, V>(f: (_: U) => V, g: (_: T) => U) => (_: T) => f(g(_));

const id = <T>(t: T) => t;

// Takes ~6-7K to update lastFeeOperationTime. Let's be on the safe side.
const addGasForPotentialLastFeeOperationTimeUpdate = (gas: BigNumber) => gas.add(10000);

// An extra traversal can take ~12K.
const addGasForPotentialListTraversal = (gas: BigNumber) => gas.add(25000);

const addGasForLQTYIssuance = (gas: BigNumber) => gas.add(40000);

// To get the best entropy available, we'd do something like:
//
// const bigRandomNumber = () =>
//   BigNumber.from(
//     `0x${Array.from(crypto.getRandomValues(new Uint32Array(8)))
//       .map(u32 => u32.toString(16).padStart(8, "0"))
//       .join("")}`
//   );
//
// However, Window.crypto is browser-specific. Since we only use this for randomly picking Troves
// during the search for hints, Math.random() will do fine, too.
//
// This returns a random integer between 0 and Number.MAX_SAFE_INTEGER
const randomInteger = () => Math.floor(Math.random() * Number.MAX_SAFE_INTEGER);

// Maximum number of trials to perform in a single getApproxHint() call. If the number of trials
// required to get a statistically "good" hint is larger than this, the search for the hint will
// be broken up into multiple getApproxHint() calls.
//
// This should be low enough to work with popular public Ethereum providers like Infura without
// triggering any fair use limits.
const maxNumberOfTrialsAtOnce = 2500;

function* generateTrials(totalNumberOfTrials: number) {
  assert(Number.isInteger(totalNumberOfTrials) && totalNumberOfTrials > 0);

  while (totalNumberOfTrials) {
    const numberOfTrials = Math.min(totalNumberOfTrials, maxNumberOfTrialsAtOnce);
    yield numberOfTrials;

    totalNumberOfTrials -= numberOfTrials;
  }
}

export class SentEthersTransaction<T = unknown>
  implements SentLiquityTransaction<TransactionResponse, LiquityReceipt<TransactionReceipt, T>> {
  readonly rawSentTransaction: TransactionResponse;

  private readonly parse: (rawReceipt: TransactionReceipt) => T;
  private readonly provider: Provider;
  private readonly contracts: LiquityContracts;

  constructor(
    rawSentTransaction: TransactionResponse,
    parse: (rawReceipt: TransactionReceipt) => T,
    provider: Provider,
    contracts: LiquityContracts
  ) {
    this.rawSentTransaction = rawSentTransaction;
    this.parse = parse;
    this.provider = provider;
    this.contracts = contracts;
  }

  private receiptFrom(rawReceipt: TransactionReceipt | null): LiquityReceipt<TransactionReceipt, T> {
    return rawReceipt
      ? rawReceipt.status
        ? successfulReceipt(rawReceipt, this.parse(rawReceipt), () =>
            logsToString(rawReceipt, (this.contracts as unknown) as Record<string, Contract>)
          )
        : failedReceipt(rawReceipt)
      : pendingReceipt;
  }

  async getReceipt() {
    return this.receiptFrom(await this.provider.getTransactionReceipt(this.rawSentTransaction.hash));
  }

  async waitForReceipt() {
    const receipt = this.receiptFrom(
      await this.provider.waitForTransaction(this.rawSentTransaction.hash)
    );

    assert(receipt.status !== "pending");
    return receipt;
  }
}

export class PopulatedEthersTransaction<T = unknown>
  implements
    PopulatedLiquityTransaction<
      PopulatedTransaction,
      SentLiquityTransaction<TransactionResponse, LiquityReceipt<TransactionReceipt, T>>
    > {
  readonly rawPopulatedTransaction: PopulatedTransaction;

  private readonly parse: (rawReceipt: TransactionReceipt) => T;
  private readonly signer: Signer;
  private readonly contracts: LiquityContracts;

  constructor(
    rawPopulatedTransaction: PopulatedTransaction,
    parse: (rawReceipt: TransactionReceipt) => T,
    signer: Signer,
    contracts: LiquityContracts
  ) {
    this.rawPopulatedTransaction = rawPopulatedTransaction;
    this.parse = parse;
    this.signer = signer;
    this.contracts = contracts;
  }

  async send() {
    if (!this.signer.provider) {
      throw new Error("Signer must have a Provider");
    }

    return new SentEthersTransaction(
      await this.signer.sendTransaction(this.rawPopulatedTransaction),
      this.parse,
      this.signer.provider,
      this.contracts
    );
  }
}

class PopulatableEthersLiquityBase extends EthersLiquityBase {
  protected readonly readableLiquity: ReadableLiquity;
  protected readonly signer: Signer;

  constructor(contracts: LiquityContracts, readableLiquity: ReadableLiquity, signer: Signer) {
    super(contracts);

    this.readableLiquity = readableLiquity;
    this.signer = signer;
  }

  protected wrapSimpleTransaction(rawPopulatedTransaction: PopulatedTransaction) {
    return new PopulatedEthersTransaction(
      rawPopulatedTransaction,
      noDetails,
      this.signer,
      this.contracts
    );
  }

  protected wrapTroveChangeWithFees<T>(params: T, rawPopulatedTransaction: PopulatedTransaction) {
    return new PopulatedEthersTransaction<TroveChangeWithFees<T>>(
      rawPopulatedTransaction,

      ({ logs }) => {
        const [newTrove] = this.contracts.borrowerOperations
          .extractEvents(logs, "TroveUpdated")
          .map(
            ({ args: { _coll, _debt } }) =>
              new Trove({ collateral: new Decimal(_coll), debt: new Decimal(_debt) })
          );

        const [fee] = this.contracts.borrowerOperations
          .extractEvents(logs, "LUSDBorrowingFeePaid")
          .map(({ args: { _LUSDFee } }) => new Decimal(_LUSDFee));

        return {
          params,
          newTrove,
          fee
        };
      },

      this.signer,
      this.contracts
    );
  }

  protected async wrapTroveClosure(rawPopulatedTransaction: PopulatedTransaction) {
    const userAddress = await this.signer.getAddress();

    return new PopulatedEthersTransaction<TroveClosureDetails>(
      rawPopulatedTransaction,

      ({ logs }) => {
        const [repayLUSD] = this.contracts.lusdToken
          .extractEvents(logs, "Transfer")
          .filter(({ args: { from, to } }) => from === userAddress && to === AddressZero)
          .map(({ args: { value } }) => new Decimal(value));

        const [withdrawCollateral] = this.contracts.activePool
          .extractEvents(logs, "EtherSent")
          .filter(({ args: { _to } }) => _to === userAddress)
          .map(({ args: { _amount } }) => new Decimal(_amount));

        return {
          params: repayLUSD.nonZero ? { withdrawCollateral, repayLUSD } : { withdrawCollateral }
        };
      },

      this.signer,
      this.contracts
    );
  }

  protected wrapLiquidation(rawPopulatedTransaction: PopulatedTransaction) {
    return new PopulatedEthersTransaction<LiquidationDetails>(
      rawPopulatedTransaction,

      ({ logs }) => {
        const liquidatedAddresses = this.contracts.troveManager
          .extractEvents(logs, "TroveLiquidated")
          .map(({ args: { _borrower } }) => _borrower);

        const [totals] = this.contracts.troveManager
          .extractEvents(logs, "Liquidation")
          .map(
            ({
              args: { _LUSDGasCompensation, _collGasCompensation, _liquidatedColl, _liquidatedDebt }
            }) => ({
              collateralGasCompensation: new Decimal(_collGasCompensation),
              lusdGasCompensation: new Decimal(_LUSDGasCompensation),

              totalLiquidated: new Trove({
                collateral: new Decimal(_liquidatedColl),
                debt: new Decimal(_liquidatedDebt)
              })
            })
          );

        return {
          liquidatedAddresses,
          ...totals
        };
      },

      this.signer,
      this.contracts
    );
  }

  protected wrapRedemption(rawPopulatedTransaction: PopulatedTransaction) {
    return new PopulatedEthersTransaction<RedemptionDetails>(
      rawPopulatedTransaction,

      ({ logs }) =>
        this.contracts.troveManager
          .extractEvents(logs, "Redemption")
          .map(({ args: { _ETHSent, _ETHFee, _actualLUSDAmount, _attemptedLUSDAmount } }) => ({
            attemptedLUSDAmount: new Decimal(_attemptedLUSDAmount),
            actualLUSDAmount: new Decimal(_actualLUSDAmount),
            collateralReceived: new Decimal(_ETHSent),
            fee: new Decimal(_ETHFee)
          }))[0],

      this.signer,
      this.contracts
    );
  }

  private extractStabilityPoolGainsWithdrawalDetails(
    logs: Log[]
  ): StabilityPoolGainsWithdrawalDetails {
    const [newLUSDDeposit] = this.contracts.stabilityPool
      .extractEvents(logs, "UserDepositChanged")
      .map(({ args: { _newDeposit } }) => new Decimal(_newDeposit));

    const [[collateralGain, lusdLoss]] = this.contracts.stabilityPool
      .extractEvents(logs, "ETHGainWithdrawn")
      .map(({ args: { _ETH, _LUSDLoss } }) => [new Decimal(_ETH), new Decimal(_LUSDLoss)]);

    const [lqtyReward] = this.contracts.stabilityPool
      .extractEvents(logs, "LQTYPaidToDepositor")
      .map(({ args: { _LQTY } }) => new Decimal(_LQTY));

    return {
      lusdLoss,
      newLUSDDeposit,
      collateralGain,
      lqtyReward
    };
  }

  protected wrapStabilityPoolGainsWithdrawal(rawPopulatedTransaction: PopulatedTransaction) {
    return new PopulatedEthersTransaction<StabilityPoolGainsWithdrawalDetails>(
      rawPopulatedTransaction,
      ({ logs }) => this.extractStabilityPoolGainsWithdrawalDetails(logs),
      this.signer,
      this.contracts
    );
  }

  protected wrapStabilityDepositTopup(
    change: { depositLUSD: Decimal },
    rawPopulatedTransaction: PopulatedTransaction
  ) {
    return new PopulatedEthersTransaction<StabilityDepositChangeDetails>(
      rawPopulatedTransaction,

      ({ logs }) => ({
        ...this.extractStabilityPoolGainsWithdrawalDetails(logs),
        change
      }),

      this.signer,
      this.contracts
    );
  }

  protected async wrapStabilityDepositWithdrawal(rawPopulatedTransaction: PopulatedTransaction) {
    const userAddress = await this.signer.getAddress();

    return new PopulatedEthersTransaction<StabilityDepositChangeDetails>(
      rawPopulatedTransaction,

      ({ logs }) => {
        const gainsWithdrawalDetails = this.extractStabilityPoolGainsWithdrawalDetails(logs);

        const [withdrawLUSD] = this.contracts.lusdToken
          .extractEvents(logs, "Transfer")
          .filter(
            ({ args: { from, to } }) =>
              from === this.contracts.stabilityPool.address && to === userAddress
          )
          .map(({ args: { value } }) => new Decimal(value));

        return {
          ...gainsWithdrawalDetails,
          change: { withdrawLUSD, withdrawAllLUSD: gainsWithdrawalDetails.newLUSDDeposit.isZero }
        };
      },

      this.signer,
      this.contracts
    );
  }

  protected wrapCollateralGainTransfer(rawPopulatedTransaction: PopulatedTransaction) {
    return new PopulatedEthersTransaction<CollateralGainTransferDetails>(
      rawPopulatedTransaction,

      ({ logs }) => {
        const [newTrove] = this.contracts.borrowerOperations
          .extractEvents(logs, "TroveUpdated")
          .map(
            ({ args: { _coll, _debt } }) =>
              new Trove({ collateral: new Decimal(_coll), debt: new Decimal(_debt) })
          );

        return {
          ...this.extractStabilityPoolGainsWithdrawalDetails(logs),
          newTrove
        };
      },

      this.signer,
      this.contracts
    );
  }

  private async findHintForNominalCollateralRatio(
    nominalCollateralRatio: Decimal,
    optionalParams: HintedMethodOptionalParams
  ) {
    const numberOfTroves =
      optionalParams.numberOfTroves ?? (await this.readableLiquity.getNumberOfTroves());

    if (!numberOfTroves) {
      return [AddressZero, AddressZero];
    }

    if (nominalCollateralRatio.infinite) {
      return [AddressZero, await this.contracts.sortedTroves.getFirst()];
    }

    const totalNumberOfTrials = Math.ceil(10 * Math.sqrt(numberOfTroves));
    const [firstTrials, ...restOfTrials] = generateTrials(totalNumberOfTrials);

    const collectApproxHint = (
      {
        latestRandomSeed,
        results
      }: {
        latestRandomSeed: BigNumberish;
        results: { diff: BigNumber; hintAddress: string }[];
      },
      numberOfTrials: number
    ) =>
      this.contracts.hintHelpers
        .getApproxHint(nominalCollateralRatio.bigNumber, numberOfTrials, latestRandomSeed)
        .then(({ latestRandomSeed, ...result }) => ({
          latestRandomSeed,
          results: [...results, result]
        }));

    const { results } = await restOfTrials.reduce(
      (p, numberOfTrials) => p.then(state => collectApproxHint(state, numberOfTrials)),
      collectApproxHint({ latestRandomSeed: randomInteger(), results: [] }, firstTrials)
    );

    const { hintAddress } = results.reduce((a, b) => (a.diff.lt(b.diff) ? a : b));

    return this.contracts.sortedTroves.findInsertPosition(
      nominalCollateralRatio.bigNumber,
      hintAddress,
      hintAddress
    );
  }

  protected async findHint(trove: Trove, optionalParams: HintedMethodOptionalParams = {}) {
    if (trove instanceof TroveWithPendingRewards) {
      throw new Error("Rewards must be applied to this Trove");
    }

    return this.findHintForNominalCollateralRatio(trove.nominalCollateralRatio, optionalParams);
  }

  protected async findRedemptionHints(
    amount: Decimal,
<<<<<<< HEAD
    { price, ...rest }: HintedMethodOptionalParams = {}
  ): Promise<[string, string, Decimal]> {
=======
    { price, ...hintOptionalParams }: RedemptionOptionalParams = {}
  ): Promise<[string, string, string, Decimal]> {
>>>>>>> 9cda45f7
    price ??= await this.readableLiquity.getPrice();

    const {
      firstRedemptionHint,
      partialRedemptionHintNICR
    } = await this.contracts.hintHelpers.getRedemptionHints(
      amount.bigNumber,
      price.bigNumber,
      redeemMaxIterations
    );

    const collateralRatio = new Decimal(partialRedemptionHintNICR);

    const [upperHint, lowerHint] = collateralRatio.nonZero
      ? await this.findHintForNominalCollateralRatio(collateralRatio, hintOptionalParams)
      : [AddressZero, AddressZero];

    return [firstRedemptionHint, upperHint, lowerHint, collateralRatio];
  }
}

export class PopulatableEthersLiquity
  extends PopulatableEthersLiquityBase
  implements
    Populatable<
      Hinted<TransactableLiquity>,
      TransactionReceipt,
      TransactionResponse,
      PopulatedTransaction
    > {
  async openTrove(
    params: TroveCreation<Decimalish>,
    optionalParams: TroveCreationOptionalParams = {},
    overrides?: EthersTransactionOverrides
  ) {
    const normalized = normalizeTroveCreation(params);
    const { depositCollateral, borrowLUSD } = normalized;

    let { fees, ...hintOptionalParams } = optionalParams;
    fees ??= borrowLUSD && (await this.readableLiquity.getFees());

    const newTrove = Trove.create(normalized, fees?.borrowingFeeFactor());

    const [upperHint, lowerHint] = await this.findHint(newTrove, hintOptionalParams);

    return this.wrapTroveChangeWithFees(
      normalized,
      await this.contracts.borrowerOperations.estimateAndPopulate.openTrove(
        { value: depositCollateral.bigNumber, ...overrides },
        compose(addGasForPotentialLastFeeOperationTimeUpdate, addGasForPotentialListTraversal),
        borrowLUSD?.bigNumber ?? 0,
        upperHint,
        lowerHint
      )
    );
  }

  async closeTrove(overrides?: EthersTransactionOverrides) {
    return this.wrapTroveClosure(
      await this.contracts.borrowerOperations.estimateAndPopulate.closeTrove({ ...overrides }, id)
    );
  }

  depositCollateral(
    amount: Decimalish,
    optionalParams: TroveAdjustmentOptionalParams = {},
    overrides?: EthersTransactionOverrides
  ) {
    return this.adjustTrove({ depositCollateral: amount }, optionalParams, overrides);
  }

  withdrawCollateral(
    amount: Decimalish,
    optionalParams: TroveAdjustmentOptionalParams = {},
    overrides?: EthersTransactionOverrides
  ) {
    return this.adjustTrove({ withdrawCollateral: amount }, optionalParams, overrides);
  }

  borrowLUSD(
    amount: Decimalish,
    optionalParams: TroveAdjustmentOptionalParams = {},
    overrides?: EthersTransactionOverrides
  ) {
    return this.adjustTrove({ borrowLUSD: amount }, optionalParams, overrides);
  }

  repayLUSD(
    amount: Decimalish,
    optionalParams: TroveAdjustmentOptionalParams = {},
    overrides?: EthersTransactionOverrides
  ) {
    return this.adjustTrove({ repayLUSD: amount }, optionalParams, overrides);
  }

  async adjustTrove(
    params: TroveAdjustment<Decimalish>,
    optionalParams: TroveAdjustmentOptionalParams = {},
    overrides?: EthersTransactionOverrides
  ) {
    const normalized = normalizeTroveAdjustment(params);
    const { depositCollateral, withdrawCollateral, borrowLUSD, repayLUSD } = normalized;

    let { trove, fees, ...hintOptionalParams } = optionalParams;

    [trove, fees] = await Promise.all([
      trove ?? this.readableLiquity.getTrove(),
      fees ?? (borrowLUSD && this.readableLiquity.getFees())
    ]);

    const finalTrove = trove.adjust(normalized, fees?.borrowingFeeFactor());

    const [upperHint, lowerHint] = await this.findHint(finalTrove, hintOptionalParams);

    return this.wrapTroveChangeWithFees(
      normalized,
      await this.contracts.borrowerOperations.estimateAndPopulate.adjustTrove(
        { value: depositCollateral?.bigNumber, ...overrides },
        compose(
          borrowLUSD ? addGasForPotentialLastFeeOperationTimeUpdate : id,
          addGasForPotentialListTraversal
        ),
        withdrawCollateral?.bigNumber ?? 0,
        (borrowLUSD ?? repayLUSD)?.bigNumber ?? 0,
        !!borrowLUSD,
        upperHint,
        lowerHint
      )
    );
  }

  async claimCollateralSurplus(address?: string, overrides?: EthersTransactionOverrides) {
    address ??= await this.signer.getAddress();

    return this.wrapSimpleTransaction(
      await this.contracts.borrowerOperations.estimateAndPopulate.claimRedeemedCollateral(
        { ...overrides },
        id,
        address
      )
    );
  }

  async setPrice(price: Decimalish, overrides?: EthersTransactionOverrides) {
    if (!priceFeedIsTestnet(this.contracts.priceFeed)) {
      throw new Error("setPrice() unavailable on this deployment of Liquity");
    }

    return this.wrapSimpleTransaction(
      await this.contracts.priceFeed.estimateAndPopulate.setPrice(
        { ...overrides },
        id,
        Decimal.from(price).bigNumber
      )
    );
  }

  async liquidate(address: string, overrides?: EthersTransactionOverrides) {
    return this.wrapLiquidation(
      await this.contracts.troveManager.estimateAndPopulate.liquidate(
        { ...overrides },
        addGasForLQTYIssuance,
        address
      )
    );
  }

  async liquidateUpTo(
    maximumNumberOfTrovesToLiquidate: number,
    overrides?: EthersTransactionOverrides
  ) {
    return this.wrapLiquidation(
      await this.contracts.troveManager.estimateAndPopulate.liquidateTroves(
        { ...overrides },
        addGasForLQTYIssuance,
        maximumNumberOfTrovesToLiquidate
      )
    );
  }

  async depositLUSDInStabilityPool(
    amount: Decimalish,
    frontendTag = AddressZero,
    overrides?: EthersTransactionOverrides
  ) {
    const depositLUSD = Decimal.from(amount);

    return this.wrapStabilityDepositTopup(
      { depositLUSD },
      await this.contracts.stabilityPool.estimateAndPopulate.provideToSP(
        { ...overrides },
        addGasForLQTYIssuance,
        depositLUSD.bigNumber,
        frontendTag
      )
    );
  }

  async withdrawLUSDFromStabilityPool(amount: Decimalish, overrides?: EthersTransactionOverrides) {
    return this.wrapStabilityDepositWithdrawal(
      await this.contracts.stabilityPool.estimateAndPopulate.withdrawFromSP(
        { ...overrides },
        addGasForLQTYIssuance,
        Decimal.from(amount).bigNumber
      )
    );
  }

  async withdrawGainsFromStabilityPool(overrides?: EthersTransactionOverrides) {
    return this.wrapStabilityPoolGainsWithdrawal(
      await this.contracts.stabilityPool.estimateAndPopulate.withdrawFromSP(
        { ...overrides },
        addGasForLQTYIssuance,
        Decimal.ZERO.bigNumber
      )
    );
  }

  async transferCollateralGainToTrove(
    optionalParams: CollateralGainTransferOptionalParams = {},
    overrides?: EthersTransactionOverrides
  ) {
    const { deposit, trove, ...hintOptionalParams } = optionalParams;
    const initialTrove = trove ?? (await this.readableLiquity.getTrove());
    const finalTrove = initialTrove.addCollateral(
      (deposit ?? (await this.readableLiquity.getStabilityDeposit())).collateralGain
    );

    const [upperHint, lowerHint] = await this.findHint(finalTrove, hintOptionalParams);

    return this.wrapCollateralGainTransfer(
      await this.contracts.stabilityPool.estimateAndPopulate.withdrawETHGainToTrove(
        { ...overrides },
        compose(addGasForPotentialListTraversal, addGasForLQTYIssuance),
        upperHint,
        lowerHint
      )
    );
  }

  async sendLUSD(toAddress: string, amount: Decimalish, overrides?: EthersTransactionOverrides) {
    return this.wrapSimpleTransaction(
      await this.contracts.lusdToken.estimateAndPopulate.transfer(
        { ...overrides },
        id,
        toAddress,
        Decimal.from(amount).bigNumber
      )
    );
  }

  async sendLQTY(toAddress: string, amount: Decimalish, overrides?: EthersTransactionOverrides) {
    return this.wrapSimpleTransaction(
      await this.contracts.lqtyToken.estimateAndPopulate.transfer(
        { ...overrides },
        id,
        toAddress,
        Decimal.from(amount).bigNumber
      )
    );
  }

  async redeemLUSD(
    amount: Decimalish,
    optionalParams: RedemptionOptionalParams = {},
    overrides?: EthersTransactionOverrides
  ) {
    amount = Decimal.from(amount);

    const [
      firstRedemptionHint,
      upperPartialRedemptionHint,
      lowerPartialRedemptionHint,
      partialRedemptionHintNICR
    ] = await this.findRedemptionHints(amount, optionalParams);

    return this.wrapRedemption(
      await this.contracts.troveManager.estimateAndPopulate.redeemCollateral(
        { ...overrides },
        addGasForPotentialLastFeeOperationTimeUpdate,
        amount.bigNumber,
        firstRedemptionHint,
        upperPartialRedemptionHint,
        lowerPartialRedemptionHint,
        partialRedemptionHintNICR.bigNumber,
        redeemMaxIterations
      )
    );
  }

  async stakeLQTY(amount: Decimalish, overrides?: EthersTransactionOverrides) {
    return this.wrapSimpleTransaction(
      await this.contracts.lqtyStaking.estimateAndPopulate.stake(
        { ...overrides },
        id,
        Decimal.from(amount).bigNumber
      )
    );
  }

  async unstakeLQTY(amount: Decimalish, overrides?: EthersTransactionOverrides) {
    return this.wrapSimpleTransaction(
      await this.contracts.lqtyStaking.estimateAndPopulate.unstake(
        { ...overrides },
        id,
        Decimal.from(amount).bigNumber
      )
    );
  }

  withdrawGainsFromStaking(overrides?: EthersTransactionOverrides) {
    return this.unstakeLQTY(Decimal.ZERO, overrides);
  }

  async registerFrontend(kickbackRate: Decimalish, overrides?: EthersTransactionOverrides) {
    return this.wrapSimpleTransaction(
      await this.contracts.stabilityPool.estimateAndPopulate.registerFrontEnd(
        { ...overrides },
        id,
        Decimal.from(kickbackRate).bigNumber
      )
    );
  }
}

export const SendableEthersLiquity = sendableFrom(PopulatableEthersLiquity);
export type SendableEthersLiquity = InstanceType<typeof SendableEthersLiquity>;

export const TransactableEthersLiquity = transactableFrom(SendableEthersLiquity);
export type TransactableEthersLiquity = InstanceType<typeof TransactableEthersLiquity>;<|MERGE_RESOLUTION|>--- conflicted
+++ resolved
@@ -473,13 +473,8 @@
 
   protected async findRedemptionHints(
     amount: Decimal,
-<<<<<<< HEAD
-    { price, ...rest }: HintedMethodOptionalParams = {}
-  ): Promise<[string, string, Decimal]> {
-=======
     { price, ...hintOptionalParams }: RedemptionOptionalParams = {}
   ): Promise<[string, string, string, Decimal]> {
->>>>>>> 9cda45f7
     price ??= await this.readableLiquity.getPrice();
 
     const {
