import { JsonFragment, LogDescription } from "@ethersproject/abi";
import { BigNumber } from "@ethersproject/bignumber";
import { Signer } from "@ethersproject/abstract-signer";
import { Provider, Log } from "@ethersproject/abstract-provider";
import {
  Contract,
  ContractInterface,
  ContractFunction,
  Overrides,
  PopulatedTransaction
} from "@ethersproject/contracts";

import activePoolAbi from "../abi/ActivePool.json";
import borrowerOperationsAbi from "../abi/BorrowerOperations.json";
import troveManagerAbi from "../abi/TroveManager.json";
import lusdTokenAbi from "../abi/LUSDToken.json";
import collSurplusPoolAbi from "../abi/CollSurplusPool.json";
import communityIssuanceAbi from "../abi/CommunityIssuance.json";
import defaultPoolAbi from "../abi/DefaultPool.json";
import lqtyTokenAbi from "../abi/LQTYToken.json";
import hintHelpersAbi from "../abi/HintHelpers.json";
import lockupContractFactoryAbi from "../abi/LockupContractFactory.json";
import lqtyStakingAbi from "../abi/LQTYStaking.json";
import multiTroveGetterAbi from "../abi/MultiTroveGetter.json";
import priceFeedAbi from "../abi/PriceFeed.json";
import priceFeedTestnetAbi from "../abi/PriceFeedTestnet.json";
import sortedTrovesAbi from "../abi/SortedTroves.json";
import stabilityPoolAbi from "../abi/StabilityPool.json";

import dev from "../deployments/dev.json";
import goerli from "../deployments/goerli.json";
import kovan from "../deployments/kovan.json";
import rinkeby from "../deployments/rinkeby.json";
import ropsten from "../deployments/ropsten.json";

import {
  ActivePool,
  BorrowerOperations,
  TroveManager,
  LUSDToken,
  CollSurplusPool,
  CommunityIssuance,
  DefaultPool,
  LQTYToken,
  HintHelpers,
  LockupContractFactory,
  LQTYStaking,
  MultiTroveGetter,
  PriceFeed,
  PriceFeedTestnet,
  SortedTroves,
  StabilityPool
} from "../types";

export const abi: { [name: string]: JsonFragment[] } = {
  activePool: activePoolAbi,
  borrowerOperations: borrowerOperationsAbi,
  troveManager: troveManagerAbi,
  lusdToken: lusdTokenAbi,
  communityIssuance: communityIssuanceAbi,
  defaultPool: defaultPoolAbi,
  lqtyToken: lqtyTokenAbi,
  hintHelpers: hintHelpersAbi,
  lockupContractFactory: lockupContractFactoryAbi,
  lqtyStaking: lqtyStakingAbi,
  multiTroveGetter: multiTroveGetterAbi,
  priceFeed: priceFeedAbi,
  priceFeedTestnet: priceFeedTestnetAbi,
  sortedTroves: sortedTrovesAbi,
  stabilityPool: stabilityPoolAbi,
  collSurplusPool: collSurplusPoolAbi
};

export interface TypedLogDescription<T> extends Omit<LogDescription, "args"> {
  args: T;
}

type BucketOfFunctions = Record<string, (...args: any[]) => any>;

// Removes unsafe index signatures from an Ethers contract type
type TypeSafeContract<T> = Pick<
  T,
  {
    [P in keyof T]: BucketOfFunctions extends T[P] ? never : P;
  } extends {
    [_ in keyof T]: infer U;
  }
    ? U
    : never
>;

type EstimatedContractFunction<R = unknown, A extends unknown[] = unknown[], O = Overrides> = (
  overrides: O,
  adjustGas: (gas: BigNumber) => BigNumber,
  ...args: A
) => Promise<R>;

export type TypedContract<T, U> = TypeSafeContract<T> &
  U & {
    // readonly estimateAndCall: {
    //   [P in keyof U]: U[P] extends (...args: [...infer A, infer O | undefined]) => Promise<infer R>
    //     ? EstimatedContractFunction<R, A, O>
    //     : never;
    // };

    readonly estimateAndPopulate: {
      [P in keyof U]: U[P] extends (...args: [...infer A, infer O | undefined]) => unknown
        ? EstimatedContractFunction<PopulatedTransaction, A, O>
        : never;
    };
  };

const buildEstimatedFunctions = <T>(
  estimateFunctions: Record<string, ContractFunction<BigNumber>>,
  functions: Record<string, ContractFunction<T>>
): Record<string, EstimatedContractFunction<T>> =>
  Object.fromEntries(
    Object.keys(estimateFunctions).map(functionName => [
      functionName,
      async (overrides, adjustEstimate, ...args) => {
        if (overrides.gasLimit === undefined) {
          const estimatedGas = await estimateFunctions[functionName](...args, overrides);

          overrides = {
            ...overrides,
            gasLimit: adjustEstimate(estimatedGas)
          };
        }

        return functions[functionName](...args, overrides);
      }
    ])
  );

export class LiquityContract extends Contract {
  // readonly estimateAndCall: Record<string, EstimatedContractFunction>;
  readonly estimateAndPopulate: Record<string, EstimatedContractFunction<PopulatedTransaction>>;

  constructor(
    addressOrName: string,
    contractInterface: ContractInterface,
    signerOrProvider?: Signer | Provider
  ) {
    super(addressOrName, contractInterface, signerOrProvider);

    // this.estimateAndCall = buildEstimatedFunctions(this.estimateGas, this);
    this.estimateAndPopulate = buildEstimatedFunctions(this.estimateGas, this.populateTransaction);
  }

  extractEvents(logs: Log[], name: string): TypedLogDescription<unknown>[] {
    return logs
      .filter(log => log.address === this.address)
      .map(log => this.interface.parseLog(log))
      .filter(e => e.name === name);
  }
}

export interface LiquityContractAddresses {
  activePool: string;
  borrowerOperations: string;
  troveManager: string;
  lusdToken: string;
  collSurplusPool: string;
  communityIssuance: string;
  defaultPool: string;
  lqtyToken: string;
  hintHelpers: string;
  lockupContractFactory: string;
  lqtyStaking: string;
<<<<<<< HEAD
  multiTrovegetter: string;
  // priceFeed: string;
  priceFeedTestnet: string;
=======
  multiTroveGetter: string;
  priceFeed: string;
>>>>>>> 1971d025
  sortedTroves: string;
  stabilityPool: string;
}

export interface LiquityContracts {
  [name: string]: TypeSafeContract<LiquityContract>;

  activePool: ActivePool;
  borrowerOperations: BorrowerOperations;
  troveManager: TroveManager;
  lusdToken: LUSDToken;
  collSurplusPool: CollSurplusPool;
  communityIssuance: CommunityIssuance;
  defaultPool: DefaultPool;
  lqtyToken: LQTYToken;
  hintHelpers: HintHelpers;
  lockupContractFactory: LockupContractFactory;
  lqtyStaking: LQTYStaking;
<<<<<<< HEAD
  multiTrovegetter: MultiTroveGetter;
  // priceFeed: PriceFeed;
  priceFeedTestnet: PriceFeedTestnet;
=======
  multiTroveGetter: MultiTroveGetter;
  priceFeed: PriceFeed;
>>>>>>> 1971d025
  sortedTroves: SortedTroves;
  stabilityPool: StabilityPool;
}

export const addressesOf = (contracts: LiquityContracts): LiquityContractAddresses => ({
  activePool: contracts.activePool.address,
  borrowerOperations: contracts.borrowerOperations.address,
  troveManager: contracts.troveManager.address,
  lusdToken: contracts.lusdToken.address,
  collSurplusPool: contracts.collSurplusPool.address,
  communityIssuance: contracts.communityIssuance.address,
  defaultPool: contracts.defaultPool.address,
  lqtyToken: contracts.lqtyToken.address,
  hintHelpers: contracts.hintHelpers.address,
  lockupContractFactory: contracts.lockupContractFactory.address,
  lqtyStaking: contracts.lqtyStaking.address,
<<<<<<< HEAD
  multiTrovegetter: contracts.multiTrovegetter.address,
  // priceFeed: contracts.priceFeed.address,
  priceFeedTestnet: contracts.priceFeedTestnet.address,
=======
  multiTroveGetter: contracts.multiTroveGetter.address,
  priceFeed: contracts.priceFeed.address,
>>>>>>> 1971d025
  sortedTroves: contracts.sortedTroves.address,
  stabilityPool: contracts.stabilityPool.address
});

const create = <T extends TypedContract<LiquityContract, unknown>>(
  address: string,
  contractInterface: ContractInterface,
  signerOrProvider: Signer | Provider
) => (new LiquityContract(address, contractInterface, signerOrProvider) as unknown) as T;

export const connectToContracts = (
  addresses: LiquityContractAddresses,
  signerOrProvider: Signer | Provider
): LiquityContracts => ({
  activePool: create<ActivePool>(addresses.activePool, activePoolAbi, signerOrProvider),

  borrowerOperations: create<BorrowerOperations>(
    addresses.borrowerOperations,
    borrowerOperationsAbi,
    signerOrProvider
  ),

  troveManager: create<TroveManager>(addresses.troveManager, troveManagerAbi, signerOrProvider),

  lusdToken: create<LUSDToken>(addresses.lusdToken, lusdTokenAbi, signerOrProvider),

  collSurplusPool: create<CollSurplusPool>(
    addresses.collSurplusPool,
    collSurplusPoolAbi,
    signerOrProvider
  ),

  communityIssuance: create<CommunityIssuance>(
    addresses.communityIssuance,
    communityIssuanceAbi,
    signerOrProvider
  ),

  defaultPool: create<DefaultPool>(addresses.defaultPool, defaultPoolAbi, signerOrProvider),

  lqtyToken: create<LQTYToken>(addresses.lqtyToken, lqtyTokenAbi, signerOrProvider),

  hintHelpers: create<HintHelpers>(addresses.hintHelpers, hintHelpersAbi, signerOrProvider),

  lockupContractFactory: create<LockupContractFactory>(
    addresses.lockupContractFactory,
    lockupContractFactoryAbi,
    signerOrProvider
  ),

  lqtyStaking: create<LQTYStaking>(addresses.lqtyStaking, lqtyStakingAbi, signerOrProvider),

  multiTroveGetter: create<MultiTroveGetter>(
    addresses.multiTroveGetter,
    multiTroveGetterAbi,
    signerOrProvider
  ),

  // priceFeed: create<PriceFeed>(addresses.priceFeed, priceFeedAbi, signerOrProvider),
  
  priceFeedTestnet: create<PriceFeedTestnet>(addresses.priceFeedTestnet, priceFeedTestnetAbi, signerOrProvider),

  sortedTroves: create<SortedTroves>(addresses.sortedTroves, sortedTrovesAbi, signerOrProvider),

  stabilityPool: create<StabilityPool>(addresses.stabilityPool, stabilityPoolAbi, signerOrProvider)
});

export type LiquityDeployment = {
  addresses: LiquityContractAddresses;
  version: string;
  deploymentDate: number;
  abiHash: string;
};

export const DEV_CHAIN_ID = 17;

type DevDeployment = {
  dev: LiquityDeployment;
  [DEV_CHAIN_ID]: LiquityDeployment;
};

const devDeployment: DevDeployment | {} =
  dev !== null
    ? {
        dev,
        [DEV_CHAIN_ID]: dev
      }
    : {};

export const deploymentOnNetwork: {
  [network: string]: LiquityDeployment;
  [chainId: number]: LiquityDeployment;
} = {
  goerli,
  kovan,
  rinkeby,
  ropsten,

  3: ropsten,
  4: rinkeby,
  5: goerli,
  42: kovan,

  ...devDeployment
};<|MERGE_RESOLUTION|>--- conflicted
+++ resolved
@@ -167,14 +167,9 @@
   hintHelpers: string;
   lockupContractFactory: string;
   lqtyStaking: string;
-<<<<<<< HEAD
-  multiTrovegetter: string;
+  multiTroveGetter: string;
   // priceFeed: string;
   priceFeedTestnet: string;
-=======
-  multiTroveGetter: string;
-  priceFeed: string;
->>>>>>> 1971d025
   sortedTroves: string;
   stabilityPool: string;
 }
@@ -193,14 +188,9 @@
   hintHelpers: HintHelpers;
   lockupContractFactory: LockupContractFactory;
   lqtyStaking: LQTYStaking;
-<<<<<<< HEAD
-  multiTrovegetter: MultiTroveGetter;
+  multiTroveGetter: MultiTroveGetter;
   // priceFeed: PriceFeed;
   priceFeedTestnet: PriceFeedTestnet;
-=======
-  multiTroveGetter: MultiTroveGetter;
-  priceFeed: PriceFeed;
->>>>>>> 1971d025
   sortedTroves: SortedTroves;
   stabilityPool: StabilityPool;
 }
@@ -217,14 +207,9 @@
   hintHelpers: contracts.hintHelpers.address,
   lockupContractFactory: contracts.lockupContractFactory.address,
   lqtyStaking: contracts.lqtyStaking.address,
-<<<<<<< HEAD
-  multiTrovegetter: contracts.multiTrovegetter.address,
+  multiTroveGetter: contracts.multiTroveGetter.address,
   // priceFeed: contracts.priceFeed.address,
   priceFeedTestnet: contracts.priceFeedTestnet.address,
-=======
-  multiTroveGetter: contracts.multiTroveGetter.address,
-  priceFeed: contracts.priceFeed.address,
->>>>>>> 1971d025
   sortedTroves: contracts.sortedTroves.address,
   stabilityPool: contracts.stabilityPool.address
 });
