--- conflicted
+++ resolved
@@ -3,10 +3,5 @@
 
 # macOS Finder attribute files
 .DS_Store
-<<<<<<< HEAD
-
-node_modules
-=======
->>>>>>> ad9e3a8d
 
 node_modules